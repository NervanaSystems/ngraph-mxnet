--- conflicted
+++ resolved
@@ -28,16 +28,7 @@
 else:
     from setuptools import setup
     from setuptools.extension import Extension
-<<<<<<< HEAD
-    kwargs = {'install_requires': [
-      'numpy<=1.13.3,>=1.8.2',
-      'requests==2.18.4',
-      'graphviz==0.8.1',
-      'psutil>=5.4.3',
-      ], 'zip_safe': False}
-=======
     kwargs = {'install_requires': ['numpy<=1.15.0,>=1.8.2', 'requests<2.19.0,>=2.18.4', 'graphviz<0.9.0,>=0.8.1'], 'zip_safe': False}
->>>>>>> f220ad07
 from setuptools import find_packages
 
 with_cython = False
