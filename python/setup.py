--- conflicted
+++ resolved
@@ -21,10 +21,7 @@
 import os
 import sys
 
-<<<<<<< HEAD
-=======
 from setuptools import find_packages
->>>>>>> a1aef905
 # need to use distutils.core for correct placement of cython dll
 kwargs = {}
 if "--inplace" in sys.argv:
@@ -33,12 +30,7 @@
 else:
     from setuptools import setup
     from setuptools.extension import Extension
-<<<<<<< HEAD
-    kwargs = {'install_requires': ['numpy<=1.15.0,>=1.8.2', 'requests<2.19.0,>=2.18.4', 'graphviz<0.9.0,>=0.8.1', 'psutil>=5.4.3'], 'zip_safe': False}
-from setuptools import find_packages
-=======
     kwargs = {'install_requires': ['numpy<=1.15.0,>=1.8.2', 'requests<2.19.0,>=2.18.4', 'graphviz<0.9.0,>=0.8.1'], 'zip_safe': False}
->>>>>>> a1aef905
 
 with_cython = False
 if '--with-cython' in sys.argv:
