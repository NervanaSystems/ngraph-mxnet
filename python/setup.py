--- conflicted
+++ resolved
@@ -31,32 +31,7 @@
 else:
     from setuptools import setup
     from setuptools.extension import Extension
-<<<<<<< HEAD
-
-    # OS X High Sierra has a problem with numpy 1.15.0 and earlier in some environments.
-    # But it works fine with numpy 1.15.1.
-    def platform_is_osx():
-        return platform.uname()[0] == 'Darwin'
-
-    def get_osx_minor_version_num():
-        """
-        For example, the OS X version of Sierra is 10.12.x, and High Sierra is 10.13.x.
-        When running on High Sierra, this function returns 13.
-        """
-        osx_version_triple = platform.mac_ver()[0]
-        osx_major_str, osx_minor_str, osx_patch_str = osx_version_triple.split('.')
-        assert osx_major_str == '10'
-        return int(osx_minor_str)
-
-    if platform_is_osx() and (get_osx_minor_version_num() >= 13):
-        numpy_constraint = 'numpy>=1.15.1'
-    else:
-        numpy_constraint = 'numpy<=1.15.0,>=1.8.2'
-
-    kwargs = {'install_requires': [numpy_constraint, 'requests<2.19.0,>=2.18.4', 'graphviz<0.9.0,>=0.8.1'], 'zip_safe': False}
-=======
     kwargs = {'install_requires': ['numpy<=1.15.2,>=1.8.2', 'requests<2.19.0,>=2.18.4', 'graphviz<0.9.0,>=0.8.1'], 'zip_safe': False}
->>>>>>> af551045
 
 with_cython = False
 if '--with-cython' in sys.argv:
