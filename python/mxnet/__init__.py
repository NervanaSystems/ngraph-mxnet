--- conflicted
+++ resolved
@@ -21,11 +21,7 @@
 """MXNet: a concise, fast and flexible framework for deep learning."""
 from __future__ import absolute_import
 
-<<<<<<< HEAD
-from .context import Context, current_context, cpu, gpu, nnp
-=======
 from .context import Context, current_context, cpu, gpu, cpu_pinned
->>>>>>> e870890a
 from . import engine
 from .base import MXNetError
 from . import base
