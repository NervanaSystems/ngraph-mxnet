--- conflicted
+++ resolved
@@ -61,8 +61,4 @@
 
 
 # current version
-<<<<<<< HEAD
-__version__ = "1.0.0"
-=======
-__version__ = "1.1.0"
->>>>>>> 07a83a03
+__version__ = "1.1.0"