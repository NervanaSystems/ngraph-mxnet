--- conflicted
+++ resolved
@@ -62,13 +62,8 @@
     """
     # static class variable
     default_ctx = None
-<<<<<<< HEAD
-    devtype2str = {1: 'cpu', 2: 'gpu', 3: 'cpu_pinned', 4: 'nnp'}
-    devstr2type = {'cpu': 1, 'gpu': 2, 'cpu_pinned': 3, 'nnp': 4}
-=======
-    devtype2str = {1: 'cpu', 2: 'gpu', 3: 'cpu_pinned', 5: 'cpu_shared'}
-    devstr2type = {'cpu': 1, 'gpu': 2, 'cpu_pinned': 3, 'cpu_shared': 5}
->>>>>>> 25720d0e
+    devtype2str = {1: 'cpu', 2: 'gpu', 3: 'cpu_pinned', 4: 'nnp', 5: 'cpu_shared'}
+    devstr2type = {'cpu': 1, 'gpu': 2, 'cpu_pinned': 3, 'nnp': 4, 'cpu_shared': 5}
     def __init__(self, device_type, device_id=0):
         if isinstance(device_type, Context):
             self.device_typeid = device_type.device_typeid
