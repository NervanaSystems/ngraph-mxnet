# Licensed to the Apache Software Foundation (ASF) under one
# or more contributor license agreements.  See the NOTICE file
# distributed with this work for additional information
# regarding copyright ownership.  The ASF licenses this file
# to you under the Apache License, Version 2.0 (the
# "License"); you may not use this file except in compliance
# with the License.  You may obtain a copy of the License at
#
#   http://www.apache.org/licenses/LICENSE-2.0
#
# Unless required by applicable law or agreed to in writing,
# software distributed under the License is distributed on an
# "AS IS" BASIS, WITHOUT WARRANTIES OR CONDITIONS OF ANY
# KIND, either express or implied.  See the License for the
# specific language governing permissions and limitations
# under the License.

# pylint: disable=fixme, invalid-name, too-many-arguments, too-many-locals, too-many-lines
# pylint: disable=too-many-branches, too-many-statements
"""MXNet model module"""
from __future__ import absolute_import, print_function

import os
import time
import logging
import warnings
from collections import namedtuple
import numpy as np

from . import io
from . import ndarray as nd
from . import symbol as sym
from . import optimizer as opt
from . import metric
from . import kvstore as kvs
from .context import Context, cpu
from .initializer import Uniform
from .optimizer import get_updater
from .executor_manager import DataParallelExecutorManager, _check_arguments, _load_data
from .io import DataDesc
from .base import mx_real_t

BASE_ESTIMATOR = object

try:
    from sklearn.base import BaseEstimator
    BASE_ESTIMATOR = BaseEstimator
except ImportError:
    SKLEARN_INSTALLED = False

# Parameter to pass to batch_end_callback
BatchEndParam = namedtuple('BatchEndParams',
                           ['epoch',
                            'nbatch',
                            'eval_metric',
                            'locals'])

def _create_sparse_kvstore(kvstore):
    """Create kvstore assuming some parameters' storage types are row_sparse.

    Parameters
    ----------
    kvstore : KVStore or str
        The kvstore.

    Returns
    -------
    kvstore : KVStore
    update_on_kvstore : bool. Always True.
    """
    # always update on kvstore
    update_on_kvstore = True
    if isinstance(kvstore, kvs.KVStore):
        kv = kvstore
    elif isinstance(kvstore, str):
        kv = kvs.create(kvstore)
    else:
        raise TypeError("Cannot create '%s' KVStore with row_sparse parameters. "
                        "The type must be KVStore or str." % kvstore)
    return (kv, update_on_kvstore)

def _create_kvstore(kvstore, num_device, arg_params):
    """Create kvstore
    This function select and create a proper kvstore if given the kvstore type.

    Parameters
    ----------
    kvstore : KVStore or str
        The kvstore.
    num_device : int
        The number of devices
    arg_params : dict of str to `NDArray`.
        Model parameter, dict of name to `NDArray` of net's weights.
    """
    update_on_kvstore = bool(int(os.getenv('MXNET_UPDATE_ON_KVSTORE', "1")))
    if kvstore is None:
        kv = None
    elif isinstance(kvstore, kvs.KVStore):
        kv = kvstore
    elif isinstance(kvstore, str):
        # create kvstore using the string type
        if num_device == 1 and 'dist' not in kvstore:
            # no need to use kv for single device and single machine
            kv = None
        else:
            kv = kvs.create(kvstore)
            if kvstore == 'local':
            # automatically select a proper local
                max_size = max(np.prod(param.shape) for param in
                               arg_params.values())
                if max_size > 1024 * 1024 * 16:
                    update_on_kvstore = False
    else:
        raise TypeError('kvstore must be KVStore, str or None')

    if kv is None:
        update_on_kvstore = False

    return (kv, update_on_kvstore)

def _initialize_kvstore(kvstore, param_arrays, arg_params, param_names, update_on_kvstore):
    """Initialize kvstore"""
    for idx, param_on_devs in enumerate(param_arrays):
        name = param_names[idx]
        kvstore.init(name, arg_params[name])

        if update_on_kvstore:
            kvstore.pull(name, param_on_devs, priority=-idx)

def _update_params_on_kvstore_nccl(param_arrays, grad_arrays, kvstore, param_names):
    """Perform update of param_arrays from grad_arrays on NCCL kvstore."""
    valid_indices = [index for index, grad_list in
                     enumerate(grad_arrays) if grad_list[0] is not None]
    valid_grad_arrays = [grad_arrays[i] for i in valid_indices]
    valid_param_arrays = [param_arrays[i] for i in valid_indices]
    valid_param_names = [param_names[i] for i in valid_indices]
    size = len(valid_grad_arrays)
    start = 0
    # Use aggregation by default only with NCCL
    default_batch = '16'
    batch = int(os.getenv('MXNET_UPDATE_AGGREGATION_SIZE', default_batch))
    while start < size:
        end = start + batch if start + batch < size else size
        # push gradient, priority is negative index
        kvstore.push(valid_param_names[start:end], valid_grad_arrays[start:end], priority=-start)
        # pull back the weights
        kvstore.pull(valid_param_names[start:end], valid_param_arrays[start:end], priority=-start)
        start = end

def _update_params_on_kvstore(param_arrays, grad_arrays, kvstore, param_names):
    """Perform update of param_arrays from grad_arrays on kvstore."""
    for index, pair in enumerate(zip(param_arrays, grad_arrays)):
        arg_list, grad_list = pair
        if grad_list[0] is None:
            continue
        name = param_names[index]
        # push gradient, priority is negative index
        kvstore.push(name, grad_list, priority=-index)
        # pull back the weights
        kvstore.pull(name, arg_list, priority=-index)

def _update_params(param_arrays, grad_arrays, updater, num_device,
                   kvstore=None, param_names=None):
    """Perform update of param_arrays from grad_arrays not on kvstore."""
    updates = [[] for _ in range(num_device)]
    for i, pair in enumerate(zip(param_arrays, grad_arrays)):
        arg_list, grad_list = pair
        if grad_list[0] is None:
            continue
        index = i
        if kvstore:
            name = param_names[index]
            # push gradient, priority is negative index
            kvstore.push(name, grad_list, priority=-index)
            # pull back the sum gradients, to the same locations.
            kvstore.pull(name, grad_list, priority=-index)
        for k, p in enumerate(zip(arg_list, grad_list)):
            # faked an index here, to make optimizer create diff
            # state for the same index but on diff devs, TODO(mli)
            # use a better solution later
            w, g = p
            updates[k].append((index*num_device+k, g, w))
    for dev_updates in updates:
<<<<<<< HEAD
        i, w, g = zip(*dev_updates)
        updater(i, w, g)
=======
        # update params if param_arrays and grad_arrays are not empty
        if dev_updates:
            i, w, g = zip(*dev_updates)
            updater(i, w, g)
>>>>>>> 0f88f613


def _multiple_callbacks(callbacks, *args, **kwargs):
    """Sends args and kwargs to any configured callbacks.
    This handles the cases where the 'callbacks' variable
    is ``None``, a single function, or a list.
    """
    if isinstance(callbacks, list):
        for cb in callbacks:
            cb(*args, **kwargs)
        return
    if callbacks:
        callbacks(*args, **kwargs)


def _train_multi_device(symbol, ctx, arg_names, param_names, aux_names,
                        arg_params, aux_params,
                        begin_epoch, end_epoch, epoch_size, optimizer,
                        kvstore, update_on_kvstore,
                        train_data, eval_data=None, eval_metric=None,
                        epoch_end_callback=None, batch_end_callback=None,
                        logger=None, work_load_list=None, monitor=None,
                        eval_end_callback=None,
                        eval_batch_end_callback=None, sym_gen=None):
    """Internal training function on multiple devices.
    This function will also work for single device as well.

    Parameters
    ----------
    symbol : Symbol
        The network configuration.
    ctx : list of Context
        The training devices.
    arg_names: list of str
        Name of all arguments of the network.
    param_names: list of str
        Name of all trainable parameters of the network.
    aux_names: list of str
        Name of all auxiliary states of the network.
    arg_params : dict of str to NDArray
        Model parameter, dict of name to NDArray of net's weights.
    aux_params : dict of str to NDArray
        Model parameter, dict of name to NDArray of net's auxiliary states.
    begin_epoch : int
        The begining training epoch.
    end_epoch : int
        The end training epoch.
    epoch_size : int, optional
        Number of batches in a epoch. In default, it is set to
        ``ceil(num_train_examples / batch_size)``.
    optimizer : Optimizer
        The optimization algorithm
    train_data : DataIter
        Training data iterator.
    eval_data : DataIter
        Validation data iterator.
    eval_metric : EvalMetric
        An evaluation function or a list of evaluation functions.
    epoch_end_callback : callable(epoch, symbol, arg_params, aux_states)
        A callback that is invoked at end of each epoch.
        This can be used to checkpoint model each epoch.
    batch_end_callback : callable(BatchEndParams)
        A callback that is invoked at end of each batch.
        This can be used to measure speed, get result from evaluation metric. etc.
    kvstore : KVStore
        The KVStore.
    update_on_kvstore : bool
        Whether or not perform weight updating on kvstore.
    logger : logging logger
        When not specified, default logger will be used.
    work_load_list : list of float or int, optional
        The list of work load for different devices,
        in the same order as ``ctx``.
    monitor : Monitor, optional
        Monitor installed to executor,
        for monitoring outputs, weights, and gradients for debugging.
    Notes
    -----
    - This function will inplace update the NDArrays in `arg_params` and `aux_states`.
    """
    if logger is None:
        logger = logging
    executor_manager = DataParallelExecutorManager(symbol=symbol,
                                                   sym_gen=sym_gen,
                                                   ctx=ctx,
                                                   train_data=train_data,
                                                   param_names=param_names,
                                                   arg_names=arg_names,
                                                   aux_names=aux_names,
                                                   work_load_list=work_load_list,
                                                   logger=logger)
    if monitor:
        executor_manager.install_monitor(monitor)

    executor_manager.set_params(arg_params, aux_params)

    if not update_on_kvstore:
        updater = get_updater(optimizer)
    else:
        kvstore.set_optimizer(optimizer)

    if kvstore:
        _initialize_kvstore(kvstore=kvstore,
                            param_arrays=executor_manager.param_arrays,
                            arg_params=arg_params,
                            param_names=executor_manager.param_names,
                            update_on_kvstore=update_on_kvstore)

    # Now start training
    train_data.reset()
    for epoch in range(begin_epoch, end_epoch):
        # Training phase
        tic = time.time()
        eval_metric.reset()
        nbatch = 0
        # Iterate over training data.
        while True:
            do_reset = True
            for data_batch in train_data:
                executor_manager.load_data_batch(data_batch)

                if monitor is not None:
                    monitor.tic()

                executor_manager.forward(is_train=True)
                executor_manager.backward()

                if update_on_kvstore:
                    if 'nccl' in kvstore.type:
                        _update_params_on_kvstore_nccl(executor_manager.param_arrays,
                                                       executor_manager.grad_arrays,
                                                       kvstore, executor_manager.param_names)
                    else:
                        _update_params_on_kvstore(executor_manager.param_arrays,
                                                  executor_manager.grad_arrays,
                                                  kvstore, executor_manager.param_names)
                else:
                    _update_params(executor_manager.param_arrays,
                                   executor_manager.grad_arrays,
                                   updater=updater,
                                   num_device=len(ctx),
                                   kvstore=kvstore,
                                   param_names=executor_manager.param_names)

                if monitor is not None:
                    monitor.toc_print()

                # evaluate at end, so we can lazy copy
                executor_manager.update_metric(eval_metric, data_batch.label)

                nbatch += 1
                # batch callback (for print purpose)
                if batch_end_callback is not None:
                    batch_end_params = BatchEndParam(epoch=epoch,
                                                     nbatch=nbatch,
                                                     eval_metric=eval_metric,
                                                     locals=locals())
                    _multiple_callbacks(batch_end_callback, batch_end_params)

                # this epoch is done possibly earlier
                if epoch_size is not None and nbatch >= epoch_size:
                    do_reset = False
                    break

            if do_reset:
                logger.info('Epoch[%d] Resetting Data Iterator', epoch)
                train_data.reset()

            # this epoch is done
            if epoch_size is None or nbatch >= epoch_size:
                break

        toc = time.time()
        logger.info('Epoch[%d] Time cost=%.3f', epoch, (toc - tic))

        if epoch_end_callback or epoch + 1 == end_epoch:
            executor_manager.copy_to(arg_params, aux_params)

        _multiple_callbacks(epoch_end_callback, epoch, symbol, arg_params, aux_params)

        # evaluation
        if eval_data:
            eval_metric.reset()
            eval_data.reset()
            total_num_batch = 0
            for i, eval_batch in enumerate(eval_data):
                executor_manager.load_data_batch(eval_batch)
                executor_manager.forward(is_train=False)
                executor_manager.update_metric(eval_metric, eval_batch.label)
                if eval_batch_end_callback is not None:
                    batch_end_params = BatchEndParam(epoch=epoch,
                                                     nbatch=i,
                                                     eval_metric=eval_metric,
                                                     locals=locals())
                    _multiple_callbacks(eval_batch_end_callback, batch_end_params)
                total_num_batch += 1
            if eval_end_callback is not None:
                eval_end_params = BatchEndParam(epoch=epoch,
                                                nbatch=total_num_batch,
                                                eval_metric=eval_metric,
                                                locals=locals())
                _multiple_callbacks(eval_end_callback, eval_end_params)
            eval_data.reset()
    # end of all epochs


def save_checkpoint(prefix, epoch, symbol, arg_params, aux_params):
    """Checkpoint the model data into file.

    Parameters
    ----------
    prefix : str
        Prefix of model name.
    epoch : int
        The epoch number of the model.
    symbol : Symbol
        The input Symbol.
    arg_params : dict of str to NDArray
        Model parameter, dict of name to NDArray of net's weights.
    aux_params : dict of str to NDArray
        Model parameter, dict of name to NDArray of net's auxiliary states.
    Notes
    -----
    - ``prefix-symbol.json`` will be saved for symbol.
    - ``prefix-epoch.params`` will be saved for parameters.
    """
    if symbol is not None:
        symbol.save('%s-symbol.json' % prefix)

    save_dict = {('arg:%s' % k) : v.as_in_context(cpu()) for k, v in arg_params.items()}
    save_dict.update({('aux:%s' % k) : v.as_in_context(cpu()) for k, v in aux_params.items()})
    param_name = '%s-%04d.params' % (prefix, epoch)
    nd.save(param_name, save_dict)
    logging.info('Saved checkpoint to \"%s\"', param_name)


def load_checkpoint(prefix, epoch):
    """Load model checkpoint from file.

    Parameters
    ----------
    prefix : str
        Prefix of model name.
    epoch : int
        Epoch number of model we would like to load.

    Returns
    -------
    symbol : Symbol
        The symbol configuration of computation network.
    arg_params : dict of str to NDArray
        Model parameter, dict of name to NDArray of net's weights.
    aux_params : dict of str to NDArray
        Model parameter, dict of name to NDArray of net's auxiliary states.

    Notes
    -----
    - Symbol will be loaded from ``prefix-symbol.json``.
    - Parameters will be loaded from ``prefix-epoch.params``.
    """
    symbol = sym.load('%s-symbol.json' % prefix)
    save_dict = nd.load('%s-%04d.params' % (prefix, epoch))
    arg_params = {}
    aux_params = {}
    for k, v in save_dict.items():
        tp, name = k.split(':', 1)
        if tp == 'arg':
            arg_params[name] = v
        if tp == 'aux':
            aux_params[name] = v
    return (symbol, arg_params, aux_params)

from .callback import LogValidationMetricsCallback # pylint: disable=wrong-import-position

class FeedForward(BASE_ESTIMATOR):
    """Model class of MXNet for training and predicting feedforward nets.
    This class is designed for a single-data single output supervised network.

    Parameters
    ----------
    symbol : Symbol
        The symbol configuration of computation network.
    ctx : Context or list of Context, optional
        The device context of training and prediction.
        To use multi GPU training, pass in a list of gpu contexts.
    num_epoch : int, optional
        Training parameter, number of training epochs(epochs).
    epoch_size : int, optional
        Number of batches in a epoch. In default, it is set to
        ``ceil(num_train_examples / batch_size)``.
    optimizer : str or Optimizer, optional
        Training parameter, name or optimizer object for training.
    initializer : initializer function, optional
        Training parameter, the initialization scheme used.
    numpy_batch_size : int, optional
        The batch size of training data.
        Only needed when input array is numpy.
    arg_params : dict of str to NDArray, optional
        Model parameter, dict of name to NDArray of net's weights.
    aux_params : dict of str to NDArray, optional
        Model parameter, dict of name to NDArray of net's auxiliary states.
    allow_extra_params : boolean, optional
        Whether allow extra parameters that are not needed by symbol
        to be passed by aux_params and ``arg_params``.
        If this is True, no error will be thrown when ``aux_params`` and ``arg_params``
        contain more parameters than needed.
    begin_epoch : int, optional
        The begining training epoch.
    kwargs : dict
        The additional keyword arguments passed to optimizer.
    """
    def __init__(self, symbol, ctx=None,
                 num_epoch=None, epoch_size=None, optimizer='sgd',
                 initializer=Uniform(0.01),
                 numpy_batch_size=128,
                 arg_params=None, aux_params=None,
                 allow_extra_params=False,
                 begin_epoch=0,
                 **kwargs):
        warnings.warn(
            '\033[91mmxnet.model.FeedForward has been deprecated. ' + \
            'Please use mxnet.mod.Module instead.\033[0m',
            DeprecationWarning, stacklevel=2)

        if isinstance(symbol, sym.Symbol):
            self.symbol = symbol
            self.sym_gen = None
        else:
            assert(callable(symbol))
            self.symbol = None
            self.sym_gen = symbol

        # model parameters
        self.arg_params = arg_params
        self.aux_params = aux_params
        self.allow_extra_params = allow_extra_params

        self.argument_checked = False
        if self.sym_gen is None:
            self._check_arguments()

        # basic configuration
        if ctx is None:
            ctx = [cpu()]
        elif isinstance(ctx, Context):
            ctx = [ctx]
        self.ctx = ctx
        # training parameters
        self.num_epoch = num_epoch
        self.epoch_size = epoch_size
        self.kwargs = kwargs.copy()
        self.optimizer = optimizer
        self.initializer = initializer
        self.numpy_batch_size = numpy_batch_size
        # internal helper state
        self._pred_exec = None
        self.begin_epoch = begin_epoch

    def _check_arguments(self):
        """verify the argument of the default symbol and user provided parameters"""
        if self.argument_checked:
            return

        assert(self.symbol is not None)
        self.argument_checked = True

        # check if symbol contain duplicated names.
        _check_arguments(self.symbol)
        # rematch parameters to delete useless ones
        if self.allow_extra_params:
            if self.arg_params:
                arg_names = set(self.symbol.list_arguments())
                self.arg_params = {k : v for k, v in self.arg_params.items()
                                   if k in arg_names}
            if self.aux_params:
                aux_names = set(self.symbol.list_auxiliary_states())
                self.aux_params = {k : v for k, v in self.aux_params.items()
                                   if k in aux_names}


    @staticmethod
    def _is_data_arg(name):
        """Check if name is a data argument."""
        return name.endswith('data') or name.endswith('label')

    def _init_params(self, inputs, overwrite=False):
        """Initialize weight parameters and auxiliary states."""
        inputs = [x if isinstance(x, DataDesc) else DataDesc(*x) for x in inputs]
        input_shapes = {item.name: item.shape for item in inputs}
        arg_shapes, _, aux_shapes = self.symbol.infer_shape(**input_shapes)
        assert arg_shapes is not None
        input_dtypes = {item.name: item.dtype for item in inputs}
        arg_dtypes, _, aux_dtypes = self.symbol.infer_type(**input_dtypes)
        assert arg_dtypes is not None

        arg_names = self.symbol.list_arguments()
        input_names = input_shapes.keys()
        param_names = [key for key in arg_names if key not in input_names]
        aux_names = self.symbol.list_auxiliary_states()

        param_name_attrs = [x for x in zip(arg_names, arg_shapes, arg_dtypes)
                            if x[0] in param_names]
        arg_params = {k : nd.zeros(shape=s, dtype=t)
                      for k, s, t in param_name_attrs}
        aux_name_attrs = [x for x in zip(aux_names, aux_shapes, aux_dtypes)
                          if x[0] in aux_names]
        aux_params = {k : nd.zeros(shape=s, dtype=t)
                      for k, s, t in aux_name_attrs}

        for k, v in arg_params.items():
            if self.arg_params and k in self.arg_params and (not overwrite):
                arg_params[k][:] = self.arg_params[k][:]
            else:
                self.initializer(k, v)

        for k, v in aux_params.items():
            if self.aux_params and k in self.aux_params and (not overwrite):
                aux_params[k][:] = self.aux_params[k][:]
            else:
                self.initializer(k, v)

        self.arg_params = arg_params
        self.aux_params = aux_params
        return (arg_names, list(param_names), aux_names)

    def __getstate__(self):
        this = self.__dict__.copy()
        this['_pred_exec'] = None
        return this

    def __setstate__(self, state):
        self.__dict__.update(state)

    def _init_predictor(self, input_shapes, type_dict=None):
        """Initialize the predictor module for running prediction."""
        shapes = {name: self.arg_params[name].shape for name in self.arg_params}
        shapes.update(dict(input_shapes))
        if self._pred_exec is not None:
            arg_shapes, _, _ = self.symbol.infer_shape(**shapes)
            assert arg_shapes is not None, "Incomplete input shapes"
            pred_shapes = [x.shape for x in self._pred_exec.arg_arrays]
            if arg_shapes == pred_shapes:
                return
        # for now only use the first device
        pred_exec = self.symbol.simple_bind(
            self.ctx[0], grad_req='null', type_dict=type_dict, **shapes)
        pred_exec.copy_params_from(self.arg_params, self.aux_params)

        _check_arguments(self.symbol)
        self._pred_exec = pred_exec

    def _init_iter(self, X, y, is_train):
        """Initialize the iterator given input."""
        if isinstance(X, (np.ndarray, nd.NDArray)):
            if y is None:
                if is_train:
                    raise ValueError('y must be specified when X is numpy.ndarray')
                else:
                    y = np.zeros(X.shape[0])
            if not isinstance(y, (np.ndarray, nd.NDArray)):
                raise TypeError('y must be ndarray when X is numpy.ndarray')
            if X.shape[0] != y.shape[0]:
                raise ValueError("The numbers of data points and labels not equal")
            if y.ndim == 2 and y.shape[1] == 1:
                y = y.flatten()
            if y.ndim != 1:
                raise ValueError("Label must be 1D or 2D (with 2nd dimension being 1)")
            if is_train:
                return io.NDArrayIter(X, y, min(X.shape[0], self.numpy_batch_size),
                                      shuffle=is_train, last_batch_handle='roll_over')
            else:
                return io.NDArrayIter(X, y, min(X.shape[0], self.numpy_batch_size), shuffle=False)
        if not isinstance(X, io.DataIter):
            raise TypeError('X must be DataIter, NDArray or numpy.ndarray')
        return X

    def _init_eval_iter(self, eval_data):
        """Initialize the iterator given eval_data."""
        if eval_data is None:
            return eval_data
        if isinstance(eval_data, (tuple, list)) and len(eval_data) == 2:
            if eval_data[0] is not None:
                if eval_data[1] is None and isinstance(eval_data[0], io.DataIter):
                    return eval_data[0]
                input_data = (np.array(eval_data[0]) if isinstance(eval_data[0], list)
                              else eval_data[0])
                input_label = (np.array(eval_data[1]) if isinstance(eval_data[1], list)
                               else eval_data[1])
                return self._init_iter(input_data, input_label, is_train=True)
            else:
                raise ValueError("Eval data is NONE")
        if not isinstance(eval_data, io.DataIter):
            raise TypeError('Eval data must be DataIter, or ' \
                            'NDArray/numpy.ndarray/list pair (i.e. tuple/list of length 2)')
        return eval_data

    def predict(self, X, num_batch=None, return_data=False, reset=True):
        """Run the prediction, always only use one device.

        Parameters
        ----------
        X : mxnet.DataIter
        num_batch : int or None
            The number of batch to run. Go though all batches if ``None``.
        Returns
        -------
        y : numpy.ndarray or a list of numpy.ndarray if the network has multiple outputs.
            The predicted value of the output.
        """
        X = self._init_iter(X, None, is_train=False)

        if reset:
            X.reset()
        data_shapes = X.provide_data
        data_names = [x[0] for x in data_shapes]
        type_dict = dict((key, value.dtype) for (key, value) in self.arg_params.items())
        for x in X.provide_data:
            if isinstance(x, DataDesc):
                type_dict[x.name] = x.dtype
            else:
                type_dict[x[0]] = mx_real_t

        self._init_predictor(data_shapes, type_dict)
        batch_size = X.batch_size
        data_arrays = [self._pred_exec.arg_dict[name] for name in data_names]
        output_list = [[] for _ in range(len(self._pred_exec.outputs))]
        if return_data:
            data_list = [[] for _ in X.provide_data]
            label_list = [[] for _ in X.provide_label]

        i = 0
        for batch in X:

            _load_data(batch, data_arrays)
            self._pred_exec.forward(is_train=False)
            padded = batch.pad
            real_size = batch_size - padded

            for o_list, o_nd in zip(output_list, self._pred_exec.outputs):
                o_list.append(o_nd[0:real_size].asnumpy())

            if return_data:
                for j, x in enumerate(batch.data):
                    data_list[j].append(x[0:real_size].asnumpy())
                for j, x in enumerate(batch.label):
                    label_list[j].append(x[0:real_size].asnumpy())
            i += 1
            if num_batch is not None and i == num_batch:
                break

        outputs = [np.concatenate(x) for x in output_list]
        if len(outputs) == 1:
            outputs = outputs[0]

        if return_data:
            data = [np.concatenate(x) for x in data_list]
            label = [np.concatenate(x) for x in label_list]
            if len(data) == 1:
                data = data[0]
            if len(label) == 1:
                label = label[0]
            return outputs, data, label
        else:
            return outputs

    def score(self, X, eval_metric='acc', num_batch=None, batch_end_callback=None, reset=True):
        """Run the model given an input and calculate the score
        as assessed by an evaluation metric.

        Parameters
        ----------
        X : mxnet.DataIter
        eval_metric : metric.metric
            The metric for calculating score.
        num_batch : int or None
            The number of batches to run. Go though all batches if ``None``.
        Returns
        -------
        s : float
            The final score.
        """
        # setup metric
        if not isinstance(eval_metric, metric.EvalMetric):
            eval_metric = metric.create(eval_metric)

        X = self._init_iter(X, None, is_train=False)
        if reset:
            X.reset()

        data_shapes = X.provide_data
        data_names = [x[0] for x in data_shapes]
        type_dict = dict((key, value.dtype) for (key, value) in self.arg_params.items())
        for x in X.provide_data:
            if isinstance(x, DataDesc):
                type_dict[x.name] = x.dtype
            else:
                type_dict[x[0]] = mx_real_t

        self._init_predictor(data_shapes, type_dict)
        data_arrays = [self._pred_exec.arg_dict[name] for name in data_names]

        for i, batch in enumerate(X):
            if num_batch is not None and i == num_batch:
                break
            _load_data(batch, data_arrays)
            self._pred_exec.forward(is_train=False)
            eval_metric.update(batch.label, self._pred_exec.outputs)

            if batch_end_callback is not None:
                batch_end_params = BatchEndParam(epoch=0,
                                                 nbatch=i,
                                                 eval_metric=eval_metric,
                                                 locals=locals())
                _multiple_callbacks(batch_end_callback, batch_end_params)
        return eval_metric.get()[1]

    def fit(self, X, y=None, eval_data=None, eval_metric='acc',
            epoch_end_callback=None, batch_end_callback=None, kvstore='local', logger=None,
            work_load_list=None, monitor=None, eval_end_callback=LogValidationMetricsCallback(),
            eval_batch_end_callback=None):
        """Fit the model.

        Parameters
        ----------
        X : DataIter, or numpy.ndarray/NDArray
            Training data. If `X` is a `DataIter`, the name or (if name not available)
            the position of its outputs should match the corresponding variable
            names defined in the symbolic graph.
        y : numpy.ndarray/NDArray, optional
            Training set label.
            If X is ``numpy.ndarray`` or `NDArray`, `y` is required to be set.
            While y can be 1D or 2D (with 2nd dimension as 1), its first dimension must be
            the same as `X`, i.e. the number of data points and labels should be equal.
        eval_data : DataIter or numpy.ndarray/list/NDArray pair
            If eval_data is numpy.ndarray/list/NDArray pair,
            it should be ``(valid_data, valid_label)``.
        eval_metric : metric.EvalMetric or str or callable
            The evaluation metric. This could be the name of evaluation metric
            or a custom evaluation function that returns statistics
            based on a minibatch.
        epoch_end_callback : callable(epoch, symbol, arg_params, aux_states)
            A callback that is invoked at end of each epoch.
            This can be used to checkpoint model each epoch.
        batch_end_callback: callable(epoch)
            A callback that is invoked at end of each batch for purposes of printing.
        kvstore: KVStore or str, optional
           The KVStore or a string kvstore type: 'local', 'dist_sync', 'dist_async'
           In default uses 'local', often no need to change for single machiine.
        logger : logging logger, optional
            When not specified, default logger will be used.
        work_load_list : float or int, optional
            The list of work load for different devices,
            in the same order as `ctx`.

        Note
        ----
        KVStore behavior
        - 'local', multi-devices on a single machine, will automatically choose best type.
        - 'dist_sync', multiple machines communicating via BSP.
        - 'dist_async', multiple machines with asynchronous communication.
        """

        data = self._init_iter(X, y, is_train=True)
        eval_data = self._init_eval_iter(eval_data)

        if self.sym_gen:
            self.symbol = self.sym_gen(data.default_bucket_key) # pylint: disable=no-member
            self._check_arguments()
        self.kwargs["sym"] = self.symbol

        arg_names, param_names, aux_names = \
                self._init_params(data.provide_data+data.provide_label)

        # setup metric
        if not isinstance(eval_metric, metric.EvalMetric):
            eval_metric = metric.create(eval_metric)

        # create kvstore
        (kvstore, update_on_kvstore) = _create_kvstore(
            kvstore, len(self.ctx), self.arg_params)

        param_idx2name = {}
        if update_on_kvstore:
            param_idx2name.update(enumerate(param_names))
        else:
            for i, n in enumerate(param_names):
                for k in range(len(self.ctx)):
                    param_idx2name[i*len(self.ctx)+k] = n
        self.kwargs["param_idx2name"] = param_idx2name

        # init optmizer
        if isinstance(self.optimizer, str):
            batch_size = data.batch_size
            if kvstore and 'dist' in kvstore.type and '_async' not in kvstore.type:
                batch_size *= kvstore.num_workers
            optimizer = opt.create(self.optimizer,
                                   rescale_grad=(1.0/batch_size),
                                   **(self.kwargs))
        elif isinstance(self.optimizer, opt.Optimizer):
            optimizer = self.optimizer

        # do training
        _train_multi_device(self.symbol, self.ctx, arg_names, param_names, aux_names,
                            self.arg_params, self.aux_params,
                            begin_epoch=self.begin_epoch, end_epoch=self.num_epoch,
                            epoch_size=self.epoch_size,
                            optimizer=optimizer,
                            train_data=data, eval_data=eval_data,
                            eval_metric=eval_metric,
                            epoch_end_callback=epoch_end_callback,
                            batch_end_callback=batch_end_callback,
                            kvstore=kvstore, update_on_kvstore=update_on_kvstore,
                            logger=logger, work_load_list=work_load_list, monitor=monitor,
                            eval_end_callback=eval_end_callback,
                            eval_batch_end_callback=eval_batch_end_callback,
                            sym_gen=self.sym_gen)


    def save(self, prefix, epoch=None):
        """Checkpoint the model checkpoint into file.
        You can also use `pickle` to do the job if you only work on Python.
        The advantage of `load` and `save` (as compared to `pickle`) is that
        the resulting file can be loaded from other MXNet language bindings.
        One can also directly `load`/`save` from/to cloud storage(S3, HDFS)

        Parameters
        ----------
        prefix : str
            Prefix of model name.

        Notes
        -----
        - ``prefix-symbol.json`` will be saved for symbol.
        - ``prefix-epoch.params`` will be saved for parameters.
        """
        if epoch is None:
            epoch = self.num_epoch
        assert epoch is not None
        save_checkpoint(prefix, epoch, self.symbol, self.arg_params, self.aux_params)

    @staticmethod
    def load(prefix, epoch, ctx=None, **kwargs):
        """Load model checkpoint from file.

        Parameters
        ----------
        prefix : str
            Prefix of model name.
        epoch : int
            epoch number of model we would like to load.
        ctx : Context or list of Context, optional
            The device context of training and prediction.
        kwargs : dict
            Other parameters for model, including `num_epoch`, optimizer and `numpy_batch_size`.

        Returns
        -------
        model : FeedForward
            The loaded model that can be used for prediction.

        Notes
        -----
        - ``prefix-symbol.json`` will be saved for symbol.
        - ``prefix-epoch.params`` will be saved for parameters.
        """
        symbol, arg_params, aux_params = load_checkpoint(prefix, epoch)
        return FeedForward(symbol, ctx=ctx,
                           arg_params=arg_params, aux_params=aux_params,
                           begin_epoch=epoch,
                           **kwargs)

    @staticmethod
    def create(symbol, X, y=None, ctx=None,
               num_epoch=None, epoch_size=None, optimizer='sgd', initializer=Uniform(0.01),
               eval_data=None, eval_metric='acc',
               epoch_end_callback=None, batch_end_callback=None,
               kvstore='local', logger=None, work_load_list=None,
               eval_end_callback=LogValidationMetricsCallback(),
               eval_batch_end_callback=None, **kwargs):
        """Functional style to create a model.
        This function is more consistent with functional
        languages such as R, where mutation is not allowed.

        Parameters
        ----------
        symbol : Symbol
            The symbol configuration of a computation network.
        X : DataIter
            Training data.
        y : numpy.ndarray, optional
            If `X` is a ``numpy.ndarray``, `y` must be set.
        ctx : Context or list of Context, optional
            The device context of training and prediction.
            To use multi-GPU training, pass in a list of GPU contexts.
        num_epoch : int, optional
            The number of training epochs(epochs).
        epoch_size : int, optional
            Number of batches in a epoch. In default, it is set to
            ``ceil(num_train_examples / batch_size)``.
        optimizer : str or Optimizer, optional
            The name of the chosen optimizer, or an optimizer object, used for training.
        initializer : initializer function, optional
            The initialization scheme used.
        eval_data : DataIter or numpy.ndarray pair
            If `eval_set` is ``numpy.ndarray`` pair, it should
            be (`valid_data`, `valid_label`).
        eval_metric : metric.EvalMetric or str or callable
            The evaluation metric. Can be the name of an evaluation metric
            or a custom evaluation function that returns statistics
            based on a minibatch.
        epoch_end_callback : callable(epoch, symbol, arg_params, aux_states)
            A callback that is invoked at end of each epoch.
            This can be used to checkpoint model each epoch.
        batch_end_callback: callable(epoch)
            A callback that is invoked at end of each batch for print purposes.
        kvstore: KVStore or str, optional
           The KVStore or a string kvstore type: 'local', 'dist_sync', 'dis_async'.
           Defaults to 'local', often no need to change for single machine.
        logger : logging logger, optional
            When not specified, default logger will be used.
        work_load_list : list of float or int, optional
            The list of work load for different devices,
            in the same order as `ctx`.
        """
        model = FeedForward(symbol, ctx=ctx, num_epoch=num_epoch,
                            epoch_size=epoch_size,
                            optimizer=optimizer, initializer=initializer, **kwargs)
        model.fit(X, y, eval_data=eval_data, eval_metric=eval_metric,
                  epoch_end_callback=epoch_end_callback,
                  batch_end_callback=batch_end_callback,
                  kvstore=kvstore,
                  logger=logger,
                  work_load_list=work_load_list,
                  eval_end_callback=eval_end_callback,
                  eval_batch_end_callback=eval_batch_end_callback)
        return model<|MERGE_RESOLUTION|>--- conflicted
+++ resolved
@@ -181,15 +181,10 @@
             w, g = p
             updates[k].append((index*num_device+k, g, w))
     for dev_updates in updates:
-<<<<<<< HEAD
-        i, w, g = zip(*dev_updates)
-        updater(i, w, g)
-=======
         # update params if param_arrays and grad_arrays are not empty
         if dev_updates:
             i, w, g = zip(*dev_updates)
             updater(i, w, g)
->>>>>>> 0f88f613
 
 
 def _multiple_callbacks(callbacks, *args, **kwargs):
