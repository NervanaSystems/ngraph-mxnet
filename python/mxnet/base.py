--- conflicted
+++ resolved
@@ -191,28 +191,6 @@
     lib.MXGetLastError.restype = ctypes.c_char_p
     return lib
 
-<<<<<<< HEAD
-def _update_env_vars():
-  """
-  If mxnet::engine::OpenMP::OpenMP() calls certain functions including omp_set_num_threads(...)
-  then for some reason train_cifar10.py eventually segfaults.  This function modifies the
-  environment variables to sidestep the problem.
-  """
-  if 'MXNET_OMP_MAX_THREADS' in os.environ:
-    return
-
-  if 'OMP_NUM_THREADS' in os.environ:
-    return
-
-  # Approximate the return value of omp_get_num_procs()
-  omp_max_thread = psutil.cpu_count()
-  omp_max_thread = omp_max_thread // 2
-
-  sys.stdout.write('ngraph-mxnet: defaulting OMP_NUM_THREADS env var to "{}"\n'.format(
-    omp_max_thread ))
-  os.environ['OMP_NUM_THREADS'] = str(omp_max_thread)
-=======
->>>>>>> f4073457
 
 # version number
 __version__ = libinfo.__version__
