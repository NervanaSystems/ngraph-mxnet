--- conflicted
+++ resolved
@@ -169,12 +169,8 @@
         batch = batchify_fn([dataset[i] for i in samples])
         data_queue.put((idx, batch))
 
-<<<<<<< HEAD
-def fetcher_loop_v1(data_queue, data_buffer, pin_memory=False, data_buffer_lock=None):
-=======
 def fetcher_loop_v1(data_queue, data_buffer, pin_memory=False,
                     pin_device_id=0, data_buffer_lock=None):
->>>>>>> 0f88f613
     """Fetcher loop for fetching data from queue and put in reorder dict."""
     while True:
         idx, batch = data_queue.get()
@@ -193,13 +189,8 @@
 
 class _MultiWorkerIterV1(object):
     """Internal multi-worker iterator for DataLoader."""
-<<<<<<< HEAD
-    def __init__(self, num_workers, dataset, batchify_fn, batch_sampler, pin_memory=False,
-                 worker_fn=worker_loop_v1):
-=======
     def __init__(self, num_workers, dataset, batchify_fn, batch_sampler,
                  pin_memory=False, pin_device_id=0, worker_fn=worker_loop_v1):
->>>>>>> 0f88f613
         assert num_workers > 0, "_MultiWorkerIter is not for {} workers".format(num_workers)
         self._num_workers = num_workers
         self._dataset = dataset
@@ -228,12 +219,8 @@
 
         self._fetcher = threading.Thread(
             target=fetcher_loop_v1,
-<<<<<<< HEAD
-            args=(self._data_queue, self._data_buffer, pin_memory, self._data_buffer_lock))
-=======
             args=(self._data_queue, self._data_buffer, pin_memory,
                   pin_device_id, self._data_buffer_lock))
->>>>>>> 0f88f613
         self._fetcher.daemon = True
         self._fetcher.start()
 
@@ -295,8 +282,6 @@
 
 
 class DataLoaderV1(object):
-<<<<<<< HEAD
-=======
     """Loads data from a dataset and returns mini-batches of data.
 
     Parameters
@@ -477,7 +462,6 @@
 
 
 class DataLoader(object):
->>>>>>> 0f88f613
     """Loads data from a dataset and returns mini-batches of data.
 
     Parameters
@@ -594,210 +578,8 @@
             return same_process_iter()
 
         # multi-worker
-<<<<<<< HEAD
-        return _MultiWorkerIterV1(self._num_workers, self._dataset,
-                                  self._batchify_fn, self._batch_sampler, self._pin_memory)
-
-    def __len__(self):
-        return len(self._batch_sampler)
-
-_worker_dataset = None
-def _worker_initializer(dataset):
-    """Initialier for processing pool."""
-    # global dataset is per-process based and only available in worker processes
-    # this is only necessary to handle MXIndexedRecordIO because otherwise dataset
-    # can be passed as argument
-    global _worker_dataset
-    _worker_dataset = dataset
-
-def _worker_fn(samples, batchify_fn, dataset=None):
-    """Function for processing data in worker process."""
-    # pylint: disable=unused-argument
-    # it is required that each worker process has to fork a new MXIndexedRecordIO handle
-    # preserving dataset as global variable can save tons of overhead and is safe in new process
-    global _worker_dataset
-    batch = batchify_fn([_worker_dataset[i] for i in samples])
-    buf = io.BytesIO()
-    ForkingPickler(buf, pickle.HIGHEST_PROTOCOL).dump(batch)
-    return buf.getvalue()
-
-def _thread_worker_fn(samples, batchify_fn, dataset):
-    """Threadpool worker function for processing data."""
-    return batchify_fn([dataset[i] for i in samples])
-
-class _MultiWorkerIter(object):
-    """Internal multi-worker iterator for DataLoader."""
-    def __init__(self, worker_pool, batchify_fn, batch_sampler, pin_memory=False,
-                 worker_fn=_worker_fn, prefetch=0, dataset=None):
-        self._worker_pool = worker_pool
-        self._batchify_fn = batchify_fn
-        self._batch_sampler = batch_sampler
-        self._data_buffer = {}
-        self._rcvd_idx = 0
-        self._sent_idx = 0
-        self._iter = iter(self._batch_sampler)
-        self._worker_fn = worker_fn
-        self._pin_memory = pin_memory
-        self._dataset = dataset
-        # pre-fetch
-        for _ in range(prefetch):
-            self._push_next()
-
-    def __len__(self):
-        return len(self._batch_sampler)
-
-    def _push_next(self):
-        """Assign next batch workload to workers."""
-        r = next(self._iter, None)
-        if r is None:
-            return
-        async_ret = self._worker_pool.apply_async(
-            self._worker_fn, (r, self._batchify_fn, self._dataset))
-        self._data_buffer[self._sent_idx] = async_ret
-        self._sent_idx += 1
-
-    def __next__(self):
-        self._push_next()
-        if self._rcvd_idx == self._sent_idx:
-            assert not self._data_buffer, "Data buffer should be empty at this moment"
-            raise StopIteration
-
-        assert self._rcvd_idx < self._sent_idx, "rcvd_idx must be smaller than sent_idx"
-        assert self._rcvd_idx in self._data_buffer, "fatal error with _push_next, rcvd_idx missing"
-        ret = self._data_buffer.pop(self._rcvd_idx)
-        batch = pickle.loads(ret.get()) if self._dataset is None else ret.get()
-        if self._pin_memory:
-            batch = _as_in_context(batch, context.cpu_pinned())
-        batch = batch[0] if len(batch) == 1 else batch
-        self._rcvd_idx += 1
-        return batch
-
-    def next(self):
-        return self.__next__()
-
-    def __iter__(self):
-        return self
-
-
-class DataLoader(object):
-    """Loads data from a dataset and returns mini-batches of data.
-
-    Parameters
-    ----------
-    dataset : Dataset
-        Source dataset. Note that numpy and mxnet arrays can be directly used
-        as a Dataset.
-    batch_size : int
-        Size of mini-batch.
-    shuffle : bool
-        Whether to shuffle the samples.
-    sampler : Sampler
-        The sampler to use. Either specify sampler or shuffle, not both.
-    last_batch : {'keep', 'discard', 'rollover'}
-        How to handle the last batch if batch_size does not evenly divide
-        `len(dataset)`.
-
-        keep - A batch with less samples than previous batches is returned.
-        discard - The last batch is discarded if its incomplete.
-        rollover - The remaining samples are rolled over to the next epoch.
-    batch_sampler : Sampler
-        A sampler that returns mini-batches. Do not specify batch_size,
-        shuffle, sampler, and last_batch if batch_sampler is specified.
-    batchify_fn : callable
-        Callback function to allow users to specify how to merge samples
-        into a batch. Defaults to `default_batchify_fn`::
-
-            def default_batchify_fn(data):
-                if isinstance(data[0], nd.NDArray):
-                    return nd.stack(*data)
-                elif isinstance(data[0], tuple):
-                    data = zip(*data)
-                    return [default_batchify_fn(i) for i in data]
-                else:
-                    data = np.asarray(data)
-                    return nd.array(data, dtype=data.dtype)
-
-    num_workers : int, default 0
-        The number of multiprocessing workers to use for data preprocessing.
-    pin_memory : boolean, default False
-        If ``True``, the dataloader will copy NDArrays into pinned memory
-        before returning them. Copying from CPU pinned memory to GPU is faster
-        than from normal CPU memory.
-    prefetch : int, default is `num_workers * 2`
-        The number of prefetching batches only works if `num_workers` > 0.
-        If `prefetch` > 0, it allow worker process to prefetch certain batches before
-        acquiring data from iterators.
-        Note that using large prefetching batch will provide smoother bootstrapping performance,
-        but will consume more shared_memory. Using smaller number may forfeit the purpose of using
-        multiple worker processes, try reduce `num_workers` in this case.
-        By default it defaults to `num_workers * 2`.
-    thread_pool : bool, default False
-        If ``True``, use threading pool instead of multiprocessing pool. Using threadpool
-        can avoid shared memory usage. If `DataLoader` is more IO bounded or GIL is not a killing
-        problem, threadpool version may achieve better performance than multiprocessing.
-
-    """
-    def __init__(self, dataset, batch_size=None, shuffle=False, sampler=None,
-                 last_batch=None, batch_sampler=None, batchify_fn=None,
-                 num_workers=0, pin_memory=False, prefetch=None, thread_pool=False):
-        self._dataset = dataset
-        self._pin_memory = pin_memory
-        self._thread_pool = thread_pool
-
-        if batch_sampler is None:
-            if batch_size is None:
-                raise ValueError("batch_size must be specified unless " \
-                                 "batch_sampler is specified")
-            if sampler is None:
-                if shuffle:
-                    sampler = _sampler.RandomSampler(len(dataset))
-                else:
-                    sampler = _sampler.SequentialSampler(len(dataset))
-            elif shuffle:
-                raise ValueError("shuffle must not be specified if sampler is specified")
-
-            batch_sampler = _sampler.BatchSampler(
-                sampler, batch_size, last_batch if last_batch else 'keep')
-        elif batch_size is not None or shuffle or sampler is not None or \
-                last_batch is not None:
-            raise ValueError("batch_size, shuffle, sampler and last_batch must " \
-                             "not be specified if batch_sampler is specified.")
-
-        self._batch_sampler = batch_sampler
-        self._num_workers = num_workers if num_workers >= 0 else 0
-        self._worker_pool = None
-        self._prefetch = max(0, int(prefetch) if prefetch is not None else 2 * self._num_workers)
-        if self._num_workers > 0:
-            if self._thread_pool:
-                self._worker_pool = ThreadPool(self._num_workers)
-            else:
-                self._worker_pool = multiprocessing.Pool(
-                    self._num_workers, initializer=_worker_initializer, initargs=[self._dataset])
-        if batchify_fn is None:
-            if num_workers > 0:
-                self._batchify_fn = default_mp_batchify_fn
-            else:
-                self._batchify_fn = default_batchify_fn
-        else:
-            self._batchify_fn = batchify_fn
-
-    def __iter__(self):
-        if self._num_workers == 0:
-            def same_process_iter():
-                for batch in self._batch_sampler:
-                    ret = self._batchify_fn([self._dataset[idx] for idx in batch])
-                    if self._pin_memory:
-                        ret = _as_in_context(ret, context.cpu_pinned())
-                    yield ret
-            return same_process_iter()
-
-        # multi-worker
-        return _MultiWorkerIter(self._worker_pool, self._batchify_fn, self._batch_sampler,
-                                pin_memory=self._pin_memory,
-=======
         return _MultiWorkerIter(self._worker_pool, self._batchify_fn, self._batch_sampler,
                                 pin_memory=self._pin_memory, pin_device_id=self._pin_device_id,
->>>>>>> 0f88f613
                                 worker_fn=_thread_worker_fn if self._thread_pool else _worker_fn,
                                 prefetch=self._prefetch,
                                 dataset=self._dataset if self._thread_pool else None)
