--- conflicted
+++ resolved
@@ -417,13 +417,6 @@
                 pred_label = ndarray.argmax(pred_label, axis=self.axis)
             pred_label = pred_label.asnumpy().astype('int32')
             label = label.asnumpy().astype('int32')
-<<<<<<< HEAD
-
-            check_label_shapes(label, pred_label)
-
-            self.sum_metric += (pred_label.flat == label.flat).sum()
-            self.num_inst += len(pred_label.flat)
-=======
             # flatten before checking shapes to avoid shape miss match
             label = label.flat
             pred_label = pred_label.flat
@@ -432,7 +425,6 @@
 
             self.sum_metric += (pred_label == label).sum()
             self.num_inst += len(pred_label)
->>>>>>> f220ad07
 
 
 @register
