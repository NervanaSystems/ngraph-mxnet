# Licensed to the Apache Software Foundation (ASF) under one
# or more contributor license agreements.  See the NOTICE file
# distributed with this work for additional information
# regarding copyright ownership.  The ASF licenses this file
# to you under the Apache License, Version 2.0 (the
# "License"); you may not use this file except in compliance
# with the License.  You may obtain a copy of the License at
#
#   http://www.apache.org/licenses/LICENSE-2.0
#
# Unless required by applicable law or agreed to in writing,
# software distributed under the License is distributed on an
# "AS IS" BASIS, WITHOUT WARRANTIES OR CONDITIONS OF ANY
# KIND, either express or implied.  See the License for the
# specific language governing permissions and limitations
# under the License.

"""Random distribution generator NDArray API of MXNet."""

from ..base import numeric_types, _Null
from ..context import current_context
from . import _internal
from .ndarray import NDArray


__all__ = ['uniform', 'normal', 'randn', 'poisson', 'exponential', 'gamma',
           'multinomial', 'negative_binomial', 'generalized_negative_binomial',
           'shuffle', 'randint']


def _random_helper(random, sampler, params, shape, dtype, ctx, out, kwargs):
    """Helper function for random generators."""
    if isinstance(params[0], NDArray):
        for i in params[1:]:
            assert isinstance(i, NDArray), \
                "Distribution parameters must all have the same type, but got " \
                "both %s and %s."%(type(params[0]), type(i))
        return sampler(*params, shape=shape, dtype=dtype, out=out, **kwargs)
    elif isinstance(params[0], numeric_types):
        if ctx is None:
            ctx = current_context()
        if shape is _Null and out is None:
            shape = 1
        for i in params[1:]:
            assert isinstance(i, numeric_types), \
                "Distribution parameters must all have the same type, but got " \
                "both %s and %s."%(type(params[0]), type(i))
        return random(*params, shape=shape, dtype=dtype, ctx=ctx, out=out, **kwargs)

    raise ValueError("Distribution parameters must be either NDArray or numbers, "
                     "but got %s."%type(params[0]))


def uniform(low=0, high=1, shape=_Null, dtype=_Null, ctx=None, out=None, **kwargs):
    """Draw random samples from a uniform distribution.

    Samples are uniformly distributed over the half-open interval *[low, high)*
    (includes *low*, but excludes *high*).

    Parameters
    ----------
    low : float or NDArray, optional
        Lower boundary of the output interval. All values generated will be
        greater than or equal to low. The default value is 0.
    high : float or NDArray, optional
        Upper boundary of the output interval. All values generated will be
        less than high. The default value is 1.0.
    shape : int or tuple of ints, optional
        The number of samples to draw. If shape is, e.g., `(m, n)` and `low` and
        `high` are scalars, output shape will be `(m, n)`. If `low` and `high`
        are NDArrays with shape, e.g., `(x, y)`, then output will have shape
        `(x, y, m, n)`, where `m*n` samples are drawn for each `[low, high)` pair.
    dtype : {'float16', 'float32', 'float64'}, optional
        Data type of output samples. Default is 'float32'
    ctx : Context, optional
        Device context of output. Default is current context. Overridden by
        `low.context` when `low` is an NDArray.
    out : NDArray, optional
        Store output to an existing NDArray.

    Returns
    -------
    NDArray
        An NDArray of type `dtype`. If input `shape` has shape, e.g.,
        `(m, n)` and `low` and `high` are scalars, output shape will be `(m, n)`.
        If `low` and `high` are NDArrays with shape, e.g., `(x, y)`, then the
        return NDArray will have shape `(x, y, m, n)`, where `m*n` uniformly distributed
        samples are drawn for each `[low, high)` pair.

    Examples
    --------
    >>> mx.nd.random.uniform(0, 1)
    [ 0.54881352]
    <NDArray 1 @cpu(0)
    >>> mx.nd.random.uniform(0, 1, ctx=mx.gpu(0))
    [ 0.92514056]
    <NDArray 1 @gpu(0)>
    >>> mx.nd.random.uniform(-1, 1, shape=(2,))
    [ 0.71589124  0.08976638]
    <NDArray 2 @cpu(0)>
    >>> low = mx.nd.array([1,2,3])
    >>> high = mx.nd.array([2,3,4])
    >>> mx.nd.random.uniform(low, high, shape=2)
    [[ 1.78653979  1.93707538]
     [ 2.01311183  2.37081361]
     [ 3.30491424  3.69977832]]
    <NDArray 3x2 @cpu(0)>
    """
    return _random_helper(_internal._random_uniform, _internal._sample_uniform,
                          [low, high], shape, dtype, ctx, out, kwargs)


def normal(loc=0, scale=1, shape=_Null, dtype=_Null, ctx=None, out=None, **kwargs):
    """Draw random samples from a normal (Gaussian) distribution.

    Samples are distributed according to a normal distribution parametrized
    by *loc* (mean) and *scale* (standard deviation).


    Parameters
    ----------
    loc : float or NDArray, optional
        Mean (centre) of the distribution.
    scale : float or NDArray, optional
        Standard deviation (spread or width) of the distribution.
    shape : int or tuple of ints, optional
        The number of samples to draw. If shape is, e.g., `(m, n)` and `loc` and
        `scale` are scalars, output shape will be `(m, n)`. If `loc` and `scale`
        are NDArrays with shape, e.g., `(x, y)`, then output will have shape
        `(x, y, m, n)`, where `m*n` samples are drawn for each `[loc, scale)` pair.
    dtype : {'float16', 'float32', 'float64'}, optional
        Data type of output samples. Default is 'float32'
    ctx : Context, optional
        Device context of output. Default is current context. Overridden by
        `loc.context` when `loc` is an NDArray.
    out : NDArray, optional
        Store output to an existing NDArray.

    Returns
    -------
    NDArray
        An NDArray of type `dtype`. If input `shape` has shape, e.g., `(m, n)` and
        `loc` and `scale` are scalars, output shape will be `(m, n)`. If `loc` and
        `scale` are NDArrays with shape, e.g., `(x, y)`, then output will have shape
        `(x, y, m, n)`, where `m*n` samples are drawn for each `[loc, scale)` pair.

    Examples
    --------
    >>> mx.nd.random.normal(0, 1)
    [ 2.21220636]
    <NDArray 1 @cpu(0)>
    >>> mx.nd.random.normal(0, 1, ctx=mx.gpu(0))
    [ 0.29253659]
    <NDArray 1 @gpu(0)>
    >>> mx.nd.random.normal(-1, 1, shape=(2,))
    [-0.2259962  -0.51619542]
    <NDArray 2 @cpu(0)>
    >>> loc = mx.nd.array([1,2,3])
    >>> scale = mx.nd.array([2,3,4])
    >>> mx.nd.random.normal(loc, scale, shape=2)
    [[ 0.55912292  3.19566321]
     [ 1.91728961  2.47706747]
     [ 2.79666662  5.44254589]]
    <NDArray 3x2 @cpu(0)>
    """
    return _random_helper(_internal._random_normal, _internal._sample_normal,
                          [loc, scale], shape, dtype, ctx, out, kwargs)


def randn(*shape, **kwargs):
    """Draw random samples from a normal (Gaussian) distribution.

    Samples are distributed according to a normal distribution parametrized
    by *loc* (mean) and *scale* (standard deviation).


    Parameters
    ----------
    loc : float or NDArray
        Mean (centre) of the distribution.
    scale : float or NDArray
        Standard deviation (spread or width) of the distribution.
    shape : int or tuple of ints
        The number of samples to draw. If shape is, e.g., `(m, n)` and `loc` and
        `scale` are scalars, output shape will be `(m, n)`. If `loc` and `scale`
        are NDArrays with shape, e.g., `(x, y)`, then output will have shape
        `(x, y, m, n)`, where `m*n` samples are drawn for each `[loc, scale)` pair.
    dtype : {'float16', 'float32', 'float64'}
        Data type of output samples. Default is 'float32'
    ctx : Context
        Device context of output. Default is current context. Overridden by
        `loc.context` when `loc` is an NDArray.
    out : NDArray
        Store output to an existing NDArray.

    Returns
    -------
    NDArray
        If input `shape` has shape, e.g., `(m, n)` and `loc` and `scale` are scalars, output
        shape will be `(m, n)`. If `loc` and `scale` are NDArrays with shape, e.g., `(x, y)`,
        then output will have shape `(x, y, m, n)`, where `m*n` samples are drawn for
        each `[loc, scale)` pair.

    Examples
    --------
    >>> mx.nd.random.randn()
    2.21220636
    <NDArray 1 @cpu(0)>
    >>> mx.nd.random.randn(2, 2)
    [[-1.856082   -1.9768796 ]
    [-0.20801921  0.2444218 ]]
    <NDArray 2x2 @cpu(0)>
    >>> mx.nd.random.randn(2, 3, loc=5, scale=1)
    [[4.19962   4.8311777 5.936328 ]
    [5.357444  5.7793283 3.9896927]]
    <NDArray 2x3 @cpu(0)>
    """
    loc = kwargs.pop('loc', 0)
    scale = kwargs.pop('scale', 1)
    dtype = kwargs.pop('dtype', _Null)
    ctx = kwargs.pop('ctx', None)
    out = kwargs.pop('out', None)
    assert isinstance(loc, (int, float))
    assert isinstance(scale, (int, float))
    return _random_helper(_internal._random_normal, _internal._sample_normal,
                          [loc, scale], shape, dtype, ctx, out, kwargs)


def poisson(lam=1, shape=_Null, dtype=_Null, ctx=None, out=None, **kwargs):
    """Draw random samples from a Poisson distribution.

    Samples are distributed according to a Poisson distribution parametrized
    by *lambda* (rate). Samples will always be returned as a floating point data type.

    Parameters
    ----------
    lam : float or NDArray, optional
        Expectation of interval, should be >= 0.
    shape : int or tuple of ints, optional
        The number of samples to draw. If shape is, e.g., `(m, n)` and `lam` is
        a scalar, output shape will be `(m, n)`. If `lam`
        is an NDArray with shape, e.g., `(x, y)`, then output will have shape
        `(x, y, m, n)`, where `m*n` samples are drawn for each entry in `lam`.
    dtype : {'float16', 'float32', 'float64'}, optional
        Data type of output samples. Default is 'float32'
    ctx : Context, optional
        Device context of output. Default is current context. Overridden by
        `lam.context` when `lam` is an NDArray.
    out : NDArray, optional
        Store output to an existing NDArray.

    Returns
    -------
    NDArray
        If input `shape` has shape, e.g., `(m, n)` and `lam` is
        a scalar, output shape will be `(m, n)`. If `lam`
        is an NDArray with shape, e.g., `(x, y)`, then output will have shape
        `(x, y, m, n)`, where `m*n` samples are drawn for each entry in `lam`.

    Examples
    --------
    >>> mx.nd.random.poisson(1)
    [ 1.]
    <NDArray 1 @cpu(0)>
    >>> mx.nd.random.poisson(1, shape=(2,))
    [ 0.  2.]
    <NDArray 2 @cpu(0)>
    >>> lam = mx.nd.array([1,2,3])
    >>> mx.nd.random.poisson(lam, shape=2)
    [[ 1.  3.]
     [ 3.  2.]
     [ 2.  3.]]
    <NDArray 3x2 @cpu(0)>
    """
    return _random_helper(_internal._random_poisson, _internal._sample_poisson,
                          [lam], shape, dtype, ctx, out, kwargs)


def exponential(scale=1, shape=_Null, dtype=_Null, ctx=None, out=None, **kwargs):
    r"""Draw samples from an exponential distribution.

    Its probability density function is

    .. math:: f(x; \frac{1}{\beta}) = \frac{1}{\beta} \exp(-\frac{x}{\beta}),

    for x > 0 and 0 elsewhere. \beta is the scale parameter, which is the
    inverse of the rate parameter \lambda = 1/\beta.

    Parameters
    ----------
    scale : float or NDArray, optional
        The scale parameter, \beta = 1/\lambda.
    shape : int or tuple of ints, optional
        The number of samples to draw. If shape is, e.g., `(m, n)` and `scale` is
        a scalar, output shape will be `(m, n)`. If `scale`
        is an NDArray with shape, e.g., `(x, y)`, then output will have shape
        `(x, y, m, n)`, where `m*n` samples are drawn for each entry in `scale`.
    dtype : {'float16', 'float32', 'float64'}, optional
        Data type of output samples. Default is 'float32'
    ctx : Context, optional
        Device context of output. Default is current context. Overridden by
        `scale.context` when `scale` is an NDArray.
    out : NDArray, optional
        Store output to an existing NDArray.

    Returns
    -------
    NDArray
        If input `shape` has shape, e.g., `(m, n)` and `scale` is a scalar, output shape will
        be `(m, n)`. If `scale` is an NDArray with shape, e.g., `(x, y)`, then `output`
        will have shape `(x, y, m, n)`, where `m*n` samples are drawn for each entry in scale.

    Examples
    --------
    >>> mx.nd.random.exponential(1)
    [ 0.79587454]
    <NDArray 1 @cpu(0)>
    >>> mx.nd.random.exponential(1, shape=(2,))
    [ 0.89856035  1.25593066]
    <NDArray 2 @cpu(0)>
    >>> scale = mx.nd.array([1,2,3])
    >>> mx.nd.random.exponential(scale, shape=2)
    [[  0.41063145   0.42140478]
     [  2.59407091  10.12439728]
     [  2.42544937   1.14260709]]
    <NDArray 3x2 @cpu(0)>
    """
    return _random_helper(_internal._random_exponential, _internal._sample_exponential,
                          [1.0/scale], shape, dtype, ctx, out, kwargs)


def gamma(alpha=1, beta=1, shape=_Null, dtype=_Null, ctx=None, out=None, **kwargs):
    """Draw random samples from a gamma distribution.

    Samples are distributed according to a gamma distribution parametrized
    by *alpha* (shape) and *beta* (scale).

    Parameters
    ----------
    alpha : float or NDArray, optional
        The shape of the gamma distribution. Should be greater than zero.
    beta : float or NDArray, optional
        The scale of the gamma distribution. Should be greater than zero.
        Default is equal to 1.
    shape : int or tuple of ints, optional
        The number of samples to draw. If shape is, e.g., `(m, n)` and `alpha` and
        `beta` are scalars, output shape will be `(m, n)`. If `alpha` and `beta`
        are NDArrays with shape, e.g., `(x, y)`, then output will have shape
        `(x, y, m, n)`, where `m*n` samples are drawn for each `[alpha, beta)` pair.
    dtype : {'float16', 'float32', 'float64'}, optional
        Data type of output samples. Default is 'float32'
    ctx : Context, optional
        Device context of output. Default is current context. Overridden by
        `alpha.context` when `alpha` is an NDArray.
    out : NDArray, optional
        Store output to an existing NDArray.

    Returns
    -------
    NDArray
        If input `shape` has shape, e.g., `(m, n)` and `alpha` and `beta` are scalars, output
        shape will be `(m, n)`. If `alpha` and `beta` are NDArrays with shape, e.g.,
        `(x, y)`, then output will have shape `(x, y, m, n)`, where `m*n` samples are
        drawn for each `[alpha, beta)` pair.

    Examples
    --------
    >>> mx.nd.random.gamma(1, 1)
    [ 1.93308783]
    <NDArray 1 @cpu(0)>
    >>> mx.nd.random.gamma(1, 1, shape=(2,))
    [ 0.48216391  2.09890771]
    <NDArray 2 @cpu(0)>
    >>> alpha = mx.nd.array([1,2,3])
    >>> beta = mx.nd.array([2,3,4])
    >>> mx.nd.random.gamma(alpha, beta, shape=2)
    [[  3.24343276   0.94137681]
     [  3.52734375   0.45568955]
     [ 14.26264095  14.0170126 ]]
    <NDArray 3x2 @cpu(0)>
    """
    return _random_helper(_internal._random_gamma, _internal._sample_gamma,
                          [alpha, beta], shape, dtype, ctx, out, kwargs)


def negative_binomial(k=1, p=1, shape=_Null, dtype=_Null, ctx=None,
                      out=None, **kwargs):
    """Draw random samples from a negative binomial distribution.

    Samples are distributed according to a negative binomial distribution
    parametrized by *k* (limit of unsuccessful experiments) and *p* (failure
    probability in each experiment). Samples will always be returned as a
    floating point data type.

    Parameters
    ----------
    k : float or NDArray, optional
        Limit of unsuccessful experiments, > 0.
    p : float or NDArray, optional
        Failure probability in each experiment, >= 0 and <=1.
    shape : int or tuple of ints, optional
        The number of samples to draw. If shape is, e.g., `(m, n)` and `k` and
        `p` are scalars, output shape will be `(m, n)`. If `k` and `p`
        are NDArrays with shape, e.g., `(x, y)`, then output will have shape
        `(x, y, m, n)`, where `m*n` samples are drawn for each `[k, p)` pair.
    dtype : {'float16', 'float32', 'float64'}, optional
        Data type of output samples. Default is 'float32'
    ctx : Context, optional
        Device context of output. Default is current context. Overridden by
        `k.context` when `k` is an NDArray.
    out : NDArray, optional
        Store output to an existing NDArray.

    Returns
    -------
    NDArray
        If input `shape` has shape, e.g., `(m, n)` and `k` and `p` are scalars, output shape
        will be `(m, n)`. If `k` and `p` are NDArrays with shape, e.g., `(x, y)`, then
        output will have shape `(x, y, m, n)`, where `m*n` samples are drawn for each `[k, p)` pair.

    Examples
    --------
    >>> mx.nd.random.negative_binomial(10, 0.5)
    [ 4.]
    <NDArray 1 @cpu(0)>
    >>> mx.nd.random.negative_binomial(10, 0.5, shape=(2,))
    [ 3.  4.]
    <NDArray 2 @cpu(0)>
    >>> k = mx.nd.array([1,2,3])
    >>> p = mx.nd.array([0.2,0.4,0.6])
    >>> mx.nd.random.negative_binomial(k, p, shape=2)
    [[ 3.  2.]
     [ 4.  4.]
     [ 0.  5.]]
    <NDArray 3x2 @cpu(0)>
    """
    return _random_helper(_internal._random_negative_binomial,
                          _internal._sample_negative_binomial,
                          [k, p], shape, dtype, ctx, out, kwargs)


def generalized_negative_binomial(mu=1, alpha=1, shape=_Null, dtype=_Null, ctx=None,
                                  out=None, **kwargs):
    """Draw random samples from a generalized negative binomial distribution.

    Samples are distributed according to a generalized negative binomial
    distribution parametrized by *mu* (mean) and *alpha* (dispersion).
    *alpha* is defined as *1/k* where *k* is the failure limit of the
    number of unsuccessful experiments (generalized to real numbers).
    Samples will always be returned as a floating point data type.

    Parameters
    ----------
    mu : float or NDArray, optional
        Mean of the negative binomial distribution.
    alpha : float or NDArray, optional
        Alpha (dispersion) parameter of the negative binomial distribution.
    shape : int or tuple of ints, optional
        The number of samples to draw. If shape is, e.g., `(m, n)` and `mu` and
        `alpha` are scalars, output shape will be `(m, n)`. If `mu` and `alpha`
        are NDArrays with shape, e.g., `(x, y)`, then output will have shape
        `(x, y, m, n)`, where `m*n` samples are drawn for each `[mu, alpha)` pair.
    dtype : {'float16', 'float32', 'float64'}, optional
        Data type of output samples. Default is 'float32'
    ctx : Context, optional
        Device context of output. Default is current context. Overridden by
        `mu.context` when `mu` is an NDArray.
    out : NDArray, optional
        Store output to an existing NDArray.

    Returns
    -------
    NDArray
        If input `shape` has shape, e.g., `(m, n)` and `mu` and `alpha` are scalars, output
        shape will be `(m, n)`. If `mu` and `alpha` are NDArrays with shape, e.g., `(x, y)`,
        then output will have shape `(x, y, m, n)`, where `m*n` samples are drawn for
        each `[mu, alpha)` pair.

    Examples
    --------
    >>> mx.nd.random.generalized_negative_binomial(10, 0.5)
    [ 19.]
    <NDArray 1 @cpu(0)>
    >>> mx.nd.random.generalized_negative_binomial(10, 0.5, shape=(2,))
    [ 30.  21.]
    <NDArray 2 @cpu(0)>
    >>> mu = mx.nd.array([1,2,3])
    >>> alpha = mx.nd.array([0.2,0.4,0.6])
    >>> mx.nd.random.generalized_negative_binomial(mu, alpha, shape=2)
    [[ 4.  0.]
     [ 3.  2.]
     [ 6.  2.]]
    <NDArray 3x2 @cpu(0)>
    """
    return _random_helper(_internal._random_generalized_negative_binomial,
                          _internal._sample_generalized_negative_binomial,
                          [mu, alpha], shape, dtype, ctx, out, kwargs)


def multinomial(data, shape=_Null, get_prob=False, out=None, dtype='int32', **kwargs):
    """Concurrent sampling from multiple multinomial distributions.

    .. note:: The input distribution must be normalized, i.e. `data` must sum to
              1 along its last dimension.

    Parameters
    ----------
    data : NDArray
        An *n* dimensional array whose last dimension has length `k`, where
        `k` is the number of possible outcomes of each multinomial distribution.
        For example, data with shape `(m, n, k)` specifies `m*n` multinomial
        distributions each with `k` possible outcomes.
    shape : int or tuple of ints, optional
        The number of samples to draw from each distribution. If shape is empty
        one sample will be drawn from each distribution.
    get_prob : bool, optional
        If true, a second array containing log likelihood of the drawn
        samples will also be returned.
        This is usually used for reinforcement learning, where you can provide
        reward as head gradient w.r.t. this array to estimate gradient.
    out : NDArray, optional
        Store output to an existing NDArray.
    dtype : str or numpy.dtype, optional
        Data type of the sample output array. The default is int32.
        Note that the data type of the log likelihood array is the same with that of `data`.

    Returns
    -------
    List, or NDArray
        For input `data` with `n` dimensions and shape `(d1, d2, ..., dn-1, k)`, and input
        `shape` with shape `(s1, s2, ..., sx)`, returns an NDArray with shape
        `(d1, d2, ... dn-1, s1, s2, ..., sx)`. The `s1, s2, ... sx` dimensions of the
        returned NDArray consist of 0-indexed values sampled from each respective multinomial
        distribution provided in the `k` dimension of `data`.

        For the case `n`=1, and `x`=1 (one shape dimension), returned NDArray has shape `(s1,)`.

        If `get_prob` is set to True, this function returns a list of format:
        `[ndarray_output, log_likelihood_output]`, where `log_likelihood_output` is an NDArray of the
        same shape as the sampled outputs.

    Examples
    --------
    >>> probs = mx.nd.array([0, 0.1, 0.2, 0.3, 0.4])
    >>> mx.nd.random.multinomial(probs)
    [3]
    <NDArray 1 @cpu(0)>
    >>> probs = mx.nd.array([[0, 0.1, 0.2, 0.3, 0.4], [0.4, 0.3, 0.2, 0.1, 0]])
    >>> mx.nd.random.multinomial(probs)
    [3 1]
    <NDArray 2 @cpu(0)>
    >>> mx.nd.random.multinomial(probs, shape=2)
    [[4 4]
     [1 2]]
    <NDArray 2x2 @cpu(0)>
    >>> mx.nd.random.multinomial(probs, get_prob=True)
    [3 2]
    <NDArray 2 @cpu(0)>
    [-1.20397282 -1.60943794]
    <NDArray 2 @cpu(0)>
    """
    return _internal._sample_multinomial(data, shape, get_prob, out=out, dtype=dtype, **kwargs)


def shuffle(data, **kwargs):
    """Shuffle the elements randomly.

    This shuffles the array along the first axis.
    The order of the elements in each subarray does not change.
    For example, if a 2D array is given, the order of the rows randomly changes,
    but the order of the elements in each row does not change.

    Parameters
    ----------
    data : NDArray
        Input data array.
    out : NDArray, optional
        Array to store the result.

    Returns
    -------
    NDArray
        A new NDArray with the same shape and type as input `data`, but
        with items in the first axis of the returned NDArray shuffled randomly.
        The original input `data` is not modified.

    Examples
    --------
    >>> data = mx.nd.array([[0, 1, 2], [3, 4, 5], [6, 7, 8]])
    >>> mx.nd.random.shuffle(data)
    [[ 0.  1.  2.]
     [ 6.  7.  8.]
     [ 3.  4.  5.]]
    <NDArray 2x3 @cpu(0)>
    >>> mx.nd.random.shuffle(data)
    [[ 3.  4.  5.]
     [ 0.  1.  2.]
     [ 6.  7.  8.]]
    <NDArray 2x3 @cpu(0)>
    """
    return _internal._shuffle(data, **kwargs)


def randint(low, high, shape=_Null, dtype=_Null, ctx=None, out=None, **kwargs):
    """Draw random samples from a discrete uniform distribution.

    Samples are uniformly distributed over the half-open interval *[low, high)*
    (includes *low*, but excludes *high*).

    Parameters
    ----------
    low : int, required
        Lower boundary of the output interval. All values generated will be
        greater than or equal to low.
    high : int, required
        Upper boundary of the output interval. All values generated will be
        less than high.
    shape : int or tuple of ints, optional
        The number of samples to draw. If shape is, e.g., `(m, n)` and `low` and
        `high` are scalars, output shape will be `(m, n)`.
    dtype : {'int32', 'int64'}, optional
        Data type of output samples. Default is 'int32'
    ctx : Context, optional
        Device context of output. Default is current context. Overridden by
        `low.context` when `low` is an NDArray.
    out : NDArray, optional
        Store output to an existing NDArray.

<<<<<<< HEAD
=======
    Returns
    -------
    NDArray
        An NDArray of type `dtype`. If input `shape` has shape, e.g.,
        `(m, n)`, the returned NDArray will shape will be `(m, n)`. Contents
        of the returned NDArray will be samples from the interval `[low, high)`.
>>>>>>> 0a2419ff

    Examples
    --------
    >>> mx.nd.random.randint(5, 100)
    [ 90]
    <NDArray 1 @cpu(0)
    >>> mx.nd.random.randint(-10, 2, ctx=mx.gpu(0))
    [ -8]
    <NDArray 1 @gpu(0)>
    >>> mx.nd.random.randint(-10, 10, shape=(2,))
    [ -5  4]
    <NDArray 2 @cpu(0)>
    """
    return _random_helper(_internal._random_randint, None,
                          [low, high], shape, dtype, ctx, out, kwargs)<|MERGE_RESOLUTION|>--- conflicted
+++ resolved
@@ -626,15 +626,12 @@
     out : NDArray, optional
         Store output to an existing NDArray.
 
-<<<<<<< HEAD
-=======
     Returns
     -------
     NDArray
         An NDArray of type `dtype`. If input `shape` has shape, e.g.,
         `(m, n)`, the returned NDArray will shape will be `(m, n)`. Contents
         of the returned NDArray will be samples from the interval `[low, high)`.
->>>>>>> 0a2419ff
 
     Examples
     --------
