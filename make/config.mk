# Licensed to the Apache Software Foundation (ASF) under one
# or more contributor license agreements.  See the NOTICE file
# distributed with this work for additional information
# regarding copyright ownership.  The ASF licenses this file
# to you under the Apache License, Version 2.0 (the
# "License"); you may not use this file except in compliance
# with the License.  You may obtain a copy of the License at
#
#   http://www.apache.org/licenses/LICENSE-2.0
#
# Unless required by applicable law or agreed to in writing,
# software distributed under the License is distributed on an
# "AS IS" BASIS, WITHOUT WARRANTIES OR CONDITIONS OF ANY
# KIND, either express or implied.  See the License for the
# specific language governing permissions and limitations
# under the License.

#-------------------------------------------------------------------------------
#  Template configuration for compiling mxnet
#
#  If you want to change the configuration, please use the following
#  steps. Assume you are on the root directory of mxnet. First copy the this
#  file so that any local changes will be ignored by git
#
#  $ cp make/config.mk .
#
#  Next modify the according entries, and then compile by
#
#  $ make
#
#  or build in parallel with 8 threads
#
#  $ make -j8
#-------------------------------------------------------------------------------

#---------------------
# choice of compiler
#--------------------

export CC = gcc
export CXX = g++
export NVCC = nvcc

# whether compile with options for MXNet developer
DEV = 0

# whether compile with debug
DEBUG = 0

# whether to turn on segfault signal handler to log the stack trace
USE_SIGNAL_HANDLER =

# the additional link flags you want to add
ADD_LDFLAGS =

# the additional compile flags you want to add
ADD_CFLAGS =

#---------------------------------------------
# matrix computation libraries for CPU/GPU
#---------------------------------------------

# whether use CUDA during compile
USE_CUDA = 0

# add the path to CUDA library to link and compile flag
# if you have already add them to environment variable, leave it as NONE
# USE_CUDA_PATH = /usr/local/cuda
USE_CUDA_PATH = NONE

# whether to enable CUDA runtime compilation
ENABLE_CUDA_RTC = 1

# whether use CuDNN R3 library
USE_CUDNN = 0

#whether to use NCCL library
USE_NCCL = 0
#add the path to NCCL library
USE_NCCL_PATH = NONE

# whether use opencv during compilation
# you can disable it, however, you will not able to use
# imbin iterator
USE_OPENCV = 1

#whether use libjpeg-turbo for image decode without OpenCV wrapper
USE_LIBJPEG_TURBO = 0
#add the path to libjpeg-turbo library
USE_LIBJPEG_TURBO_PATH = NONE

# use openmp for parallelization
USE_OPENMP = 1

<<<<<<< HEAD
# set USE_NGRAPH = 1 to compile with nGraph.
USE_NGRAPH = 0
# when USE_NGRAPH = 1
# optional: path to installed nGraph libraries
# e.g. NGRAPH_DIR = <path>/ngraph/install (containing lib and include dirs)
# if not specified nGraph will be cloned/built/installed during make
NGRAPH_DIR =


# MKL ML Library for Intel CPU/Xeon Phi
# Please refer to MKL_README.md for details

# MKL ML Library folder, need to be root for /usr/local
# Change to User Home directory for standard user
# For USE_BLAS!=mkl only
MKLML_ROOT=/usr/local

# whether use MKL2017 library
USE_MKL2017 = 0

# whether use MKL2017 experimental feature for high performance
# Prerequisite USE_MKL2017=1
USE_MKL2017_EXPERIMENTAL = 0
=======
# whether use MKL-DNN library
USE_MKLDNN = 0
>>>>>>> f220ad07

# whether use NNPACK library
USE_NNPACK = 0

# choose the version of blas you want to use
# can be: mkl, blas, atlas, openblas
# in default use atlas for linux while apple for osx
UNAME_S := $(shell uname -s)
ifeq ($(UNAME_S), Darwin)
USE_BLAS = apple
else
USE_BLAS = atlas
endif

# whether use lapack during compilation
# only effective when compiled with blas versions openblas/apple/atlas/mkl
USE_LAPACK = 1

# path to lapack library in case of a non-standard installation
USE_LAPACK_PATH =

# add path to intel library, you may need it for MKL, if you did not add the path
# to environment variable
USE_INTEL_PATH = NONE

# If use MKL only for BLAS, choose static link automatically to allow python wrapper
ifeq ($(USE_BLAS), mkl)
USE_STATIC_MKL = 1
else
USE_STATIC_MKL = NONE
endif

#----------------------------
# Settings for power and arm arch
#----------------------------
ARCH := $(shell uname -a)
ifneq (,$(filter $(ARCH), armv6l armv7l powerpc64le ppc64le aarch64))
	USE_SSE=0
else
	USE_SSE=1
endif

#----------------------------
# distributed computing
#----------------------------

# whether or not to enable multi-machine supporting
USE_DIST_KVSTORE = 0

# whether or not allow to read and write HDFS directly. If yes, then hadoop is
# required
USE_HDFS = 0

# path to libjvm.so. required if USE_HDFS=1
LIBJVM=$(JAVA_HOME)/jre/lib/amd64/server

# whether or not allow to read and write AWS S3 directly. If yes, then
# libcurl4-openssl-dev is required, it can be installed on Ubuntu by
# sudo apt-get install -y libcurl4-openssl-dev
USE_S3 = 0

#----------------------------
# performance settings
#----------------------------
# Use operator tuning
USE_OPERATOR_TUNING = 1

# Use gperftools if found
USE_GPERFTOOLS = 1

# Use JEMalloc if found, and not using gperftools
USE_JEMALLOC = 1

#----------------------------
# additional operators
#----------------------------

# path to folders containing projects specific operators that you don't want to put in src/operators
EXTRA_OPERATORS =

#----------------------------
# other features
#----------------------------

# Create C++ interface package
USE_CPP_PACKAGE = 0

#----------------------------
# plugins
#----------------------------

# whether to use caffe integration. This requires installing caffe.
# You also need to add CAFFE_PATH/build/lib to your LD_LIBRARY_PATH
# CAFFE_PATH = $(HOME)/caffe
# MXNET_PLUGINS += plugin/caffe/caffe.mk

# WARPCTC_PATH = $(HOME)/warp-ctc
# MXNET_PLUGINS += plugin/warpctc/warpctc.mk

# whether to use sframe integration. This requires build sframe
# git@github.com:dato-code/SFrame.git
# SFRAME_PATH = $(HOME)/SFrame
# MXNET_PLUGINS += plugin/sframe/plugin.mk<|MERGE_RESOLUTION|>--- conflicted
+++ resolved
@@ -92,34 +92,8 @@
 # use openmp for parallelization
 USE_OPENMP = 1
 
-<<<<<<< HEAD
-# set USE_NGRAPH = 1 to compile with nGraph.
-USE_NGRAPH = 0
-# when USE_NGRAPH = 1
-# optional: path to installed nGraph libraries
-# e.g. NGRAPH_DIR = <path>/ngraph/install (containing lib and include dirs)
-# if not specified nGraph will be cloned/built/installed during make
-NGRAPH_DIR =
-
-
-# MKL ML Library for Intel CPU/Xeon Phi
-# Please refer to MKL_README.md for details
-
-# MKL ML Library folder, need to be root for /usr/local
-# Change to User Home directory for standard user
-# For USE_BLAS!=mkl only
-MKLML_ROOT=/usr/local
-
-# whether use MKL2017 library
-USE_MKL2017 = 0
-
-# whether use MKL2017 experimental feature for high performance
-# Prerequisite USE_MKL2017=1
-USE_MKL2017_EXPERIMENTAL = 0
-=======
 # whether use MKL-DNN library
 USE_MKLDNN = 0
->>>>>>> f220ad07
 
 # whether use NNPACK library
 USE_NNPACK = 0
