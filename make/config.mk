# Licensed to the Apache Software Foundation (ASF) under one
# or more contributor license agreements.  See the NOTICE file
# distributed with this work for additional information
# regarding copyright ownership.  The ASF licenses this file
# to you under the Apache License, Version 2.0 (the
# "License"); you may not use this file except in compliance
# with the License.  You may obtain a copy of the License at
#
#   http://www.apache.org/licenses/LICENSE-2.0
#
# Unless required by applicable law or agreed to in writing,
# software distributed under the License is distributed on an
# "AS IS" BASIS, WITHOUT WARRANTIES OR CONDITIONS OF ANY
# KIND, either express or implied.  See the License for the
# specific language governing permissions and limitations
# under the License.

#-------------------------------------------------------------------------------
#  Template configuration for compiling mxnet
#
#  If you want to change the configuration, please use the following
#  steps. Assume you are on the root directory of mxnet. First copy the this
#  file so that any local changes will be ignored by git
#
#  $ cp make/config.mk .
#
#  Next modify the according entries, and then compile by
#
#  $ make
#
#  or build in parallel with 8 threads
#
#  $ make -j8
#-------------------------------------------------------------------------------

#---------------------
# choice of compiler
#--------------------

ifndef CC
export CC = gcc
endif
ifndef CXX
export CXX = g++
<<<<<<< HEAD

# If we set NVCC here, there's logic in the top-level Makefile for computing the
# value of NVCC that will never run.
#export NVCC = nvcc
export NVCC =
=======
endif
ifndef NVCC
export NVCC = nvcc
endif
>>>>>>> e870890a

# whether compile with options for MXNet developer
DEV = 0

# whether compile with debug
DEBUG = 0

# whether to turn on segfault signal handler to log the stack trace
USE_SIGNAL_HANDLER =

# the additional link flags you want to add
ADD_LDFLAGS =

# the additional compile flags you want to add
ADD_CFLAGS =

#---------------------------------------------
# matrix computation libraries for CPU/GPU
#---------------------------------------------

# whether use CUDA during compile
USE_CUDA = 0

# add the path to CUDA library to link and compile flag
# if you have already add them to environment variable, leave it as NONE
# USE_CUDA_PATH = /usr/local/cuda
USE_CUDA_PATH = NONE

# whether to enable CUDA runtime compilation
ENABLE_CUDA_RTC = 1

# whether use CuDNN R3 library
USE_CUDNN = 0

#whether to use NCCL library
USE_NCCL = 0
#add the path to NCCL library
USE_NCCL_PATH = NONE

# whether use opencv during compilation
# you can disable it, however, you will not able to use
# imbin iterator
USE_OPENCV = 1

#whether use libjpeg-turbo for image decode without OpenCV wrapper
USE_LIBJPEG_TURBO = 0
#add the path to libjpeg-turbo library
USE_LIBJPEG_TURBO_PATH = NONE

# use openmp for parallelization
USE_OPENMP = 1

# set USE_NGRAPH = 1 to compile with nGraph.
USE_NGRAPH = 0
# set USE_NGRAPH_DISTRIBUTED = 1 to add nGraph distributed support.
USE_NGRAPH_DISTRIBUTED = 0
# when USE_NGRAPH = 1
# optional: path to installed nGraph libraries
# e.g. NGRAPH_DIR = <path>/ngraph/install (containing lib and include dirs)
# if not specified nGraph will be cloned/built/installed during make
NGRAPH_DIR =


# whether use NNPACK library
USE_NNPACK = 0

# choose the version of blas you want to use
# can be: mkl, blas, atlas, openblas
# in default use atlas for linux while apple for osx
UNAME_S := $(shell uname -s)
ifeq ($(UNAME_S), Darwin)
USE_BLAS = apple
else
USE_BLAS = atlas
endif

# whether use lapack during compilation
# only effective when compiled with blas versions openblas/apple/atlas/mkl
USE_LAPACK = 1

# path to lapack library in case of a non-standard installation
USE_LAPACK_PATH =

# add path to intel library, you may need it for MKL, if you did not add the path
# to environment variable
USE_INTEL_PATH = NONE

# If use MKL only for BLAS, choose static link automatically to allow python wrapper
ifeq ($(USE_BLAS), mkl)
USE_STATIC_MKL = 1
else
USE_STATIC_MKL = NONE
endif

#----------------------------
# Settings for power and arm arch
#----------------------------
ARCH := $(shell uname -a)
ifneq (,$(filter $(ARCH), armv6l armv7l powerpc64le ppc64le aarch64))
	USE_SSE=0
	USE_F16C=0
else
	USE_SSE=1
endif

#----------------------------
# F16C instruction support for faster arithmetic of fp16 on CPU
#----------------------------
# For distributed training with fp16, this helps even if training on GPUs
# If left empty, checks CPU support and turns it on.
# For cross compilation, please check support for F16C on target device and turn off if necessary.
USE_F16C =

#----------------------------
# distributed computing
#----------------------------

# whether or not to enable multi-machine supporting
USE_DIST_KVSTORE = 0

# whether or not allow to read and write HDFS directly. If yes, then hadoop is
# required
USE_HDFS = 0

# path to libjvm.so. required if USE_HDFS=1
LIBJVM=$(JAVA_HOME)/jre/lib/amd64/server

# whether or not allow to read and write AWS S3 directly. If yes, then
# libcurl4-openssl-dev is required, it can be installed on Ubuntu by
# sudo apt-get install -y libcurl4-openssl-dev
USE_S3 = 0

#----------------------------
# performance settings
#----------------------------
# Use operator tuning
USE_OPERATOR_TUNING = 1

# Use gperftools if found
USE_GPERFTOOLS = 1

# Use JEMalloc if found, and not using gperftools
USE_JEMALLOC = 1

#----------------------------
# additional operators
#----------------------------

# path to folders containing projects specific operators that you don't want to put in src/operators
EXTRA_OPERATORS =

#----------------------------
# other features
#----------------------------

# Create C++ interface package
USE_CPP_PACKAGE = 0

#----------------------------
# plugins
#----------------------------

# whether to use caffe integration. This requires installing caffe.
# You also need to add CAFFE_PATH/build/lib to your LD_LIBRARY_PATH
# CAFFE_PATH = $(HOME)/caffe
# MXNET_PLUGINS += plugin/caffe/caffe.mk

# WARPCTC_PATH = $(HOME)/warp-ctc
# MXNET_PLUGINS += plugin/warpctc/warpctc.mk

# whether to use sframe integration. This requires build sframe
# git@github.com:dato-code/SFrame.git
# SFRAME_PATH = $(HOME)/SFrame
# MXNET_PLUGINS += plugin/sframe/plugin.mk<|MERGE_RESOLUTION|>--- conflicted
+++ resolved
@@ -42,18 +42,10 @@
 endif
 ifndef CXX
 export CXX = g++
-<<<<<<< HEAD
-
-# If we set NVCC here, there's logic in the top-level Makefile for computing the
-# value of NVCC that will never run.
-#export NVCC = nvcc
-export NVCC =
-=======
 endif
 ifndef NVCC
 export NVCC = nvcc
 endif
->>>>>>> e870890a
 
 # whether compile with options for MXNet developer
 DEV = 0
