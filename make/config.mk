# Licensed to the Apache Software Foundation (ASF) under one
# or more contributor license agreements.  See the NOTICE file
# distributed with this work for additional information
# regarding copyright ownership.  The ASF licenses this file
# to you under the Apache License, Version 2.0 (the
# "License"); you may not use this file except in compliance
# with the License.  You may obtain a copy of the License at
#
#   http://www.apache.org/licenses/LICENSE-2.0
#
# Unless required by applicable law or agreed to in writing,
# software distributed under the License is distributed on an
# "AS IS" BASIS, WITHOUT WARRANTIES OR CONDITIONS OF ANY
# KIND, either express or implied.  See the License for the
# specific language governing permissions and limitations
# under the License.

#-------------------------------------------------------------------------------
#  Template configuration for compiling mxnet
#
#  If you want to change the configuration, please use the following
#  steps. Assume you are on the root directory of mxnet. First copy the this
#  file so that any local changes will be ignored by git
#
#  $ cp make/config.mk .
#
#  Next modify the according entries, and then compile by
#
#  $ make
#
#  or build in parallel with 8 threads
#
#  $ make -j8
#-------------------------------------------------------------------------------

#---------------------
# choice of compiler
#--------------------

ifndef CC
export CC = gcc
endif
ifndef CXX
export CXX = g++
endif
ifndef NVCC
export NVCC = nvcc
endif

# whether compile with options for MXNet developer
DEV = 0

# whether compile with debug
DEBUG = 0

# whether to turn on segfault signal handler to log the stack trace
USE_SIGNAL_HANDLER =

# the additional link flags you want to add
ADD_LDFLAGS =

# the additional compile flags you want to add
ADD_CFLAGS =

#---------------------------------------------
# matrix computation libraries for CPU/GPU
#---------------------------------------------

# whether use CUDA during compile
USE_CUDA = 0

# add the path to CUDA library to link and compile flag
# if you have already add them to environment variable, leave it as NONE
# USE_CUDA_PATH = /usr/local/cuda
USE_CUDA_PATH = NONE

# whether to enable CUDA runtime compilation
ENABLE_CUDA_RTC = 1

# whether use CuDNN R3 library
USE_CUDNN = 0

#whether to use NCCL library
USE_NCCL = 0
#add the path to NCCL library
USE_NCCL_PATH = NONE

# whether use opencv during compilation
# you can disable it, however, you will not able to use
# imbin iterator
USE_OPENCV = 1

#whether use libjpeg-turbo for image decode without OpenCV wrapper
USE_LIBJPEG_TURBO = 0

#add the path to libjpeg-turbo library
USE_LIBJPEG_TURBO_PATH = NONE

# use openmp for parallelization
USE_OPENMP = 1

# whether use MKL-DNN library: 0 = disabled, 1 = enabled
# if USE_MKLDNN is not defined, MKL-DNN will be enabled by default on x86 Linux.
# you can disable it explicity with USE_MKLDNN = 0
USE_MKLDNN =
<<<<<<< HEAD

# The following variables influence if/how MXnet is built with nGraph support:
#
# USE_NGRAPH - If 1, then MXnet will built with nGraph support.
#
# USE_NGRAPH_IE - If 1, then if/when nGraph is built it will contain support for inference-engine
#   processing.
#
# USE_NGRAPH_GPU - If 1, then if/when nGraph is built it will contain support for NVIDIA GPU
#   processing. Requires USE_CUDA and USE_CUDA_PATH to be set above.
#
# USE_NGRAPH_DISTRIBUTED - If 1, then if/when nGraph is built it will contain support for
#   distributed processing.
#
# NGRAPH_EXTRA_CMAKE_FLAGS - Additional command-line arguments passed to the 'cmake' invocation
#   used to configure the nGraph build.
#
# NGRAPH_EXTRA_MAKE_FLAGS - Additional command-line arugments passed to the 'make' invocation
#   used to build nGraph.
#
# ADD_NGRAPH_LIBDIR_TO_MXNET_RPATH - If USE_NGRAPH=1 and ADD_NGRAPH_LIBDIR_TO_MXNET_RPATH=1, then
#   'libmxnet.so' will be linked with linker option `-rpath=D`, where "D" is whatever directory
#   contains the copy of `libngraph.so` used by MXnet's build system.

USE_NGRAPH = 0
USE_NGRAPH_IE = 0
USE_NGRAPH_GPU = 0
USE_NGRAPH_DISTRIBUTED = 0

# use prebuilt mkldnn if set
ifneq ($(MKLDNNROOT),)
  override NGRAPH_EXTRA_CMAKE_FLAGS += -DMKLDNN_INCLUDE_DIR=$(MKLDNNROOT)/include
  override NGRAPH_EXTRA_CMAKE_FLAGS += -DMKLDNN_LIB_DIR=$(MKLDNNROOT)/lib
endif
=======
>>>>>>> 0a2419ff

# whether use NNPACK library
USE_NNPACK = 0

# choose the version of blas you want to use
# can be: mkl, blas, atlas, openblas
# in default use atlas for linux while apple for osx
UNAME_S := $(shell uname -s)
ifeq ($(UNAME_S), Darwin)
USE_BLAS = apple
else
USE_BLAS = atlas
endif

# whether use lapack during compilation
# only effective when compiled with blas versions openblas/apple/atlas/mkl
USE_LAPACK = 1

# path to lapack library in case of a non-standard installation
USE_LAPACK_PATH =

# add path to intel library, you may need it for MKL, if you did not add the path
# to environment variable
USE_INTEL_PATH = NONE

# If use MKL only for BLAS, choose static link automatically to allow python wrapper
ifeq ($(USE_BLAS), mkl)
USE_STATIC_MKL = 1
else
USE_STATIC_MKL = NONE
endif

#----------------------------
# Settings for power and arm arch
#----------------------------
ARCH := $(shell uname -a)
ifneq (,$(filter $(ARCH), armv6l armv7l powerpc64le ppc64le aarch64))
	USE_SSE=0
	USE_F16C=0
else
	USE_SSE=1
endif

#----------------------------
# F16C instruction support for faster arithmetic of fp16 on CPU
#----------------------------
# For distributed training with fp16, this helps even if training on GPUs
# If left empty, checks CPU support and turns it on.
# For cross compilation, please check support for F16C on target device and turn off if necessary.
USE_F16C =

#----------------------------
# Target architecture
#----------------------------
# If not blank, the value must be valid for GCC's "-march=" and "-mtune=" options.
# This is complimentary to the USE_SSE, USE_F16C, etc. variables.
CPU_TARGET_ARCH=

#----------------------------
# distributed computing
#----------------------------

# whether or not to enable multi-machine supporting
USE_DIST_KVSTORE = 0

# whether or not allow to read and write HDFS directly. If yes, then hadoop is
# required
USE_HDFS = 0

# path to libjvm.so. required if USE_HDFS=1
LIBJVM=$(JAVA_HOME)/jre/lib/amd64/server

# whether or not allow to read and write AWS S3 directly. If yes, then
# libcurl4-openssl-dev is required, it can be installed on Ubuntu by
# sudo apt-get install -y libcurl4-openssl-dev
USE_S3 = 0

#----------------------------
# performance settings
#----------------------------
# Use operator tuning
USE_OPERATOR_TUNING = 1

# Use gperftools if found
USE_GPERFTOOLS = 1

# path to gperftools (tcmalloc) library in case of a non-standard installation
USE_GPERFTOOLS_PATH =

# Link gperftools statically
USE_GPERFTOOLS_STATIC =

# Use JEMalloc if found, and not using gperftools
USE_JEMALLOC = 1

# path to jemalloc library in case of a non-standard installation
USE_JEMALLOC_PATH =

# Link jemalloc statically
USE_JEMALLOC_STATIC =

#----------------------------
# additional operators
#----------------------------

# path to folders containing projects specific operators that you don't want to put in src/operators
EXTRA_OPERATORS =

#----------------------------
# other features
#----------------------------

# Create C++ interface package
USE_CPP_PACKAGE = 0

#----------------------------
# plugins
#----------------------------

# whether to use caffe integration. This requires installing caffe.
# You also need to add CAFFE_PATH/build/lib to your LD_LIBRARY_PATH
# CAFFE_PATH = $(HOME)/caffe
# MXNET_PLUGINS += plugin/caffe/caffe.mk

# WARPCTC_PATH = $(HOME)/warp-ctc
# MXNET_PLUGINS += plugin/warpctc/warpctc.mk

# whether to use sframe integration. This requires build sframe
# git@github.com:dato-code/SFrame.git
# SFRAME_PATH = $(HOME)/SFrame
# MXNET_PLUGINS += plugin/sframe/plugin.mk<|MERGE_RESOLUTION|>--- conflicted
+++ resolved
@@ -103,43 +103,6 @@
 # if USE_MKLDNN is not defined, MKL-DNN will be enabled by default on x86 Linux.
 # you can disable it explicity with USE_MKLDNN = 0
 USE_MKLDNN =
-<<<<<<< HEAD
-
-# The following variables influence if/how MXnet is built with nGraph support:
-#
-# USE_NGRAPH - If 1, then MXnet will built with nGraph support.
-#
-# USE_NGRAPH_IE - If 1, then if/when nGraph is built it will contain support for inference-engine
-#   processing.
-#
-# USE_NGRAPH_GPU - If 1, then if/when nGraph is built it will contain support for NVIDIA GPU
-#   processing. Requires USE_CUDA and USE_CUDA_PATH to be set above.
-#
-# USE_NGRAPH_DISTRIBUTED - If 1, then if/when nGraph is built it will contain support for
-#   distributed processing.
-#
-# NGRAPH_EXTRA_CMAKE_FLAGS - Additional command-line arguments passed to the 'cmake' invocation
-#   used to configure the nGraph build.
-#
-# NGRAPH_EXTRA_MAKE_FLAGS - Additional command-line arugments passed to the 'make' invocation
-#   used to build nGraph.
-#
-# ADD_NGRAPH_LIBDIR_TO_MXNET_RPATH - If USE_NGRAPH=1 and ADD_NGRAPH_LIBDIR_TO_MXNET_RPATH=1, then
-#   'libmxnet.so' will be linked with linker option `-rpath=D`, where "D" is whatever directory
-#   contains the copy of `libngraph.so` used by MXnet's build system.
-
-USE_NGRAPH = 0
-USE_NGRAPH_IE = 0
-USE_NGRAPH_GPU = 0
-USE_NGRAPH_DISTRIBUTED = 0
-
-# use prebuilt mkldnn if set
-ifneq ($(MKLDNNROOT),)
-  override NGRAPH_EXTRA_CMAKE_FLAGS += -DMKLDNN_INCLUDE_DIR=$(MKLDNNROOT)/include
-  override NGRAPH_EXTRA_CMAKE_FLAGS += -DMKLDNN_LIB_DIR=$(MKLDNNROOT)/lib
-endif
-=======
->>>>>>> 0a2419ff
 
 # whether use NNPACK library
 USE_NNPACK = 0
