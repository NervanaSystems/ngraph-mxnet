/*
 * Licensed to the Apache Software Foundation (ASF) under one
 * or more contributor license agreements.  See the NOTICE file
 * distributed with this work for additional information
 * regarding copyright ownership.  The ASF licenses this file
 * to you under the Apache License, Version 2.0 (the
 * "License"); you may not use this file except in compliance
 * with the License.  You may obtain a copy of the License at
 *
 *   http://www.apache.org/licenses/LICENSE-2.0
 *
 * Unless required by applicable law or agreed to in writing,
 * software distributed under the License is distributed on an
 * "AS IS" BASIS, WITHOUT WARRANTIES OR CONDITIONS OF ANY
 * KIND, either express or implied.  See the License for the
 * specific language governing permissions and limitations
 * under the License.
 */

/*!
 *  Copyright (c) 2015 by Contributors
 * \file c_api.h
 * \brief C API of mxnet
 */
#ifndef MXNET_C_API_H_
#define MXNET_C_API_H_

/*! \brief Inhibit C++ name-mangling for MXNet functions. */
#ifdef __cplusplus
extern "C" {
#endif  // __cplusplus

/*! \brief Keep the default value in C++ */
#ifdef __cplusplus
#define DEFAULT(x) = x
#else
#define DEFAULT(x)
#endif  // __cplusplus

#include <stdint.h>

#include <stdint.h>
#include <stddef.h>
#include <stdbool.h>

/*! \brief MXNET_DLL prefix for windows */
#ifdef _WIN32
#ifdef MXNET_EXPORTS
#define MXNET_DLL __declspec(dllexport)
#else
#define MXNET_DLL __declspec(dllimport)
#endif
#else
#define MXNET_DLL
#endif

/*! \brief manually define unsigned int */
typedef unsigned int mx_uint;
/*! \brief manually define float */
typedef float mx_float;
/*! \brief data type to store dim size */
typedef int64_t dim_t;
// all the handles are simply void *
// will be casted internally to specific pointers types
// these typedefs are mainly used for readablity reasons
/*! \brief handle to NDArray */
typedef void *NDArrayHandle;
/*! \brief handle to a mxnet narray function that changes NDArray */
typedef const void *FunctionHandle;
/*! \brief handle to a function that takes param and creates symbol */
typedef void *AtomicSymbolCreator;
/*! \brief handle to cached operator */
typedef void *CachedOpHandle;
/*! \brief handle to a symbol that can be bind as operator */
typedef void *SymbolHandle;
/*! \brief handle to a AtomicSymbol */
typedef void *AtomicSymbolHandle;
/*! \brief handle to an Executor */
typedef void *ExecutorHandle;
/*! \brief handle a dataiter creator */
typedef void *DataIterCreator;
/*! \brief handle to a DataIterator */
typedef void *DataIterHandle;
/*! \brief handle to KVStore */
typedef void *KVStoreHandle;
/*! \brief handle to RecordIO */
typedef void *RecordIOHandle;
/*! \brief handle to MXRtc*/
typedef void *RtcHandle;
/*! \brief handle to rtc cuda module*/
typedef void *CudaModuleHandle;
/*! \brief handle to rtc cuda kernel*/
typedef void *CudaKernelHandle;
/*! \brief handle to a Profile object (domain, duration, counter, etc.) */
typedef void *ProfileHandle;
/*! \brief handle to DLManagedTensor*/
typedef void *DLManagedTensorHandle;

typedef void (*ExecutorMonitorCallback)(const char*,
                                        NDArrayHandle,
                                        void *);

struct NativeOpInfo {
  void (*forward)(int, float**, int*, unsigned**, int*, void*);
  void (*backward)(int, float**, int*, unsigned**, int*, void*);
  void (*infer_shape)(int, int*, unsigned**, void*);
  void (*list_outputs)(char***, void*);
  void (*list_arguments)(char***, void*);
  // all functions also pass a payload void* pointer
  void* p_forward;
  void* p_backward;
  void* p_infer_shape;
  void* p_list_outputs;
  void* p_list_arguments;
};

struct NDArrayOpInfo {
  bool (*forward)(int, void**, int*, void*);
  bool (*backward)(int, void**, int*, void*);
  bool (*infer_shape)(int, int*, unsigned**, void*);
  bool (*list_outputs)(char***, void*);
  bool (*list_arguments)(char***, void*);
  bool (*declare_backward_dependency)(const int*, const int*, const int*,
                                      int*, int**, void*);
  // all functions also pass a payload void* pointer
  void* p_forward;
  void* p_backward;
  void* p_infer_shape;
  void* p_list_outputs;
  void* p_list_arguments;
  void* p_declare_backward_dependency;
};

typedef int (*MXGenericCallback)(void);

struct MXCallbackList {
  int num_callbacks;
  int (**callbacks)(void);
  void **contexts;
};

struct LibFeature {
  const char* name;
  bool enabled;
};

enum CustomOpCallbacks {
  kCustomOpDelete,
  kCustomOpForward,
  kCustomOpBackward
};

enum CustomOpPropCallbacks {
  kCustomOpPropDelete,
  kCustomOpPropListArguments,
  kCustomOpPropListOutputs,
  kCustomOpPropListAuxiliaryStates,
  kCustomOpPropInferShape,
  kCustomOpPropDeclareBackwardDependency,
  kCustomOpPropCreateOperator,
  kCustomOpPropInferType,
  kCustomOpPropInferStorageType,
  kCustomOpPropBackwardInferStorageType
};


typedef int (*CustomOpFBFunc)(int /*size*/, void** /*ptrs*/, int* /*tags*/,
                              const int* /*reqs*/, const int /*is_train*/,
                              void* /*state*/);
typedef int (*CustomOpDelFunc)(void* /*state*/);
typedef int (*CustomOpListFunc)(char*** /*args*/, void* /*state*/);
typedef int (*CustomOpInferShapeFunc)(int /*num_input*/, int* /*ndims*/,
                                      unsigned** /*shapes*/, void* /*state*/);
typedef int (*CustomOpInferStorageTypeFunc)(int /*num_input*/, int* /*stypes*/, void* /*state*/);
typedef int (*CustomOpBackwardInferStorageTypeFunc)(int /*num_input*/,
                                                    int * /*stypes*/,
                                                    int * /*tags*/,
                                                    void * /*state*/);
typedef int (*CustomOpInferTypeFunc)(int /*num_input*/, int* /*types*/, void* /*state*/);
typedef int (*CustomOpBwdDepFunc)(const int* /*out_grad*/, const int* /*in_data*/,
                                  const int* /*out_data*/, int* /*num_deps*/,
                                  int** /*rdeps*/, void* /*state*/);
typedef int (*CustomOpCreateFunc)(const char* /*ctx*/, int /*num_inputs*/,
                                  unsigned** /*shapes*/, const int* /*ndims*/,
                                  const int* /*dtypes*/, struct MXCallbackList* /*ret*/,
                                  void* /*state*/);
typedef int (*CustomOpPropCreator)(const char* /*op_type*/, const int /*num_kwargs*/,
                                   const char** /*keys*/, const char** /*values*/,
                                   struct MXCallbackList* /*ret*/);


enum CustomFunctionCallbacks {
  kCustomFunctionBackward,
  kCustomFunctionDelete
};

typedef int (*CustomFunctionBwdFunc)(int /*num_ograds*/, int /*num_igrads*/, void** /*ptrs*/,
                                     const int* /*reqs*/, const int /*is_train*/,
                                     void* /*state*/);
typedef int (*CustomFunctionDelFunc)(void* /*state*/);

/*!
 * \brief return str message of the last error
 *  all function in this file will return 0 when success
 *  and -1 when an error occured,
 *  MXGetLastError can be called to retrieve the error
 *
 *  this function is threadsafe and can be called by different thread
 *  \return error info
 */
MXNET_DLL const char *MXGetLastError();

//-------------------------------------
// Part 0: Global State setups
//-------------------------------------

/*!
<<<<<<< HEAD
 * \brief
 * \param feature to check mxfeatures.h
 * \param out set to true if the feature is enabled, false otherwise
 * \return 0 when success, -1 when failure happens.
 */
MXNET_DLL int MXHasFeature(const mx_uint feature, bool* out);
=======
 * \brief Get list of features supported on the runtime
 * \param libFeature pointer to array of LibFeature
 * \param size of the array
 * \return 0 when success, -1 when failure happens.
 */
MXNET_DLL int MXLibInfoFeatures(const struct LibFeature **libFeature, size_t *size);
>>>>>>> 0f88f613

/*!
 * \brief Seed all global random number generators in mxnet.
 * \param seed the random number seed.
 * \return 0 when success, -1 when failure happens.
 */
MXNET_DLL int MXRandomSeed(int seed);

/*!
 * \brief Seed the global random number generator of the given device.
 * \param seed the random number seed.
 * \return 0 when success, -1 when failure happens.
 */
MXNET_DLL int MXRandomSeedContext(int seed, int dev_type, int dev_id);

/*!
 * \brief Notify the engine about a shutdown,
 *  This can help engine to print less messages into display.
 *
 *  User do not have to call this function.
 * \return 0 when success, -1 when failure happens.
 */
MXNET_DLL int MXNotifyShutdown();

/*!
 * \brief Set up configuration of profiler for the process passed as profile_process in keys
 * \param num_params Number of parameters
 * \param keys array of parameter keys
 * \param vals array of parameter values
 * \param kvstoreHandle handle to kvstore
 * \return 0 when success, -1 when failure happens.
 */
MXNET_DLL int MXSetProcessProfilerConfig(int num_params, const char* const* keys,
                                         const char* const* vals,
                                         KVStoreHandle kvstoreHandle);

/*!
 * \brief Set up configuration of profiler for worker/current process
 * \param num_params Number of parameters
 * \param keys array of parameter keys
 * \param vals array of parameter values
 * \return 0 when success, -1 when failure happens.
 */
MXNET_DLL int MXSetProfilerConfig(int num_params, const char* const* keys, const char* const* vals);

/*!
 * \brief Set up state of profiler for either worker or server process
 * \param state indicate the working state of profiler,
 *  profiler not running when state == 0,
 *  profiler running when state == 1
 * \param profile_process an int,
 * when 0 command is for worker/current process,
 * when 1 command is for server process
 * \param kvstoreHandle handle to kvstore, needed for server process profiling
 * \return 0 when success, -1 when failure happens.
 */
MXNET_DLL int MXSetProcessProfilerState(int state, int profile_process,
                                        KVStoreHandle kvStoreHandle);

/*!
 * \brief Set up state of profiler for current process
 * \param state indicate the working state of profiler,
 *  profiler not running when state == 0,
 *  profiler running when state == 1
 * \return 0 when success, -1 when failure happens.
 */
MXNET_DLL int MXSetProfilerState(int state);

/*!
 * \brief Save profile and stop profiler
 * \param finished true if stat output should stop after this point
 * \param profile_process an int,
 * when 0 command is for worker/current process,
 * when 1 command is for server process
 * \param kvstoreHandle handle to kvstore
 * \return 0 when success, -1 when failure happens.
 */
MXNET_DLL int MXDumpProcessProfile(int finished, int profile_process, KVStoreHandle kvStoreHandle);


/*!
 * \brief Save profile and stop profiler for worker/current process
 * \param finished true if stat output should stop after this point
 * \return 0 when success, -1 when failure happens.
 */
MXNET_DLL int MXDumpProfile(int finished);

/*!
 * \brief Print aggregate stats to the a string
 * \param out_str Will receive a pointer to the output string
 * \param reset Clear the aggregate stats after printing
 * \return 0 when success, -1 when failure happens.
 * \note
 */
MXNET_DLL int MXAggregateProfileStatsPrint(const char **out_str, int reset);

/*!
 * \brief Pause profiler tuning collection
 * \param paused If nonzero, profiling pauses. Otherwise, profiling resumes/continues
 * \param profile_process integer which denotes whether to process worker or server process
 * \param kvstoreHandle handle to kvstore
 * \return 0 when success, -1 when failure happens.
 * \note pausing and resuming is global and not recursive
 */
MXNET_DLL int MXProcessProfilePause(int paused, int profile_process, KVStoreHandle kvStoreHandle);

/*!
 * \brief Pause profiler tuning collection for worker/current process
 * \param paused If nonzero, profiling pauses. Otherwise, profiling resumes/continues
 * \return 0 when success, -1 when failure happens.
 * \note pausing and resuming is global and not recursive
 */
MXNET_DLL int MXProfilePause(int paused);

/*!
 * \brief Create profiling domain
 * \param domain String representing the domain name to create
 * \param out Return domain object
 * \return 0 when success, -1 when failure happens.
 */
MXNET_DLL int MXProfileCreateDomain(const char *domain, ProfileHandle *out);

/*!
 * \brief Create profile task
 * \param name Name of the task
 * \param domain Domain of the task
 * \param out Output handle
 * \return 0 when success, -1 when failure happens.
 */
MXNET_DLL int MXProfileCreateTask(ProfileHandle domain,
                                  const char *task_name,
                                  ProfileHandle *out);

/*!
 * \brief Create profile frame
 * \param name Name of the frame
 * \param domain Domain of the frame
 * \param out Output handle
 * \return 0 when success, -1 when failure happens.
 */
MXNET_DLL int MXProfileCreateFrame(ProfileHandle domain,
                                   const char *frame_name,
                                   ProfileHandle *out);

/*!
 * \brief Create profile event
 * \param name Name of the event
 * \param out Output handle
 * \return 0 when success, -1 when failure happens.
 */
MXNET_DLL int MXProfileCreateEvent(const char *event_name, ProfileHandle *out);

/*!
 * \brief Create profile counter
 * \param name Name of the counter
 * \param domain Domain of the counter
 * \param out Output handle
 * \return 0 when success, -1 when failure happens.
 */
MXNET_DLL int MXProfileCreateCounter(ProfileHandle domain,
                                     const char *counter_name,
                                     ProfileHandle *out);

/*!
 * \brief Destroy a frame
 * \param frame_handle Handle to frame to destroy
 * \return 0 when success, -1 when failure happens.
 */
MXNET_DLL int MXProfileDestroyHandle(ProfileHandle frame_handle);

/*!
 * \brief Start timing the duration of a profile duration object such as an event, task or frame
 * \param duration_handle handle to the duration object
 * \return 0 when success, -1 when failure happens.
 */
MXNET_DLL int MXProfileDurationStart(ProfileHandle duration_handle);

/*!
 * \brief Stop timing the duration of a profile duration object such as an event, task or frame
 * \param duration_handle handle to the duration object
 * \return 0 when success, -1 when failure happens.
 */
MXNET_DLL int MXProfileDurationStop(ProfileHandle duration_handle);

/*!
 * \brief Set a counter, given its handle
 * \param counter_handle Handle to counter to set
 * \param value Value to set the counter to (64-bit unsigned integer)
 * \return 0 when success, -1 when failure happens.
 */
MXNET_DLL int MXProfileSetCounter(ProfileHandle counter_handle, uint64_t value);

/*!
 * \brief Adjust a counter by the given amount, given its handle
 * \param counter_handle Handle to counter to adjust
 * \param value Value to adjust the counter by (64-bit signed integer)
 * \return 0 when success, -1 when failure happens.
 */
MXNET_DLL int MXProfileAdjustCounter(ProfileHandle counter_handle, int64_t value);

/*!
 * \brief Mark a single instant in time
 * \param domain Domain of the marker
 * \param instant_marker_name Name of the marker
 * \param scope Scope of marker ('global', 'process', 'thread', 'task', 'marker')
 * \return 0 when success, -1 when failure happens.
 */
MXNET_DLL int MXProfileSetMarker(ProfileHandle domain,
                                 const char *instant_marker_name,
                                 const char *scope);

/*!
 * \brief Set the number of OMP threads to use
 * \param thread_num Number of OMP threads desired
 * \return 0 when success, -1 when failure happens.
 */
MXNET_DLL int MXSetNumOMPThreads(int thread_num);

/*!
 * \brief set bulk execution limit
 * \param bulk_size new bulk_size
 * \param prev_bulk_size previous bulk_size
 */
MXNET_DLL int MXEngineSetBulkSize(int bulk_size, int* prev_bulk_size);

/*!
 * \brief Get the number of GPUs.
 * \param pointer to int that will hold the number of GPUs available.
 * \return 0 when success, -1 when failure happens.
 */
MXNET_DLL int MXGetGPUCount(int* out);

/*!
 * \brief get the free and total available memory on a GPU
 *  Note: Deprecated, use MXGetGPUMemoryInformation64 instead.
 * \param dev the GPU number to query
 * \param free_mem pointer to the integer holding free GPU memory
 * \param total_mem pointer to the integer holding total GPU memory
 * \return 0 when success, -1 when failure happens
 */
MXNET_DLL int MXGetGPUMemoryInformation(int dev, int *free_mem, int *total_mem);

/*!
 * \brief get the free and total available memory on a GPU
 * \param dev the GPU number to query
 * \param free_mem pointer to the uint64_t holding free GPU memory
 * \param total_mem pointer to the uint64_t holding total GPU memory
 * \return 0 when success, -1 when failure happens
 */
MXNET_DLL int MXGetGPUMemoryInformation64(int dev, uint64_t *free_mem, uint64_t *total_mem);

/*!
 * \brief get the MXNet library version as an integer
 * \param pointer to the integer holding the version number
 * \return 0 when success, -1 when failure happens
 */
MXNET_DLL int MXGetVersion(int *out);


//-------------------------------------
// Part 1: NDArray creation and deletion
//-------------------------------------
/*!
 * \brief create a NDArray handle that is not initialized
 *  can be used to pass in as mutate variables
 *  to hold the result of NDArray
 * \param out the returning handle
 * \return 0 when success, -1 when failure happens
 */
MXNET_DLL int MXNDArrayCreateNone(NDArrayHandle *out);
/*!
 * \brief create a NDArray with specified shape
 * \param shape the pointer to the shape
 * \param ndim the dimension of the shape
 * \param dev_type device type, specify device we want to take
 * \param dev_id the device id of the specific device
 * \param delay_alloc whether to delay allocation until
 *    the narray is first mutated
 * \param out the returning handle
 * \return 0 when success, -1 when failure happens
 */
MXNET_DLL int MXNDArrayCreate(const mx_uint *shape,
                              mx_uint ndim,
                              int dev_type,
                              int dev_id,
                              int delay_alloc,
                              NDArrayHandle *out);

/*!
 * \brief create a NDArray with specified shape and data type
 * \param shape the pointer to the shape
 * \param ndim the dimension of the shape
 * \param dev_type device type, specify device we want to take
 * \param dev_id the device id of the specific device
 * \param delay_alloc whether to delay allocation until
 *    the narray is first mutated
 * \param dtype data type of created array
 * \param out the returning handle
 * \return 0 when success, -1 when failure happens
 */
MXNET_DLL int MXNDArrayCreateEx(const mx_uint *shape,
                              mx_uint ndim,
                              int dev_type,
                              int dev_id,
                              int delay_alloc,
                              int dtype,
                              NDArrayHandle *out);


/*!
 * \brief create an empty sparse NDArray with specified shape and data type
 * \param storage_type the storage type of the ndarray
 * \param shape the pointer to the shape
 * \param ndim the dimension of the shape
 * \param dev_type device type, specify device we want to take
 * \param dev_id the device id of the specific device
 * \param delay_alloc whether to delay allocation until
 *        the narray is first mutated
 * \param dtype data type of created array
 * \param num_aux the number of aux data to support this ndarray
 * \param aux_type data type of the aux data for the created array
 * \param aux_ndims the dimension of the shapes of aux data
 * \param aux_shape the shapes of aux data
 * \param out the returning handle
 * \return 0 when success, -1 when failure happens
 */
MXNET_DLL int MXNDArrayCreateSparseEx(int storage_type,
                                      const mx_uint *shape,
                                      mx_uint ndim,
                                      int dev_type,
                                      int dev_id,
                                      int delay_alloc,
                                      int dtype,
                                      mx_uint num_aux,
                                      int *aux_type,
                                      mx_uint *aux_ndims,
                                      const mx_uint *aux_shape,
                                      NDArrayHandle *out);

/*!
 * \brief create a NDArray handle that is loaded from raw bytes.
 * \param buf the head of the raw bytes
 * \param size size of the raw bytes
 * \param out the returning handle
 * \return 0 when success, -1 when failure happens
 */
MXNET_DLL int MXNDArrayLoadFromRawBytes(const void *buf,
                                        size_t size,
                                        NDArrayHandle *out);
/*!
 * \brief save the NDArray into raw bytes.
 * \param handle the NDArray handle
 * \param out_size size of the raw bytes
 * \param out_buf the head of returning memory bytes.
 * \return 0 when success, -1 when failure happens
 */
MXNET_DLL int MXNDArraySaveRawBytes(NDArrayHandle handle,
                                    size_t *out_size,
                                    const char **out_buf);
/*!
 * \brief Save list of narray into the file.
 * \param fname name of the file.
 * \param num_args number of arguments to save.
 * \param args the array of NDArrayHandles to be saved.
 * \param keys the name of the NDArray, optional, can be NULL
 * \return 0 when success, -1 when failure happens
 */
MXNET_DLL int MXNDArraySave(const char* fname,
                            mx_uint num_args,
                            NDArrayHandle* args,
                            const char** keys);
/*!
 * \brief Load list of narray from the file.
 * \param fname name of the file.
 * \param out_size number of narray loaded.
 * \param out_arr head of the returning narray handles.
 * \param out_name_size size of output name arrray.
 * \param out_names the names of returning NDArrays, can be NULL
 * \return 0 when success, -1 when failure happens
 */
MXNET_DLL int MXNDArrayLoad(const char* fname,
                            mx_uint *out_size,
                            NDArrayHandle** out_arr,
                            mx_uint *out_name_size,
                            const char*** out_names);

/*!
 * \brief Load list / dictionary of narrays from file content loaded into memory.
 * This will load a list of ndarrays in a similar
 * manner to MXNDArrayLoad, however, it loads from
 * buffer containing the contents of a file, rather than
 * from a specified file.
 * \param ndarray_buffer pointer to the start of the ndarray file content
 * \param size size of the file
 * \param out_size number of narray loaded.
 * \param out_arr head of the returning narray handles.
 * \param out_name_size size of output name arrray.
 * \param out_names the names of returning NDArrays, can be NULL
 * \return 0 when success, -1 when failure happens
 */
MXNET_DLL int MXNDArrayLoadFromBuffer(const void *ndarray_buffer,
                            size_t size,
                            mx_uint *out_size,
                            NDArrayHandle** out_arr,
                            mx_uint *out_name_size,
                            const char*** out_names);

/*!
 * \brief Perform a synchronize copy from a continugous CPU memory region.
 *
 *  This function will call WaitToWrite before the copy is performed.
 *  This is useful to copy data from existing memory region that are
 *  not wrapped by NDArray(thus dependency not being tracked).
 *
 * \param handle the NDArray handle
 * \param data the data source to copy from.
 * \param size the memory size we want to copy from.
 */
MXNET_DLL int MXNDArraySyncCopyFromCPU(NDArrayHandle handle,
                                       const void *data,
                                       size_t size);
/*!
 * \brief Perform a synchronize copyto a continugous CPU memory region.
 *
 *  This function will call WaitToRead before the copy is performed.
 *  This is useful to copy data from existing memory region that are
 *  not wrapped by NDArray(thus dependency not being tracked).
 *
 * \param handle the NDArray handle
 * \param data the data source to copy into.
 * \param size the memory size we want to copy into.
 */
MXNET_DLL int MXNDArraySyncCopyToCPU(NDArrayHandle handle,
                                     void *data,
                                     size_t size);
/*!
 * \brief Copy src.data() to dst.data() if i = -1, else dst.aux_data(i) if i >= 0
 * This function blocks. Do not use it in performance critical code.
 * \param handle_dst handle of a dst ndarray whose data/aux_data has been allocated
 * \param handle_src handle of a src ndarray which has default storage type
 * \param i dst data blob indicator
 */
MXNET_DLL int MXNDArraySyncCopyFromNDArray(NDArrayHandle handle_dst,
                                           const NDArrayHandle handle_src,
                                           const int i);

/*!
 * \brief check whether the NDArray format is valid
 * \param full_check if `True`, rigorous check, O(N) operations
 *    Otherwise basic check, O(1) operations
 */
MXNET_DLL int MXNDArraySyncCheckFormat(NDArrayHandle handle, const bool full_check);
/*!
 * \brief Wait until all the pending writes with respect NDArray are finished.
 *  Always call this before read data out synchronizely.
 * \param handle the NDArray handle
 * \return 0 when success, -1 when failure happens
 */
MXNET_DLL int MXNDArrayWaitToRead(NDArrayHandle handle);
/*!
 * \brief Wait until all the pending read/write with respect NDArray are finished.
 *  Always call this before write data into NDArray synchronizely.
 * \param handle the NDArray handle
 * \return 0 when success, -1 when failure happens
 */
MXNET_DLL int MXNDArrayWaitToWrite(NDArrayHandle handle);
/*!
 * \brief wait until all delayed operations in
 *   the system is completed
 * \return 0 when success, -1 when failure happens
 */
MXNET_DLL int MXNDArrayWaitAll();
/*!
 * \brief free the narray handle
 * \param handle the handle to be freed
 * \return 0 when success, -1 when failure happens
 */
MXNET_DLL int MXNDArrayFree(NDArrayHandle handle);
/*!
 * \brief Slice the NDArray along axis 0.
 * \param handle the handle to the NDArray
 * \param slice_begin The beginning index of slice
 * \param slice_end The ending index of slice
 * \param out The NDArrayHandle of sliced NDArray
 * \return 0 when success, -1 when failure happens
 */
MXNET_DLL int MXNDArraySlice(NDArrayHandle handle,
                             mx_uint slice_begin,
                             mx_uint slice_end,
                             NDArrayHandle *out);

/*!
 * \brief Index the NDArray along axis 0.
 * \param handle the handle to the NDArray
 * \param idx the index
 * \param out The NDArrayHandle of output NDArray
 * \return 0 when success, -1 when failure happens
 */
MXNET_DLL int MXNDArrayAt(NDArrayHandle handle,
                          mx_uint idx,
                          NDArrayHandle *out);

/*!
 * \brief get the storage type of the array
 */
MXNET_DLL int MXNDArrayGetStorageType(NDArrayHandle handle,
                                      int *out_storage_type);

/*!
 * \brief Reshape the NDArray.
 * \param handle the handle to the narray
 * \param ndim number of dimensions of new shape
 * \param dims new shape
 * \param out the NDArrayHandle of reshaped NDArray
 * \return 0 when success, -1 when failure happens
 */
MXNET_DLL int MXNDArrayReshape(NDArrayHandle handle,
                               int ndim,
                               int *dims,
                               NDArrayHandle *out);

/*!
 * \brief Reshape the NDArray.
 * \param handle the handle to the narray
 * \param ndim number of dimensions of new shape
 * \param dims new shape
 * \param out the NDArrayHandle of reshaped NDArray
 * \return 0 when success, -1 when failure happens
 */
MXNET_DLL int MXNDArrayReshape64(NDArrayHandle handle,
                                 int ndim,
                                 dim_t *dims,
                                 bool reverse,
                                 NDArrayHandle *out);
/*!
 * \brief get the shape of the array
 * \param handle the handle to the narray
 * \param out_dim the output dimension
 * \param out_pdata pointer holder to get data pointer of the shape
 * \return 0 when success, -1 when failure happens
 */
MXNET_DLL int MXNDArrayGetShape(NDArrayHandle handle,
                                mx_uint *out_dim,
                                const mx_uint **out_pdata);
/*!
 * \brief get the content of the data in NDArray
 * \param handle the handle to the ndarray
 * \param out_pdata pointer holder to get pointer of data
 * \return 0 when success, -1 when failure happens
 */
MXNET_DLL int MXNDArrayGetData(NDArrayHandle handle,
                               void **out_pdata);
/*!
* \brief Create a reference view of NDArray that
*  represents as DLManagedTensor
*  Notice: MXNet uses asynchronous execution. Please call MXNDArrayWaitToRead or
*          MXNDArrayWaitToWrite before calling MXNDArrayToDLPack.
* \param handle the handle to the ndarray
* \param out_dlpack pointer holder to get pointer of DLManagedTensor
* \return 0 when success, -1 when failure happens
*/
MXNET_DLL int MXNDArrayToDLPack(NDArrayHandle handle,
                                       DLManagedTensorHandle *out_dlpack);

/*!
* \brief Create a NDArray backed by a dlpack tensor.
*
* This allows us to create a NDArray using the memory
* allocated by an external deep learning framework
* that is DLPack compatible.
*
* The memory is retained until the NDArray went out of scope.
*
* \param dlpack the pointer of the input DLManagedTensor
* \param out_handle pointer holder to get pointer of NDArray
* \return 0 when success, -1 when failure happens
*/
MXNET_DLL int MXNDArrayFromDLPack(DLManagedTensorHandle dlpack,
                                  NDArrayHandle *out_handle);
/*!
 * \brief Delete a dlpack tensor
 * \param dlpack the pointer of the input DLManagedTensor
 * \return 0 when success, -1 when failure happens
 */
MXNET_DLL int MXNDArrayCallDLPackDeleter(DLManagedTensorHandle dlpack);

/*!
 * \brief get the type of the data in NDArray
 * \param handle the handle to the narray
 * \param out_dtype pointer holder to get type of data
 * \return 0 when success, -1 when failure happens
 */
MXNET_DLL int MXNDArrayGetDType(NDArrayHandle handle,
                               int *out_dtype);

/*!
 * \brief get the type of the ith aux data in NDArray
 * \param handle the handle to the narray
 * \param i the index of the aux data
 * \param out_type pointer holder to get type of aux data
 * \return 0 when success, -1 when failure happens
 */
MXNET_DLL int MXNDArrayGetAuxType(NDArrayHandle handle,
                                  mx_uint i,
                                  int *out_type);

/*!
 * \brief Get a deep copy of the ith aux data blob
 * in the form of an NDArray of default storage type.
 * This function blocks. Do not use it in performance critical code.
 */
MXNET_DLL int MXNDArrayGetAuxNDArray(NDArrayHandle handle,
                                     mx_uint i,
                                     NDArrayHandle *out);

/*!
 * \brief Get a deep copy of the data blob
 * in the form of an NDArray of default storage type.
 * This function blocks. Do not use it in performance critical code.
 */
MXNET_DLL int MXNDArrayGetDataNDArray(NDArrayHandle handle,
                                      NDArrayHandle *out);
/*!
 * \brief get the context of the NDArray
 * \param handle the handle to the narray
 * \param out_dev_type the output device type
 * \param out_dev_id the output device id
 * \return 0 when success, -1 when failure happens
 */
MXNET_DLL int MXNDArrayGetContext(NDArrayHandle handle,
                                  int *out_dev_type,
                                  int *out_dev_id);
/*!
 * \brief return gradient buffer attached to this NDArray
 * \param handle NDArray handle
 * \return 0 when success, -1 when failure happens
 */
MXNET_DLL int MXNDArrayGetGrad(NDArrayHandle handle, NDArrayHandle *out);
/*!
 * \brief detach and ndarray from computation graph by clearing entry_
 * \param handle NDArray handle
 * \return 0 when success, -1 when failure happens
 */
MXNET_DLL int MXNDArrayDetach(NDArrayHandle handle, NDArrayHandle *out);
/*!
 * \brief set the flag for gradient array state.
 * \param handle NDArray handle
 * \param state the new state.
 * \return 0 when success, -1 when failure happens
 */
MXNET_DLL int MXNDArraySetGradState(NDArrayHandle handle, int state);
/*!
 * \brief set the flag for gradient array state.
 * \param handle NDArray handle
 * \param state the new state.
 * \return 0 when success, -1 when failure happens
 */
MXNET_DLL int MXNDArrayGetGradState(NDArrayHandle handle, int *out);
//--------------------------------
// Part 2: functions on NDArray
//--------------------------------
/*!
 * \brief list all the available functions handles
 *   most user can use it to list all the needed functions
 * \param out_size the size of returned array
 * \param out_array the output function array
 * \return 0 when success, -1 when failure happens
 */
MXNET_DLL int MXListFunctions(mx_uint *out_size,
                              FunctionHandle **out_array);
/*!
 * \brief get the function handle by name
 * \param name the name of the function
 * \param out the corresponding function handle
 * \return 0 when success, -1 when failure happens
 */
MXNET_DLL int MXGetFunction(const char *name,
                            FunctionHandle *out);
/*!
 * \brief Get the information of the function handle.
 * \param fun The function handle.
 * \param name The returned name of the function.
 * \param description The returned description of the function.
 * \param num_args Number of arguments.
 * \param arg_names Name of the arguments.
 * \param arg_type_infos Type information about the arguments.
 * \param arg_descriptions Description information about the arguments.
 * \param return_type Return type of the function.
 * \return 0 when success, -1 when failure happens
 */
MXNET_DLL int MXFuncGetInfo(FunctionHandle fun,
                            const char **name,
                            const char **description,
                            mx_uint *num_args,
                            const char ***arg_names,
                            const char ***arg_type_infos,
                            const char ***arg_descriptions,
                            const char **return_type DEFAULT(NULL));
/*!
 * \brief get the argument requirements of the function
 * \param fun input function handle
 * \param num_use_vars how many NDArrays to be passed in as used_vars
 * \param num_scalars scalar variable is needed
 * \param num_mutate_vars how many NDArrays to be passed in as mutate_vars
 * \param type_mask the type mask of this function
 * \return 0 when success, -1 when failure happens
 * \sa MXFuncInvoke
 */
MXNET_DLL int MXFuncDescribe(FunctionHandle fun,
                             mx_uint *num_use_vars,
                             mx_uint *num_scalars,
                             mx_uint *num_mutate_vars,
                             int *type_mask);
/*!
 * \brief invoke a function, the array size of passed in arguments
 *   must match the values in the
 * \param fun the function
 * \param use_vars the normal arguments passed to function
 * \param scalar_args the scalar qarguments
 * \param mutate_vars the mutate arguments
 * \return 0 when success, -1 when failure happens
 * \sa MXFuncDescribeArgs
 */
MXNET_DLL int MXFuncInvoke(FunctionHandle fun,
                           NDArrayHandle *use_vars,
                           mx_float *scalar_args,
                           NDArrayHandle *mutate_vars);
/*!
 * \brief invoke a function, the array size of passed in arguments
 *   must match the values in the
 * \param fun the function
 * \param use_vars the normal arguments passed to function
 * \param scalar_args the scalar qarguments
 * \param mutate_vars the mutate arguments
 * \param num_params number of keyword parameters
 * \param param_keys keys for keyword parameters
 * \param param_vals values for keyword parameters
 * \return 0 when success, -1 when failure happens
 * \sa MXFuncDescribeArgs
 */
MXNET_DLL int MXFuncInvokeEx(FunctionHandle fun,
                             NDArrayHandle *use_vars,
                             mx_float *scalar_args,
                             NDArrayHandle *mutate_vars,
                             int num_params,
                             char **param_keys,
                             char **param_vals);
/*!
 * \brief invoke a nnvm op and imperative function
 * \param creator the op
 * \param num_inputs number of input NDArrays
 * \param inputs input NDArrays
 * \param num_outputs number of output NDArrays
 * \param outputs output NDArrays
 * \param num_params number of keyword parameters
 * \param param_keys keys for keyword parameters
 * \param param_vals values for keyword parameters
 * \return 0 when success, -1 when failure happens
 */
MXNET_DLL int MXImperativeInvoke(AtomicSymbolCreator creator,
                                 int num_inputs,
                                 NDArrayHandle *inputs,
                                 int *num_outputs,
                                 NDArrayHandle **outputs,
                                 int num_params,
                                 const char **param_keys,
                                 const char **param_vals);
/*!
 * \brief invoke a nnvm op and imperative function
 * \param creator the op
 * \param num_inputs number of input NDArrays
 * \param inputs input NDArrays
 * \param num_outputs number of output NDArrays
 * \param outputs output NDArrays
 * \param num_params number of keyword parameters
 * \param param_keys keys for keyword parameters
 * \param param_vals values for keyword parameters
 * \param out_stypes output ndarrays' stypes
 * \return 0 when success, -1 when failure happens
 */
MXNET_DLL int MXImperativeInvokeEx(AtomicSymbolCreator creator,
                                   int num_inputs,
                                   NDArrayHandle *inputs,
                                   int *num_outputs,
                                   NDArrayHandle **outputs,
                                   int num_params,
                                   const char **param_keys,
                                   const char **param_vals,
                                   const int **out_stypes);
/*!
 * \brief set whether to record operator for autograd
 * \param is_recording 1 when recording, 0 when not recording.
 * \param prev returns the previous status before this set.
 * \return 0 when success, -1 when failure happens
 */
MXNET_DLL int MXAutogradSetIsRecording(int is_recording, int* prev);
/*!
 * \brief set whether to record operator for autograd
 * \param is_training 1 when training, 0 when testing
 * \param prev returns the previous status before this set.
 * \return 0 when success, -1 when failure happens
 */
MXNET_DLL int MXAutogradSetIsTraining(int is_training, int* prev);
/*!
 * \brief get whether autograd recording is on
 * \param curr returns the current status.
 * \return 0 when success, -1 when failure happens
 */
MXNET_DLL int MXAutogradIsRecording(bool* curr);
/*!
 * \brief get whether training mode is on
 * \param curr returns the current status.
 * \return 0 when success, -1 when failure happens
 */
MXNET_DLL int MXAutogradIsTraining(bool* curr);
/*!
 * \brief mark NDArrays as variables to compute gradient for autograd
 * \param num_var number of variable NDArrays
 * \param var_handles variable NDArrays
 * \return 0 when success, -1 when failure happens
 */
MXNET_DLL int MXAutogradMarkVariables(mx_uint num_var,
                                      NDArrayHandle *var_handles,
                                      mx_uint *reqs_array,
                                      NDArrayHandle *grad_handles);
/*!
 * \brief compute the gradient of outputs w.r.t variabels
 * \param num_output number of output NDArray
 * \param output_handles output NDArrays
 * \return 0 when success, -1 when failure happens
 */
MXNET_DLL int MXAutogradComputeGradient(mx_uint num_output,
                                        NDArrayHandle* output_handles);
/*!
 * \brief compute the gradient of outputs w.r.t variabels
 * \param num_output number of output NDArray
 * \param output_handles output NDArrays
 * \param ograd_handles head gradient for NDArrays
 * \param retain_graph whether to keep the graph after backward
 * \return 0 when success, -1 when failure happens
 */
MXNET_DLL int MXAutogradBackward(mx_uint num_output,
                                 NDArrayHandle* output_handles,
                                 NDArrayHandle* ograd_handles,
                                 int retain_graph);
/*!
 * \brief compute the gradient of outputs w.r.t variabels
 * \param num_output number of output NDArray
 * \param output_handles output NDArrays
 * \param ograd_handles head gradient for NDArrays
 * \param num_variables number of variables
 * \param
 * \param retain_graph whether to keep the graph after backward
 * \param is_train whether to do backward for training or inference
 * \return 0 when success, -1 when failure happens
 */
MXNET_DLL int MXAutogradBackwardEx(mx_uint num_output,
                                   NDArrayHandle *output_handles,
                                   NDArrayHandle *ograd_handles,
                                   mx_uint num_variables,
                                   NDArrayHandle *var_handles,
                                   int retain_graph,
                                   int create_graph,
                                   int is_train,
                                   NDArrayHandle **grad_handles,
                                   int **grad_stypes);
/*
 * \brief get the graph constructed by autograd.
 * \param handle ndarray handle
 * \param out output symbol handle
 */
MXNET_DLL int MXAutogradGetSymbol(NDArrayHandle handle, SymbolHandle *out);
/*!
 * \brief create cached operator
 */
MXNET_DLL int MXCreateCachedOp(SymbolHandle handle, CachedOpHandle *out);
/*!
 * \brief create cached operator
 */
MXNET_DLL int MXCreateCachedOpEx(SymbolHandle handle,
                                 int num_flags,
                                 const char** keys,
                                 const char** vals,
                                 CachedOpHandle *out);
/*!
 * \brief free cached operator
 */
MXNET_DLL int MXFreeCachedOp(CachedOpHandle handle);
/*!
 * \brief invoke cached operator
 */
MXNET_DLL int MXInvokeCachedOp(CachedOpHandle handle,
                               int num_inputs,
                               NDArrayHandle *inputs,
                               int *num_outputs,
                               NDArrayHandle **outputs);
/*!
 * \brief invoke a cached op
 * \param handle the handle to the cached op
 * \param num_inputs number of input NDArrays
 * \param inputs input NDArrays
 * \param num_outputs number of output NDArrays
 * \param outputs output NDArrays
 * \param out_stypes output ndarrays' stypes
 * \return 0 when success, -1 when failure happens
 */
MXNET_DLL int MXInvokeCachedOpEx(CachedOpHandle handle,
                                 int num_inputs,
                                 NDArrayHandle *inputs,
                                 int *num_outputs,
                                 NDArrayHandle **outputs,
                                 const int** out_stypes);
/*!
 * \brief invoke cached operator
 */
MXNET_DLL int MXInvokeCachedOp(CachedOpHandle handle,
                               int num_inputs,
                               NDArrayHandle *inputs,
                               int *num_outputs,
                               NDArrayHandle **outputs);
//--------------------------------------------
// Part 3: symbolic configuration generation
//--------------------------------------------
/*!
 * \brief list all the available operator names, include entries.
 * \param out_size the size of returned array
 * \param out_array the output operator name array.
 * \return 0 when success, -1 when failure happens
 */
MXNET_DLL int MXListAllOpNames(mx_uint *out_size,
                               const char ***out_array);
/*!
 * \brief list all the available AtomicSymbolEntry
 * \param out_size the size of returned array
 * \param out_array the output AtomicSymbolCreator array
 * \return 0 when success, -1 when failure happens
 */
MXNET_DLL int MXSymbolListAtomicSymbolCreators(mx_uint *out_size,
                                               AtomicSymbolCreator **out_array);

/*!
 * \brief Get the name of an atomic symbol.
 * \param creator the AtomicSymbolCreator.
 * \param name The returned name of the creator.
 */
MXNET_DLL int MXSymbolGetAtomicSymbolName(AtomicSymbolCreator creator,
                                          const char **name);

/*!
 * \brief Get the input symbols of the graph.
 * \param sym The graph.
 * \param inputs The input symbols of the graph.
 * \param input_size the number of input symbols returned.
 */
MXNET_DLL int MXSymbolGetInputSymbols(SymbolHandle sym, SymbolHandle **inputs,
                                      int *input_size);

/*!
 * \brief Cut a subgraph whose nodes are marked with a subgraph attribute.
 * The input graph will be modified. A variable node will be created for each
 * edge that connects to nodes outside the subgraph. The outside nodes that
 * connect to the subgraph will be returned.
 * \param sym The graph.
 * \param inputs The nodes that connect to the subgraph.
 * \param input_size The number of such nodes.
 */
MXNET_DLL int MXSymbolCutSubgraph(SymbolHandle sym, SymbolHandle **inputs,
                                  int *input_size);

/*!
 * \brief Get the detailed information about atomic symbol.
 * \param creator the AtomicSymbolCreator.
 * \param name The returned name of the creator.
 * \param description The returned description of the symbol.
 * \param num_args Number of arguments.
 * \param arg_names Name of the arguments.
 * \param arg_type_infos Type informations about the arguments.
 * \param arg_descriptions Description information about the arguments.
 * \param key_var_num_args The keyword argument for specifying variable number of arguments.
 *            When this parameter has non-zero length, the function allows variable number
 *            of positional arguments, and will need the caller to pass it in in
 *            MXSymbolCreateAtomicSymbol,
 *            With key = key_var_num_args, and value = number of positional arguments.
 * \param return_type Return type of the function, can be Symbol or Symbol[]
 * \return 0 when success, -1 when failure happens
 */
MXNET_DLL int MXSymbolGetAtomicSymbolInfo(AtomicSymbolCreator creator,
                                          const char **name,
                                          const char **description,
                                          mx_uint *num_args,
                                          const char ***arg_names,
                                          const char ***arg_type_infos,
                                          const char ***arg_descriptions,
                                          const char **key_var_num_args,
                                          const char **return_type DEFAULT(NULL));
/*!
 * \brief Create an AtomicSymbol.
 * \param creator the AtomicSymbolCreator
 * \param num_param the number of parameters
 * \param keys the keys to the params
 * \param vals the vals of the params
 * \param out pointer to the created symbol handle
 * \return 0 when success, -1 when failure happens
 */
MXNET_DLL int MXSymbolCreateAtomicSymbol(AtomicSymbolCreator creator,
                                         mx_uint num_param,
                                         const char **keys,
                                         const char **vals,
                                         SymbolHandle *out);
/*!
 * \brief Create a Variable Symbol.
 * \param name name of the variable
 * \param out pointer to the created symbol handle
 * \return 0 when success, -1 when failure happens
 */
MXNET_DLL int MXSymbolCreateVariable(const char *name, SymbolHandle *out);
/*!
 * \brief Create a Symbol by grouping list of symbols together
 * \param num_symbols number of symbols to be grouped
 * \param symbols array of symbol handles
 * \param out pointer to the created symbol handle
 * \return 0 when success, -1 when failure happens
 */
MXNET_DLL int MXSymbolCreateGroup(mx_uint num_symbols,
                                  SymbolHandle *symbols,
                                  SymbolHandle *out);
/*!
 * \brief Load a symbol from a json file.
 * \param fname the file name.
 * \param out the output symbol.
 * \return 0 when success, -1 when failure happens
 */
MXNET_DLL int MXSymbolCreateFromFile(const char *fname, SymbolHandle *out);
/*!
 * \brief Load a symbol from a json string.
 * \param json the json string.
 * \param out the output symbol.
 * \return 0 when success, -1 when failure happens
 */
MXNET_DLL int MXSymbolCreateFromJSON(const char *json, SymbolHandle *out);
/*!
 * \brief Save a symbol into a json file.
 * \param symbol the input symbol.
 * \param fname the file name.
 * \return 0 when success, -1 when failure happens
 */
MXNET_DLL int MXSymbolSaveToFile(SymbolHandle symbol, const char *fname);
/*!
 * \brief Save a symbol into a json string
 * \param symbol the input symbol.
 * \param out_json output json string.
 * \return 0 when success, -1 when failure happens
 */
MXNET_DLL int MXSymbolSaveToJSON(SymbolHandle symbol, const char **out_json);
/*!
 * \brief Free the symbol handle.
 * \param symbol the symbol
 * \return 0 when success, -1 when failure happens
 */
MXNET_DLL int MXSymbolFree(SymbolHandle symbol);
/*!
 * \brief Copy the symbol to another handle
 * \param symbol the source symbol
 * \param out used to hold the result of copy
 * \return 0 when success, -1 when failure happens
 */
MXNET_DLL int MXSymbolCopy(SymbolHandle symbol, SymbolHandle *out);
/*!
 * \brief Print the content of symbol, used for debug.
 * \param symbol the symbol
 * \param out_str pointer to hold the output string of the printing.
 * \return 0 when success, -1 when failure happens
 */
MXNET_DLL int MXSymbolPrint(SymbolHandle symbol, const char **out_str);
/*!
 * \brief Get string name from symbol
 * \param symbol the source symbol
 * \param out The result name.
 * \param success Whether the result is contained in out.
 * \return 0 when success, -1 when failure happens
 */
MXNET_DLL int MXSymbolGetName(SymbolHandle symbol,
                              const char** out,
                              int *success);
/*!
 * \brief Get string attribute from symbol
 * \param symbol the source symbol
 * \param key The key of the symbol.
 * \param out The result attribute, can be NULL if the attribute do not exist.
 * \param success Whether the result is contained in out.
 * \return 0 when success, -1 when failure happens
 */
MXNET_DLL int MXSymbolGetAttr(SymbolHandle symbol,
                              const char* key,
                              const char** out,
                              int *success);
/*!
 * \brief Set string attribute from symbol.
 *  NOTE: Setting attribute to a symbol can affect the semantics(mutable/immutable) of symbolic graph.
 *
 *  Safe recommendaton: use  immutable graph
 *  - Only allow set attributes during creation of new symbol as optional parameter
 *
 *  Mutable graph (be careful about the semantics):
 *  - Allow set attr at any point.
 *  - Mutating an attribute of some common node of two graphs can cause confusion from user.
 *
 * \param symbol the source symbol
 * \param key The key of the symbol.
 * \param value The value to be saved.
 * \return 0 when success, -1 when failure happens
 */
MXNET_DLL int MXSymbolSetAttr(SymbolHandle symbol,
                              const char* key,
                              const char* value);
/*!
 * \brief Get all attributes from symbol, including all descendents.
 * \param symbol the source symbol
 * \param out_size The number of output attributes
 * \param out 2*out_size strings representing key value pairs.
 * \return 0 when success, -1 when failure happens
 */
MXNET_DLL int MXSymbolListAttr(SymbolHandle symbol,
                               mx_uint *out_size,
                               const char*** out);
/*!
 * \brief Get all attributes from symbol, excluding descendents.
 * \param symbol the source symbol
 * \param out_size The number of output attributes
 * \param out 2*out_size strings representing key value pairs.
 * \return 0 when success, -1 when failure happens
 */
MXNET_DLL int MXSymbolListAttrShallow(SymbolHandle symbol,
                                      mx_uint *out_size,
                                      const char*** out);
/*!
 * \brief List arguments in the symbol.
 * \param symbol the symbol
 * \param out_size output size
 * \param out_str_array pointer to hold the output string array
 * \return 0 when success, -1 when failure happens
 */
MXNET_DLL int MXSymbolListArguments(SymbolHandle symbol,
                                    mx_uint *out_size,
                                    const char ***out_str_array);
/*!
 * \brief List returns in the symbol.
 * \param symbol the symbol
 * \param out_size output size
 * \param out_str_array pointer to hold the output string array
 * \return 0 when success, -1 when failure happens
 */
MXNET_DLL int MXSymbolListOutputs(SymbolHandle symbol,
                                  mx_uint *out_size,
                                  const char ***out_str_array);

/*!
 * \brief Get number of outputs of the symbol.
 * \param symbol The symbol
 * \param out_size number of outputs
 * \return 0 when success, -1 when failure happens
 */
MXNET_DLL int MXSymbolGetNumOutputs(SymbolHandle symbol,
                                     mx_uint *output_count);

/*!
 * \brief Get a symbol that contains all the internals.
 * \param symbol The symbol
 * \param out The output symbol whose outputs are all the internals.
 * \return 0 when success, -1 when failure happens
 */
MXNET_DLL int MXSymbolGetInternals(SymbolHandle symbol,
                                   SymbolHandle *out);
/*!
 * \brief Get a symbol that contains only direct children.
 * \param symbol The symbol
 * \param out The output symbol whose outputs are the direct children.
 * \return 0 when success, -1 when failure happens
 */
MXNET_DLL int MXSymbolGetChildren(SymbolHandle symbol,
                                  SymbolHandle *out);
/*!
 * \brief Get index-th outputs of the symbol.
 * \param symbol The symbol
 * \param index the Index of the output.
 * \param out The output symbol whose outputs are the index-th symbol.
 * \return 0 when success, -1 when failure happens
 */
MXNET_DLL int MXSymbolGetOutput(SymbolHandle symbol,
                                mx_uint index,
                                SymbolHandle *out);

/*!
 * \brief List auxiliary states in the symbol.
 * \param symbol the symbol
 * \param out_size output size
 * \param out_str_array pointer to hold the output string array
 * \return 0 when success, -1 when failure happens
 */
MXNET_DLL int MXSymbolListAuxiliaryStates(SymbolHandle symbol,
                                          mx_uint *out_size,
                                          const char ***out_str_array);
/*!
 * \brief Compose the symbol on other symbols.
 *
 *  This function will change the sym hanlde.
 *  To achieve function apply behavior, copy the symbol first
 *  before apply.
 *
 * \param sym the symbol to apply
 * \param name the name of symbol
 * \param num_args number of arguments
 * \param keys the key of keyword args (optional)
 * \param args arguments to sym
 * \return 0 when success, -1 when failure happens
 */
MXNET_DLL int MXSymbolCompose(SymbolHandle sym,
                              const char *name,
                              mx_uint num_args,
                              const char** keys,
                              SymbolHandle* args);
/*!
 * \brief Get the gradient graph of the symbol
 *
 * \param sym the symbol to get gradient
 * \param num_wrt number of arguments to get gradient
 * \param wrt the name of the arguments to get gradient
 * \param out the returned symbol that has gradient
 * \return 0 when success, -1 when failure happens
 */
MXNET_DLL int MXSymbolGrad(SymbolHandle sym,
                           mx_uint num_wrt,
                           const char** wrt,
                           SymbolHandle* out);
/*!
 * \brief infer shape of unknown input shapes given the known one.
 *  The shapes are packed into a CSR matrix represented by arg_ind_ptr and arg_shape_data
 *  The call will be treated as a kwargs call if key != nullptr or num_args==0, otherwise it is positional.
 *
 * \param sym symbol handle
 * \param num_args numbe of input arguments.
 * \param keys the key of keyword args (optional)
 * \param arg_ind_ptr the head pointer of the rows in CSR
 * \param arg_shape_data the content of the CSR
 * \param in_shape_size sizeof the returning array of in_shapes
 * \param in_shape_ndim returning array of shape dimensions of eachs input shape.
 * \param in_shape_data returning array of pointers to head of the input shape.
 * \param out_shape_size sizeof the returning array of out_shapes
 * \param out_shape_ndim returning array of shape dimensions of eachs input shape.
 * \param out_shape_data returning array of pointers to head of the input shape.
 * \param aux_shape_size sizeof the returning array of aux_shapes
 * \param aux_shape_ndim returning array of shape dimensions of eachs auxiliary shape.
 * \param aux_shape_data returning array of pointers to head of the auxiliary shape.
 * \param complete whether infer shape completes or more information is needed.
 * \return 0 when success, -1 when failure happens
 */
MXNET_DLL int MXSymbolInferShape(SymbolHandle sym,
                                 mx_uint num_args,
                                 const char** keys,
                                 const mx_uint *arg_ind_ptr,
                                 const mx_uint *arg_shape_data,
                                 mx_uint *in_shape_size,
                                 const mx_uint **in_shape_ndim,
                                 const mx_uint ***in_shape_data,
                                 mx_uint *out_shape_size,
                                 const mx_uint **out_shape_ndim,
                                 const mx_uint ***out_shape_data,
                                 mx_uint *aux_shape_size,
                                 const mx_uint **aux_shape_ndim,
                                 const mx_uint ***aux_shape_data,
                                 int *complete);
/*!
 * \brief partially infer shape of unknown input shapes given the known one.
 *
 *  Return partially inferred results if not all shapes could be inferred.
 *  The shapes are packed into a CSR matrix represented by arg_ind_ptr and arg_shape_data
 *  The call will be treated as a kwargs call if key != nullptr or num_args==0, otherwise it is positional.
 *
 * \param sym symbol handle
 * \param num_args numbe of input arguments.
 * \param keys the key of keyword args (optional)
 * \param arg_ind_ptr the head pointer of the rows in CSR
 * \param arg_shape_data the content of the CSR
 * \param in_shape_size sizeof the returning array of in_shapes
 * \param in_shape_ndim returning array of shape dimensions of eachs input shape.
 * \param in_shape_data returning array of pointers to head of the input shape.
 * \param out_shape_size sizeof the returning array of out_shapes
 * \param out_shape_ndim returning array of shape dimensions of eachs input shape.
 * \param out_shape_data returning array of pointers to head of the input shape.
 * \param aux_shape_size sizeof the returning array of aux_shapes
 * \param aux_shape_ndim returning array of shape dimensions of eachs auxiliary shape.
 * \param aux_shape_data returning array of pointers to head of the auxiliary shape.
 * \param complete whether infer shape completes or more information is needed.
 * \return 0 when success, -1 when failure happens
 */
MXNET_DLL int MXSymbolInferShapePartial(SymbolHandle sym,
                                        mx_uint num_args,
                                        const char** keys,
                                        const mx_uint *arg_ind_ptr,
                                        const mx_uint *arg_shape_data,
                                        mx_uint *in_shape_size,
                                        const mx_uint **in_shape_ndim,
                                        const mx_uint ***in_shape_data,
                                        mx_uint *out_shape_size,
                                        const mx_uint **out_shape_ndim,
                                        const mx_uint ***out_shape_data,
                                        mx_uint *aux_shape_size,
                                        const mx_uint **aux_shape_ndim,
                                        const mx_uint ***aux_shape_data,
                                        int *complete);

/*!
 * \brief infer type of unknown input types given the known one.
 *  The types are packed into a CSR matrix represented by arg_ind_ptr and arg_type_data
 *  The call will be treated as a kwargs call if key != nullptr or num_args==0, otherwise it is positional.
 *
 * \param sym symbol handle
 * \param num_args numbe of input arguments.
 * \param keys the key of keyword args (optional)
 * \param arg_type_data the content of the CSR
 * \param in_type_size sizeof the returning array of in_types
 * \param in_type_data returning array of pointers to head of the input type.
 * \param out_type_size sizeof the returning array of out_types
 * \param out_type_data returning array of pointers to head of the input type.
 * \param aux_type_size sizeof the returning array of aux_types
 * \param aux_type_data returning array of pointers to head of the auxiliary type.
 * \param complete whether infer type completes or more information is needed.
 * \return 0 when success, -1 when failure happens
 */
MXNET_DLL int MXSymbolInferType(SymbolHandle sym,
                                mx_uint num_args,
                                const char** keys,
                                const int *arg_type_data,
                                mx_uint *in_type_size,
                                const int **in_type_data,
                                mx_uint *out_type_size,
                                const int **out_type_data,
                                mx_uint *aux_type_size,
                                const int **aux_type_data,
                                int *complete);

/*!
 * \brief partially infer type of unknown input types given the known one.
 *
 *  Return partially inferred results if not all types could be inferred.
 *  The types are packed into a CSR matrix represented by arg_ind_ptr and arg_type_data
 *  The call will be treated as a kwargs call if key != nullptr or num_args==0, otherwise it is positional.
 *
 * \param sym symbol handle
 * \param num_args numbe of input arguments.
 * \param keys the key of keyword args (optional)
 * \param arg_type_data the content of the CSR
 * \param in_type_size sizeof the returning array of in_types
 * \param in_type_data returning array of pointers to head of the input type.
 * \param out_type_size sizeof the returning array of out_types
 * \param out_type_data returning array of pointers to head of the input type.
 * \param aux_type_size sizeof the returning array of aux_types
 * \param aux_type_data returning array of pointers to head of the auxiliary type.
 * \param complete whether infer type completes or more information is needed.
 * \return 0 when success, -1 when failure happens
 */
MXNET_DLL int MXSymbolInferTypePartial(SymbolHandle sym,
                                       mx_uint num_args,
                                       const char** keys,
                                       const int *arg_type_data,
                                       mx_uint *in_type_size,
                                       const int **in_type_data,
                                       mx_uint *out_type_size,
                                       const int **out_type_data,
                                       mx_uint *aux_type_size,
                                       const int **aux_type_data,
                                       int *complete);

/*!
 * \brief Convert a symbol into a quantized symbol where FP32 operators are replaced with INT8
 * \param sym_handle symbol to be converted
 * \param ret_sym_handle quantized symbol result
 * \param num_excluded_symbols number of layers excluded from being quantized in the input symbol
 * \param excluded_symbols op names to be excluded from being quantized
 * \param num_offline number of parameters that are quantized offline
 * \param offline_params array of c strings representing the names of params quantized offline
<<<<<<< HEAD
 * \param quantized_dtype the quantized destination type for input data.
 * \param calib_quantize **Deprecated**. quantize op will always be calibrated if could.
=======
 * \param quantized_dtype the quantized destination type for input data
 * \param calib_quantize **Deprecated**. quantize op will always be calibrated if could
>>>>>>> 0f88f613
 */
MXNET_DLL int MXQuantizeSymbol(SymbolHandle sym_handle, SymbolHandle *ret_sym_handle,
                               const mx_uint num_excluded_symbols,
                               const char **excluded_symbols,
                               const mx_uint num_offline, const char **offline_params,
                               const char *quantized_dtype, const bool calib_quantize);

/*!
 * \brief Set calibration table to node attributes in the sym
 * \param sym_handle symbol whose node attributes are to be set by calibration table
 * \param num_layers number of layers in the calibration table
 * \param layer names stored as keys in the calibration table
 * \param low_quantiles low quantiles of layers stored in the calibration table
 * \param high_quantiles high quantiles of layers stored in the calibration table
 * \param ret_sym_handle returned symbol
 */
MXNET_DLL int MXSetCalibTableToQuantizedSymbol(SymbolHandle qsym_handle,
                                               const mx_uint num_layers,
                                               const char** layer_names,
                                               const float* low_quantiles,
                                               const float* high_quantiles,
                                               SymbolHandle* ret_sym_handle);

/*!
 * \brief Run subgraph pass based on the backend provided
 * \param sym_handle symbol to be converted
 * \param backend backend names for subgraph pass
 * \param ret_sym_handle returned symbol
 */
MXNET_DLL int MXGenBackendSubgraph(SymbolHandle sym_handle, const char *backend,
                                   SymbolHandle *ret_sym_handle);

//--------------------------------------------
// Part 4: Executor interface
//--------------------------------------------
/*!
 * \brief Delete the executor
 * \param handle the executor.
 * \return 0 when success, -1 when failure happens
 */
MXNET_DLL int MXExecutorFree(ExecutorHandle handle);
/*!
 * \brief Print the content of execution plan, used for debug.
 * \param handle the executor.
 * \param out_str pointer to hold the output string of the printing.
 * \return 0 when success, -1 when failure happens
 */
MXNET_DLL int MXExecutorPrint(ExecutorHandle handle, const char **out_str);
/*!
 * \brief Executor forward method
 *
 * \param handle executor handle
 * \param is_train int value to indicate whether the forward pass is for evaluation
 * \return 0 when success, -1 when failure happens
 */
MXNET_DLL int MXExecutorForward(ExecutorHandle handle, int is_train);
/*!
 * \brief Excecutor run backward
 *
 * \param handle execute handle
 * \param len lenth
 * \param head_grads NDArray handle for heads' gradient
 *
 * \return 0 when success, -1 when failure happens
 */
MXNET_DLL int MXExecutorBackward(ExecutorHandle handle,
                                 mx_uint len,
                                 NDArrayHandle *head_grads);
/*!
 * \brief Excecutor run backward
 *
 * \param handle execute handle
 * \param len lenth
 * \param head_grads NDArray handle for heads' gradient
 * \param is_train int value to indicate whether the backward pass is for evaluation
 *
 * \return 0 when success, -1 when failure happens
 */
MXNET_DLL int MXExecutorBackwardEx(ExecutorHandle handle,
                                   mx_uint len,
                                   NDArrayHandle *head_grads,
                                   int is_train);
/*!
 * \brief Get executor's head NDArray
 *
 * \param handle executor handle
 * \param out_size output narray vector size
 * \param out out put narray handles
 * \return 0 when success, -1 when failure happens
 */
MXNET_DLL int MXExecutorOutputs(ExecutorHandle handle,
                                mx_uint *out_size,
                                NDArrayHandle **out);

/*!
 * \brief Generate Executor from symbol
 *
 * \param symbol_handle symbol handle
 * \param dev_type device type
 * \param dev_id device id
 * \param len length
 * \param in_args in args array
 * \param arg_grad_store arg grads handle array
 * \param grad_req_type grad req array
 * \param aux_states_len length of auxiliary states
 * \param aux_states auxiliary states array
 * \param out output executor handle
 * \return 0 when success, -1 when failure happens
 */
MXNET_DLL int MXExecutorBind(SymbolHandle symbol_handle,
                             int dev_type,
                             int dev_id,
                             mx_uint len,
                             NDArrayHandle *in_args,
                             NDArrayHandle *arg_grad_store,
                             mx_uint *grad_req_type,
                             mx_uint aux_states_len,
                             NDArrayHandle *aux_states,
                             ExecutorHandle *out);
/*!
 * \brief Generate Executor from symbol,
 *  This is advanced function, allow specify group2ctx map.
 *  The user can annotate "ctx_group" attribute to name each group.
 *
 * \param symbol_handle symbol handle
 * \param dev_type device type of default context
 * \param dev_id device id of default context
 * \param num_map_keys size of group2ctx map
 * \param map_keys keys of group2ctx map
 * \param map_dev_types device type of group2ctx map
 * \param map_dev_ids device id of group2ctx map
 * \param len length
 * \param in_args in args array
 * \param arg_grad_store arg grads handle array
 * \param grad_req_type grad req array
 * \param aux_states_len length of auxiliary states
 * \param aux_states auxiliary states array
 * \param out output executor handle
 * \return 0 when success, -1 when failure happens
 */
MXNET_DLL int MXExecutorBindX(SymbolHandle symbol_handle,
                              int dev_type,
                              int dev_id,
                              mx_uint num_map_keys,
                              const char** map_keys,
                              const int* map_dev_types,
                              const int* map_dev_ids,
                              mx_uint len,
                              NDArrayHandle *in_args,
                              NDArrayHandle *arg_grad_store,
                              mx_uint *grad_req_type,
                              mx_uint aux_states_len,
                              NDArrayHandle *aux_states,
                              ExecutorHandle *out);
/*!
 * \brief Generate Executor from symbol,
 *  This is advanced function, allow specify group2ctx map.
 *  The user can annotate "ctx_group" attribute to name each group.
 *
 * \param symbol_handle symbol handle
 * \param dev_type device type of default context
 * \param dev_id device id of default context
 * \param num_map_keys size of group2ctx map
 * \param map_keys keys of group2ctx map
 * \param map_dev_types device type of group2ctx map
 * \param map_dev_ids device id of group2ctx map
 * \param len length
 * \param in_args in args array
 * \param arg_grad_store arg grads handle array
 * \param grad_req_type grad req array
 * \param aux_states_len length of auxiliary states
 * \param aux_states auxiliary states array
 * \param shared_exec input executor handle for memory sharing
 * \param out output executor handle
 * \return 0 when success, -1 when failure happens
 */
MXNET_DLL int MXExecutorBindEX(SymbolHandle symbol_handle,
                               int dev_type,
                               int dev_id,
                               mx_uint num_map_keys,
                               const char** map_keys,
                               const int* map_dev_types,
                               const int* map_dev_ids,
                               mx_uint len,
                               NDArrayHandle *in_args,
                               NDArrayHandle *arg_grad_store,
                               mx_uint *grad_req_type,
                               mx_uint aux_states_len,
                               NDArrayHandle *aux_states,
                               ExecutorHandle shared_exec,
                               ExecutorHandle *out);

MXNET_DLL int MXExecutorSimpleBind(SymbolHandle symbol_handle,
                                   int dev_type,
                                   int dev_id,
                                   const mx_uint num_g2c_keys,
                                   const char** g2c_keys,
                                   const int* g2c_dev_types,
                                   const int* g2c_dev_ids,
                                   const mx_uint provided_grad_req_list_len,
                                   const char** provided_grad_req_names,
                                   const char** provided_grad_req_types,
                                   const mx_uint num_provided_arg_shapes,
                                   const char** provided_arg_shape_names,
                                   const mx_uint* provided_arg_shape_data,
                                   const mx_uint* provided_arg_shape_idx,
                                   const mx_uint num_provided_arg_dtypes,
                                   const char** provided_arg_dtype_names,
                                   const int* provided_arg_dtypes,
                                   const mx_uint num_provided_arg_stypes,
                                   const char** provided_arg_stype_names,
                                   const int* provided_arg_stypes,
                                   const mx_uint num_shared_arg_names,
                                   const char** shared_arg_name_list,
                                   int* shared_buffer_len,
                                   const char** shared_buffer_name_list,
                                   NDArrayHandle* shared_buffer_handle_list,
                                   const char*** updated_shared_buffer_name_list,
                                   NDArrayHandle** updated_shared_buffer_handle_list,
                                   mx_uint* num_in_args,
                                   NDArrayHandle** in_args,
                                   NDArrayHandle** arg_grads,
                                   mx_uint* num_aux_states,
                                   NDArrayHandle** aux_states,
                                   ExecutorHandle shared_exec_handle,
                                   ExecutorHandle* out);

/*!
 * \brief Return a new executor with the same symbol and shared memory,
 * but different input/output shapes.
 *
 * \param partial_shaping Whether to allow changing the shape of unspecified arguments.
 * \param allow_up_sizing Whether to allow allocating new ndarrays that's larger than the original.
 * \param dev_type device type of default context
 * \param dev_id device id of default context
 * \param num_map_keys size of group2ctx map
 * \param map_keys keys of group2ctx map
 * \param map_dev_types device type of group2ctx map
 * \param map_dev_ids device id of group2ctx map
 * \param num_in_args length of in_args
 * \param in_args in args array
 * \param arg_grads arg grads handle array
 * \param num_aux_states length of auxiliary states
 * \param aux_states auxiliary states array
 * \param shared_exec input executor handle for memory sharing
 * \param out output executor handle
 * \return a new executor
 */
MXNET_DLL int MXExecutorReshape(int partial_shaping,
                                int allow_up_sizing,
                                int dev_type,
                                int dev_id,
                                mx_uint num_map_keys,
                                const char** map_keys,
                                const int* map_dev_types,
                                const int* map_dev_ids,
                                const mx_uint num_provided_arg_shapes,
                                const char** provided_arg_shape_names,
                                const mx_uint* provided_arg_shape_data,
                                const mx_uint* provided_arg_shape_idx,
                                mx_uint* num_in_args,
                                NDArrayHandle** in_args,
                                NDArrayHandle** arg_grads,
                                mx_uint* num_aux_states,
                                NDArrayHandle** aux_states,
                                ExecutorHandle shared_exec,
                                ExecutorHandle *out);

/*!
 * \brief get optimized graph from graph executor
 */
MXNET_DLL int MXExecutorGetOptimizedSymbol(ExecutorHandle handle,
                                           SymbolHandle *out);

/*!
 * \brief set a call back to notify the completion of operation
 */
MXNET_DLL int MXExecutorSetMonitorCallback(ExecutorHandle handle,
                                           ExecutorMonitorCallback callback,
                                           void* callback_handle);

/*!
 * \brief set a call back to notify the completion of operation
 * \param monitor_all If true, monitor both input and output, otherwise monitor output only.
 */
MXNET_DLL int MXExecutorSetMonitorCallbackEX(ExecutorHandle handle,
                                             ExecutorMonitorCallback callback,
                                             void *callback_handle, bool monitor_all);
//--------------------------------------------
// Part 5: IO Interface
//--------------------------------------------
/*!
 * \brief List all the available iterator entries
 * \param out_size the size of returned iterators
 * \param out_array the output iteratos entries
 * \return 0 when success, -1 when failure happens
 */
MXNET_DLL int MXListDataIters(mx_uint *out_size,
                              DataIterCreator **out_array);
/*!
 * \brief Init an iterator, init with parameters
 * the array size of passed in arguments
 * \param handle of the iterator creator
 * \param num_param number of parameter
 * \param keys parameter keys
 * \param vals parameter values
 * \param out resulting iterator
 * \return 0 when success, -1 when failure happens
 */
MXNET_DLL int MXDataIterCreateIter(DataIterCreator handle,
                                   mx_uint num_param,
                                   const char **keys,
                                   const char **vals,
                                   DataIterHandle *out);
/*!
 * \brief Get the detailed information about data iterator.
 * \param creator the DataIterCreator.
 * \param name The returned name of the creator.
 * \param description The returned description of the symbol.
 * \param num_args Number of arguments.
 * \param arg_names Name of the arguments.
 * \param arg_type_infos Type informations about the arguments.
 * \param arg_descriptions Description information about the arguments.
 * \return 0 when success, -1 when failure happens
 */
MXNET_DLL int MXDataIterGetIterInfo(DataIterCreator creator,
                                    const char **name,
                                    const char **description,
                                    mx_uint *num_args,
                                    const char ***arg_names,
                                    const char ***arg_type_infos,
                                    const char ***arg_descriptions);
/*!
 * \brief Free the handle to the IO module
 * \param handle the handle pointer to the data iterator
 * \return 0 when success, -1 when failure happens
 */
MXNET_DLL int MXDataIterFree(DataIterHandle handle);
/*!
 * \brief Move iterator to next position
 * \param handle the handle to iterator
 * \param out return value of next
 * \return 0 when success, -1 when failure happens
 */
MXNET_DLL int MXDataIterNext(DataIterHandle handle,
                             int *out);
/*!
 * \brief Call iterator.Reset
 * \param handle the handle to iterator
 * \return 0 when success, -1 when failure happens
 */
MXNET_DLL int MXDataIterBeforeFirst(DataIterHandle handle);

/*!
 * \brief Get the handle to the NDArray of underlying data
 * \param handle the handle pointer to the data iterator
 * \param out handle to underlying data NDArray
 * \return 0 when success, -1 when failure happens
 */
MXNET_DLL int MXDataIterGetData(DataIterHandle handle,
                                NDArrayHandle *out);
/*!
 * \brief Get the image index by array.
 * \param handle the handle pointer to the data iterator
 * \param out_index output index of the array.
 * \param out_size output size of the array.
 * \return 0 when success, -1 when failure happens
 */
MXNET_DLL int MXDataIterGetIndex(DataIterHandle handle,
                                 uint64_t **out_index,
                                 uint64_t *out_size);
/*!
 * \brief Get the padding number in current data batch
 * \param handle the handle pointer to the data iterator
 * \param pad pad number ptr
 * \return 0 when success, -1 when failure happens
 */
MXNET_DLL int MXDataIterGetPadNum(DataIterHandle handle,
                                  int *pad);

/*!
 * \brief Get the handle to the NDArray of underlying label
 * \param handle the handle pointer to the data iterator
 * \param out the handle to underlying label NDArray
 * \return 0 when success, -1 when failure happens
 */
MXNET_DLL int MXDataIterGetLabel(DataIterHandle handle,
                                 NDArrayHandle *out);
//--------------------------------------------
// Part 6: basic KVStore interface
//--------------------------------------------
/*!
 * \brief Initialized ps-lite environment variables
 * \param num_vars number of variables to initialize
 * \param keys environment keys
 * \param vals environment values
 */
MXNET_DLL int MXInitPSEnv(mx_uint num_vars,
                          const char **keys,
                          const char **vals);


/*!
 * \brief Create a kvstore
 * \param type the type of KVStore
 * \param out The output type of KVStore
 * \return 0 when success, -1 when failure happens
 */
MXNET_DLL int MXKVStoreCreate(const char *type,
                              KVStoreHandle *out);

/*!
 * \brief Set parameters to use low-bit compressed gradients
 * \param handle handle to the kvstore
 * \param keys keys for compression parameters
 * \param vals values for compression parameters
 * \return 0 when success, -1 when failure happens
 */
MXNET_DLL int MXKVStoreSetGradientCompression(KVStoreHandle handle,
                                              mx_uint num_params,
                                              const char** keys,
                                              const char** vals);

/*!
 * \brief Delete a KVStore handle.
 * \param handle handle to the kvstore
 * \return 0 when success, -1 when failure happens
 */
MXNET_DLL int MXKVStoreFree(KVStoreHandle handle);
/*!
 * \brief Init a list of (key,value) pairs in kvstore
 * \param handle handle to the kvstore
 * \param num the number of key-value pairs
 * \param keys the list of keys
 * \param vals the list of values
 * \return 0 when success, -1 when failure happens
 */
MXNET_DLL int MXKVStoreInit(KVStoreHandle handle,
                            mx_uint num,
                            const int* keys,
                            NDArrayHandle* vals);

/*!
 * \brief Init a list of (key,value) pairs in kvstore, where each key is a string
 * \param handle handle to the kvstore
 * \param num the number of key-value pairs
 * \param keys the list of keys
 * \param vals the list of values
 * \return 0 when success, -1 when failure happens
 */
MXNET_DLL int MXKVStoreInitEx(KVStoreHandle handle,
                              mx_uint num,
                              const char** keys,
                              NDArrayHandle* vals);

/*!
 * \brief Push a list of (key,value) pairs to kvstore
 * \param handle handle to the kvstore
 * \param num the number of key-value pairs
 * \param keys the list of keys
 * \param vals the list of values
 * \param priority the priority of the action
 * \return 0 when success, -1 when failure happens
 */
MXNET_DLL int MXKVStorePush(KVStoreHandle handle,
                            mx_uint num,
                            const int* keys,
                            NDArrayHandle* vals,
                            int priority);
/*!
 * \brief Push a list of (key,value) pairs to kvstore, where each key is a string
 * \param handle handle to the kvstore
 * \param num the number of key-value pairs
 * \param keys the list of keys
 * \param vals the list of values
 * \param priority the priority of the action
 * \return 0 when success, -1 when failure happens
 */
MXNET_DLL int MXKVStorePushEx(KVStoreHandle handle,
                              mx_uint num,
                              const char** keys,
                              NDArrayHandle* vals,
                              int priority);
/*!
 * \brief pull a list of (key, value) pairs from the kvstore
 * \param handle handle to the kvstore
 * \param num the number of key-value pairs
 * \param keys the list of keys
 * \param vals the list of values
 * \param priority the priority of the action
 * \param ignore_sparse whether to ignore sparse arrays in the request
 * \return 0 when success, -1 when failure happens
 */
MXNET_DLL int MXKVStorePullWithSparse(KVStoreHandle handle,
                                      mx_uint num,
                                      const int* keys,
                                      NDArrayHandle* vals,
                                      int priority,
                                      bool ignore_sparse);
/*!
 * \brief pull a list of (key, value) pairs from the kvstore, where each key is a string
 * \param handle handle to the kvstore
 * \param num the number of key-value pairs
 * \param keys the list of keys
 * \param vals the list of values
 * \param priority the priority of the action
 * \param ignore_sparse whether to ignore sparse arrays in the request
 * \return 0 when success, -1 when failure happens
 */
MXNET_DLL int MXKVStorePullWithSparseEx(KVStoreHandle handle,
                                        mx_uint num,
                                        const char** keys,
                                        NDArrayHandle* vals,
                                        int priority,
                                        bool ignore_sparse);
/*!
 * \brief pull a list of (key, value) pairs from the kvstore
 * \param handle handle to the kvstore
 * \param num the number of key-value pairs
 * \param keys the list of keys
 * \param vals the list of values
 * \param priority the priority of the action
 * \return 0 when success, -1 when failure happens
 */
MXNET_DLL int MXKVStorePull(KVStoreHandle handle,
                            mx_uint num,
                            const int* keys,
                            NDArrayHandle* vals,
                            int priority);
/*!
 * \brief pull a list of (key, value) pairs from the kvstore, where each key is a string
 * \param handle handle to the kvstore
 * \param num the number of key-value pairs
 * \param keys the list of keys
 * \param vals the list of values
 * \param priority the priority of the action
 * \return 0 when success, -1 when failure happens
 */
MXNET_DLL int MXKVStorePullEx(KVStoreHandle handle,
                              mx_uint num,
                              const char** keys,
                              NDArrayHandle* vals,
                              int priority);

/*!
 * \brief pull a list of (key, value) pairs from the kvstore, where each key is an integer.
 *        The NDArray pulled back will be in row_sparse storage with only the specified
 *        row_ids present based row_ids (others rows are zeros).
 * \param handle handle to the kvstore
 * \param num the number of key-value pairs
 * \param keys the list of keys
 * \param vals the list of values
 * \param row_ids the list of row_id NDArrays
 * \param priority the priority of the action
 * \return 0 when success, -1 when failure happens
 */
MXNET_DLL int MXKVStorePullRowSparse(KVStoreHandle handle,
                                     mx_uint num,
                                     const int* keys,
                                     NDArrayHandle* vals,
                                     const NDArrayHandle* row_ids,
                                     int priority);
/*!
 * \brief pull a list of (key, value) pairs from the kvstore, where each key is a string.
 *        The NDArray pulled back will be in row_sparse storage with only the specified
 *        row_ids present based row_ids (others rows are zeros).
 * \param handle handle to the kvstore
 * \param num the number of key-value pairs
 * \param keys the list of keys
 * \param vals the list of values
 * \param row_ids the list of row_id NDArrays
 * \param priority the priority of the action
 * \return 0 when success, -1 when failure happens
 */
MXNET_DLL int MXKVStorePullRowSparseEx(KVStoreHandle handle,
                                       mx_uint num,
                                       const char** keys,
                                       NDArrayHandle* vals,
                                       const NDArrayHandle* row_ids,
                                       int priority);

/*!
 * \brief user-defined updater for the kvstore
 * It's this updater's responsibility to delete \a recv and \a local
 * \param the key
 * \param recv the pushed value on this key
 * \param local the value stored on local on this key
 * \param handle The additional handle to the updater
 */
typedef void (MXKVStoreUpdater)(int key,
                                NDArrayHandle recv,
                                NDArrayHandle local,
                                void *handle);
/*!
 * \brief user-defined updater for the kvstore with string keys
 * It's this updater's responsibility to delete \a recv and \a local
 * \param the key
 * \param recv the pushed value on this key
 * \param local the value stored on local on this key
 * \param handle The additional handle to the updater
 */
typedef void (MXKVStoreStrUpdater)(const char* key,
                                   NDArrayHandle recv,
                                   NDArrayHandle local,
                                   void *handle);
/*!
 * \brief register a push updater
 * \param handle handle to the KVStore
 * \param updater udpater function
 * \param updater_handle The additional handle used to invoke the updater
 * \return 0 when success, -1 when failure happens
 */
MXNET_DLL int MXKVStoreSetUpdater(KVStoreHandle handle,
                                  MXKVStoreUpdater updater,
                                  void *updater_handle);
/*!
 * \brief register a push updater with int keys and one with string keys
 * \param handle handle to the KVStore
 * \param updater updater function with int keys
 * \param str_updater updater function with string keys
 * \param updater_handle The additional handle used to invoke the updater
 * \return 0 when success, -1 when failure happens
 */
MXNET_DLL int MXKVStoreSetUpdaterEx(KVStoreHandle handle,
                                    MXKVStoreUpdater updater,
                                    MXKVStoreStrUpdater str_updater,
                                    void *updater_handle);
/*!
 * \brief get the type of the kvstore
 * \param handle handle to the KVStore
 * \param type a string type
 * \return 0 when success, -1 when failure happens
 */
MXNET_DLL int MXKVStoreGetType(KVStoreHandle handle,
                               const char** type);
//--------------------------------------------
// Part 6: advanced KVStore for multi-machines
//--------------------------------------------

/**
 * \brief return The rank of this node in its group, which is in [0, GroupSize).
 *
 * \param handle handle to the KVStore
 * \param ret the node rank
 * \return 0 when success, -1 when failure happens
 */
MXNET_DLL int MXKVStoreGetRank(KVStoreHandle handle,
                               int *ret);

/**
 * \brief return The number of nodes in this group, which is
 * - number of workers if if `IsWorkerNode() == true`,
 * - number of servers if if `IsServerNode() == true`,
 * - 1 if `IsSchedulerNode() == true`,
 * \param handle handle to the KVStore
 * \param ret the group size
 * \return 0 when success, -1 when failure happens
 */
MXNET_DLL int MXKVStoreGetGroupSize(KVStoreHandle handle,
                                    int *ret);

/**
 * \brief return whether or not this process is a worker node.
 * \param ret 1 for yes, 0 for no
 * \return 0 when success, -1 when failure happens
 */
MXNET_DLL int MXKVStoreIsWorkerNode(int *ret);


/**
 * \brief return whether or not this process is a server node.
 * \param ret 1 for yes, 0 for no
 * \return 0 when success, -1 when failure happens
 */
MXNET_DLL int MXKVStoreIsServerNode(int *ret);


/**
 * \brief return whether or not this process is a scheduler node.
 * \param ret 1 for yes, 0 for no
 * \return 0 when success, -1 when failure happens
 */
MXNET_DLL int MXKVStoreIsSchedulerNode(int *ret);

/**
 * \brief global barrier among all worker machines
 *
 * \param handle handle to the KVStore
 * \return 0 when success, -1 when failure happens
 */
MXNET_DLL int MXKVStoreBarrier(KVStoreHandle handle);

/**
 * \brief whether to do barrier when finalize
 *
 * \param handle handle to the KVStore
 * \param barrier_before_exit whether to do barrier when kvstore finalize
 * \return 0 when success, -1 when failure happens
 */
MXNET_DLL int MXKVStoreSetBarrierBeforeExit(KVStoreHandle handle,
                                            const int barrier_before_exit);

/**
 * \brief the prototype of a server controller
 * \param head the head of the command
 * \param body the body of the command
 * \param controller_handle helper handle for implementing controller
 */
typedef void (MXKVStoreServerController)(int head,
                                         const char *body,
                                         void *controller_handle);

/**
 * \brief Run as server (or scheduler)
 * \param handle handle to the KVStore
 * \param controller the user-defined server controller
 * \param controller_handle helper handle for implementing controller
 * \return 0 when success, -1 when failure happens
 */
MXNET_DLL int MXKVStoreRunServer(KVStoreHandle handle,
                                 MXKVStoreServerController controller,
                                 void *controller_handle);

/**
 * \brief Send a command to all server nodes
 * \param handle handle to the KVStore
 * \param cmd_id the head of the command
 * \param cmd_body the body of the command
 * \return 0 when success, -1 when failure happens
 */
MXNET_DLL int MXKVStoreSendCommmandToServers(KVStoreHandle handle,
                                             int cmd_id,
                                             const char* cmd_body);

/**
 * \brief Get the number of ps dead node(s) specified by {node_id}
 *
 * \param handle handle to the KVStore
 * \param node_id Can be a node group or a single node.
 *                kScheduler = 1, kServerGroup = 2, kWorkerGroup = 4
 * \param number Ouptut number of dead nodes
 * \param timeout_sec A node fails to send heartbeart in {timeout_sec} seconds
 *                    will be presumed as 'dead'
 */
MXNET_DLL int MXKVStoreGetNumDeadNode(KVStoreHandle handle,
                                      const int node_id,
                                      int *number,
                                      const int timeout_sec DEFAULT(60));

/**
 * \brief Create a RecordIO writer object
 * \param uri path to file
 * \param out handle pointer to the created object
 * \return 0 when success, -1 when failure happens
*/
MXNET_DLL int MXRecordIOWriterCreate(const char *uri, RecordIOHandle *out);

/**
 * \brief Delete a RecordIO writer object
 * \param handle handle to RecordIO object
 * \return 0 when success, -1 when failure happens
*/
MXNET_DLL int MXRecordIOWriterFree(RecordIOHandle handle);

/**
 * \brief Write a record to a RecordIO object
 * \param handle handle to RecordIO object
 * \param buf buffer to write
 * \param size size of buffer
 * \return 0 when success, -1 when failure happens
*/
MXNET_DLL int MXRecordIOWriterWriteRecord(RecordIOHandle handle,
                                          const char *buf, size_t size);

/**
 * \brief Get the current writer pointer position
 * \param handle handle to RecordIO object
 * \param pos handle to output position
 * \return 0 when success, -1 when failure happens
*/
MXNET_DLL int MXRecordIOWriterTell(RecordIOHandle handle, size_t *pos);

/**
 * \brief Create a RecordIO reader object
 * \param uri path to file
 * \param out handle pointer to the created object
 * \return 0 when success, -1 when failure happens
*/
MXNET_DLL int MXRecordIOReaderCreate(const char *uri, RecordIOHandle *out);

/**
 * \brief Delete a RecordIO reader object
 * \param handle handle to RecordIO object
 * \return 0 when success, -1 when failure happens
*/
MXNET_DLL int MXRecordIOReaderFree(RecordIOHandle handle);

/**
 * \brief Write a record to a RecordIO object
 * \param handle handle to RecordIO object
 * \param buf pointer to return buffer
 * \param size point to size of buffer
 * \return 0 when success, -1 when failure happens
*/
MXNET_DLL int MXRecordIOReaderReadRecord(RecordIOHandle handle,
                                        char const **buf, size_t *size);

/**
 * \brief Set the current reader pointer position
 * \param handle handle to RecordIO object
 * \param pos target position
 * \return 0 when success, -1 when failure happens
*/
MXNET_DLL int MXRecordIOReaderSeek(RecordIOHandle handle, size_t pos);

/**
 * \brief Get the current writer pointer position
 * \param handle handle to RecordIO object
 * \param pos handle to output position
 * \return 0 when success, -1 when failure happens
*/
MXNET_DLL int MXRecordIOReaderTell(RecordIOHandle handle, size_t *pos);

/**
 * \brief Create a MXRtc object
*/
MXNET_DLL int MXRtcCreate(char* name, mx_uint num_input, mx_uint num_output,
                          char** input_names, char** output_names,
                          NDArrayHandle* inputs, NDArrayHandle* outputs,
                          char* kernel, RtcHandle *out);

/**
 * \brief Run cuda kernel
*/
MXNET_DLL int MXRtcPush(RtcHandle handle, mx_uint num_input, mx_uint num_output,
                        NDArrayHandle* inputs, NDArrayHandle* outputs,
                        mx_uint gridDimX,
                        mx_uint gridDimY,
                        mx_uint gridDimZ,
                        mx_uint blockDimX,
                        mx_uint blockDimY,
                        mx_uint blockDimZ);

/**
 * \brief Delete a MXRtc object
*/
MXNET_DLL int MXRtcFree(RtcHandle handle);
/*
 * \brief register custom operators from frontend.
 * \param op_type name of custom op
 * \param creator
 */
MXNET_DLL int MXCustomOpRegister(const char* op_type, CustomOpPropCreator creator);
/*
 * \brief record custom function for backward later.
 * \param num_inputs number of input NDArrays.
 * \param inputs handle to input NDArrays.
 * \param num_outputs number of output NDArrays.
 * \param outputs handle to output NDArrays.
 * \param callbacks callbacks for backward function.
 */
MXNET_DLL int MXCustomFunctionRecord(int num_inputs, NDArrayHandle *inputs,
                                     int num_outputs, NDArrayHandle *outputs,
                                     struct MXCallbackList *callbacks);
/*
 * \brief create cuda rtc module
 * \param source cuda source code
 * \param num_options number of compiler flags
 * \param options compiler flags
 * \param num_exports number of exported function names
 * \param exported function names
 * \param out handle to created module
 */
MXNET_DLL int MXRtcCudaModuleCreate(const char* source, int num_options,
                                    const char** options, int num_exports,
                                    const char** exports, CudaModuleHandle *out);
/*
 * \brief delete cuda rtc module
 * \param handle handle to cuda module
 */
MXNET_DLL int MXRtcCudaModuleFree(CudaModuleHandle handle);
/*
 * \brief get kernel from module
 * \param handle handle to cuda module
 * \param name name of kernel function
 * \param num_args number of arguments
 * \param is_ndarray whether argument is ndarray
 * \param is_const whether argument is constant
 * \param arg_types data type of arguments
 * \param out created kernel
 */
MXNET_DLL int MXRtcCudaKernelCreate(CudaModuleHandle handle, const char* name,
                                    int num_args, int* is_ndarray, int* is_const,
                                    int* arg_types, CudaKernelHandle *out);
/*
 * \brief delete kernel
 * \param handle handle to previously created kernel
 */
MXNET_DLL int MXRtcCudaKernelFree(CudaKernelHandle handle);
/*
 * \brief launch cuda kernel
 * \param handle handle to kernel
 * \param dev_id (GPU) device id
 * \param args pointer to arguments
 * \param grid_dim_x grid dimension x
 * \param grid_dim_y grid dimension y
 * \param grid_dim_z grid dimension z
 * \param block_dim_x block dimension x
 * \param block_dim_y block dimension y
 * \param block_dim_z block dimension z
 * \param shared_mem size of dynamically allocated shared memory
 */
MXNET_DLL int MXRtcCudaKernelCall(CudaKernelHandle handle, int dev_id, void** args,
                                  mx_uint grid_dim_x, mx_uint grid_dim_y,
                                  mx_uint grid_dim_z, mx_uint block_dim_x,
                                  mx_uint block_dim_y, mx_uint block_dim_z,
                                  mx_uint shared_mem);
/*!
 * \brief Get shared memory handle from NDArray
 * \param handle NDArray handle.
 * \param shared_pid output PID
 * \param shared_id output shared memory id.
 */
MXNET_DLL int MXNDArrayGetSharedMemHandle(NDArrayHandle handle, int* shared_pid,
                                          int* shared_id);
/*!
 * \brief Reconstruct NDArray from shared memory handle
 * \param shared_pid shared PID
 * \param shared_id shared memory id
 * \param shape pointer to NDArray dimensions
 * \param ndim number of NDArray dimensions
 * \param dtype data type of NDArray
 * \param out constructed NDArray
 */
MXNET_DLL int MXNDArrayCreateFromSharedMem(int shared_pid, int shared_id, const mx_uint *shape,
                                           mx_uint ndim, int dtype, NDArrayHandle *out);
/*!
 * \brief Dump out nGraph specific profiler performance stats
 */
MXNET_DLL int MXDumpNGraphProfile(const char* file_name);

#ifdef __cplusplus
}
#endif  // __cplusplus

#endif  // MXNET_C_API_H_<|MERGE_RESOLUTION|>--- conflicted
+++ resolved
@@ -215,21 +215,12 @@
 //-------------------------------------
 
 /*!
-<<<<<<< HEAD
- * \brief
- * \param feature to check mxfeatures.h
- * \param out set to true if the feature is enabled, false otherwise
- * \return 0 when success, -1 when failure happens.
- */
-MXNET_DLL int MXHasFeature(const mx_uint feature, bool* out);
-=======
  * \brief Get list of features supported on the runtime
  * \param libFeature pointer to array of LibFeature
  * \param size of the array
  * \return 0 when success, -1 when failure happens.
  */
 MXNET_DLL int MXLibInfoFeatures(const struct LibFeature **libFeature, size_t *size);
->>>>>>> 0f88f613
 
 /*!
  * \brief Seed all global random number generators in mxnet.
@@ -1611,13 +1602,8 @@
  * \param excluded_symbols op names to be excluded from being quantized
  * \param num_offline number of parameters that are quantized offline
  * \param offline_params array of c strings representing the names of params quantized offline
-<<<<<<< HEAD
- * \param quantized_dtype the quantized destination type for input data.
- * \param calib_quantize **Deprecated**. quantize op will always be calibrated if could.
-=======
  * \param quantized_dtype the quantized destination type for input data
  * \param calib_quantize **Deprecated**. quantize op will always be calibrated if could
->>>>>>> 0f88f613
  */
 MXNET_DLL int MXQuantizeSymbol(SymbolHandle sym_handle, SymbolHandle *ret_sym_handle,
                                const mx_uint num_excluded_symbols,
