--- conflicted
+++ resolved
@@ -43,11 +43,7 @@
 namespace engine {
 /*! \brief base class of engine variables.*/
 struct Var {
-<<<<<<< HEAD
-  virtual uint32_t version() {
-=======
   virtual size_t version() {
->>>>>>> a1aef905
     return version_;
   }
   virtual ~Var() = default;
@@ -62,11 +58,7 @@
    * \brief version number of the var. Every time the object it is associated with
    * is modified, the version number is incremented by 1.
    */
-<<<<<<< HEAD
-  uint32_t version_{0};
-=======
   size_t version_{0};
->>>>>>> a1aef905
 };  // struct Var
 
 /*! \brief Internal representation of operator.  */
