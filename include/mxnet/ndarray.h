/*
 * Licensed to the Apache Software Foundation (ASF) under one
 * or more contributor license agreements.  See the NOTICE file
 * distributed with this work for additional information
 * regarding copyright ownership.  The ASF licenses this file
 * to you under the Apache License, Version 2.0 (the
 * "License"); you may not use this file except in compliance
 * with the License.  You may obtain a copy of the License at
 *
 *   http://www.apache.org/licenses/LICENSE-2.0
 *
 * Unless required by applicable law or agreed to in writing,
 * software distributed under the License is distributed on an
 * "AS IS" BASIS, WITHOUT WARRANTIES OR CONDITIONS OF ANY
 * KIND, either express or implied.  See the License for the
 * specific language governing permissions and limitations
 * under the License.
 */

/*!
 *  Copyright (c) 2015 by Contributors
 * \file ndarray.h
 * \brief NDArray interface that handles array arithematics.
 */
#ifndef MXNET_NDARRAY_H_
#define MXNET_NDARRAY_H_

#include <dmlc/base.h>
#include <dmlc/logging.h>
#include <dmlc/io.h>
#include <dmlc/type_traits.h>
#include <dmlc/registry.h>
#include <nnvm/node.h>
#include <vector>
#include <map>
#include <string>
#include <algorithm>
#include <memory>
#include <algorithm>
#if MXNET_USE_MKLDNN == 1
#include <mkldnn.hpp>
#endif
#include "./base.h"
#include "./storage.h"
#include "./engine.h"
// check c++11
#if DMLC_USE_CXX11 == 0
#error "cxx11 was required for ndarray module"
#endif

namespace mxnet {
// enum for storage types
namespace csr {
enum CSRAuxType {kIndPtr, kIdx};
}

namespace rowsparse {
enum RowSparseAuxType {kIdx};
}

enum NDArrayStorageType {
  kUndefinedStorage = -1,  // undefined storage
  kDefaultStorage,         // dense
  kRowSparseStorage,       // row sparse
  kCSRStorage,             // csr
};

enum NDArrayFormatErr {
  kNormalErr,     // normal
  kCSRShapeErr,   // shape mismatch for csr
  kCSRIndPtrErr,  // indptr error for csr
  kCSRIdxErr,     // idx error for csr
  kRSPShapeErr,   // shape mismatch for row sparse
  kRSPIdxErr,     // indices error for row sparse
};

class MKLDNNMemory;

/*!
 * \brief ndarray interface
 */
class NDArray {
 public:
  /*! \brief default constructor */
  NDArray() {
  }
  /*!
   * \brief constructs a new dynamic NDArray
   * \param shape the shape of array
   * \param ctx context of NDArray
   * \param delay_alloc whether delay the allocation
   * \param dtype data type of this ndarray
   */
  NDArray(const mxnet::TShape &shape, Context ctx,
          bool delay_alloc = false, int dtype = mshadow::default_type_flag)
      : ptr_(std::make_shared<Chunk>(shape, ctx, delay_alloc, dtype)),
        shape_(shape), dtype_(dtype), storage_type_(kDefaultStorage),
        entry_({nullptr, 0, 0}) {
  }
  /*! \brief constructor for NDArray with storage type
   */
  NDArray(const NDArrayStorageType stype, const mxnet::TShape &shape, Context ctx,
          bool delay_alloc = true, int dtype = mshadow::default_type_flag,
<<<<<<< HEAD
          std::vector<int> aux_types = {}, std::vector<TShape> aux_shapes = {},
          TShape storage_shape = TShape(mshadow::Shape1(0)));
=======
          std::vector<int> aux_types = {}, mxnet::ShapeVector aux_shapes = {},
          mxnet::TShape storage_shape = mxnet::TShape(mshadow::Shape1(0)));
>>>>>>> 0f88f613
  /*!
   * \brief constructs a new dynamic NDArray whose shape is unknown,
   *        hence the NDArray is inherently lazily created
   * \param ctx context of NDArray
   * \param dtype data type of this ndarray
   */
  explicit NDArray(Context ctx, int dtype = mshadow::default_type_flag) {
<<<<<<< HEAD
    ptr_ = std::make_shared<Chunk>(TShape(mshadow::Shape1(0)), ctx, true, dtype);
=======
    ptr_ = std::make_shared<Chunk>(mxnet::TShape(mshadow::Shape1(0)), ctx, true, dtype);
>>>>>>> 0f88f613
    dtype_ = dtype;
    storage_type_ = kDefaultStorage;
    entry_ = {nullptr, 0, 0};
  }
  /*!
   * \brief constructing a static NDArray that shares data with TBlob
   *  Use with caution: allocate ONLY ONE NDArray for each TBlob,
   *  make sure the memory region is available through out the life of NDArray
   * \param data the memory content of static data
   * \param dev_id the device id this tensor sits at
   */
  NDArray(const TBlob &data, int dev_id)
      : ptr_(std::make_shared<Chunk>(data, dev_id)), shape_(data.shape_),
        dtype_(data.type_flag_), storage_type_(kDefaultStorage),
        entry_({nullptr, 0, 0}) {
  }

  /*!
   * \brief constructing a static NDArray that shares data with TBlob which is with deleter
   *  Use with caution: allocate ONLY ONE NDArray for each TBlob,
   *  make sure the memory region is available through out the life of NDArray
   * \param data the memory content of static data
   * \param dev_id the device id this tensor sits at
   * \param deleter the function pointer of custom deleter
   */
  NDArray(const TBlob &data, int dev_id, const std::function<void()>& deleter)
      : ptr_(new Chunk(data, dev_id),
        [deleter](Chunk *p) {
          deleter();    // call custom deleter
          delete p;     // delete Chunk object
        }),
        shape_(data.shape_),
        dtype_(data.type_flag_), storage_type_(kDefaultStorage),
        entry_({nullptr, 0, 0}) {
  }

  /*! \brief create ndarray from shared memory */
  NDArray(int shared_pid, int shared_id, const mxnet::TShape& shape, int dtype)
      : ptr_(std::make_shared<Chunk>(shared_pid, shared_id, shape, dtype)), shape_(shape),
        dtype_(dtype), storage_type_(kDefaultStorage), entry_({nullptr, 0, 0}) {
  }

  /*!
   * \brief constructing a static NDArray of non-default storage that shares data with TBlob
   *  Use with caution: allocate ONLY ONE NDArray for each TBlob,
   *  make sure the memory region is available through out the life of NDArray
   * \param stype the storage type of NDArray
   * \param shape the shape of NDArray
   * \param data the memory content of static data
   * \param aux_data the memory content of static aux data
   * \param dev_id the device id this tensor sits at
   */
  NDArray(const NDArrayStorageType stype, const mxnet::TShape &shape,
          const TBlob &data, const std::vector<TBlob> &aux_data, int dev_id)
      : ptr_(std::make_shared<Chunk>(stype, data, aux_data, dev_id)), shape_(shape),
        dtype_(data.type_flag_), storage_type_(stype), entry_({nullptr, 0, 0}) {
  }
  /*!
   * \brief initialize the NDArray, assuming it is not assigned a meaningful shape before
   * \param shape the shape of the NDArray
   */
<<<<<<< HEAD
  void Init(const TShape &shape) {
=======
  void Init(const mxnet::TShape &shape) {
>>>>>>> 0f88f613
    ptr_->Init(shape, this->dtype_);
    this->shape_ = shape;
  }
  /*!
   * \brief set the correct shape of NDArray directly from the storage_shape of its own chunk.
   */
  void SetShapeFromChunk() {
    shape_ = ptr_->storage_shape;
  }
  /*
   * This indicates whether an array is a view of another array (created by
   * reshape or slice). If an array is a view and the the data is stored in
   * MKLDNN format, we need to convert the data to the default format when
   * data in the view is accessed.
   */
  inline bool IsView() const {
    // View only works on the default storage
    if (storage_type() != kDefaultStorage)
      return false;
    // If the array reuses memory, its shape may be different from the storage
    // shape. However, we shouldn't consider it as a view.
    if (reuse_)
      return false;
    return byte_offset_ > 0 || shape() != ptr_->storage_shape;
  }

  /* \brief Check whether the two arrays are the same array */
  inline bool IsSame(const NDArray& other) const {
    return ptr_ == other.ptr_ &&
        shape_ == other.shape_ &&
        byte_offset_ == other.byte_offset_ &&
        dtype_ == other.dtype_;
  }

  /*!
   * \return the shape of current NDArray.
   */
  inline const mxnet::TShape& shape() const {
    return shape_;
  }
  /*!
   * \return the shape of underlying chunk which stores the NDArray data/value.
   *  It is only intended for non-default storage. For row-sparse storage, it is the shape of
   *  the tensor which stores the non-zero values.
   */
  inline const mxnet::TShape &storage_shape() const {
    CHECK(ptr_ != nullptr);
    CHECK_NE(storage_type(), kDefaultStorage)
             << "storage_shape() is not intended for kDefaultStorage.";
    return ptr_->storage_shape;
  }

  /*!
   * \brief get the shape of aux_data(index)
   * \param index the index of the aux data
   * \return the shape of aux data at given index
   */
  inline const mxnet::TShape& aux_shape(size_t index) const {
    CHECK_NE(storage_type(), kDefaultStorage)
             << "aux_shape() is not intended for kDefaultStorage.";
    return ptr_->aux_shapes[index];
  }

  /* \return the shapes of all aux data */
  const mxnet::ShapeVector& aux_shapes() const {
    CHECK_NE(storage_type(), kDefaultStorage)
             << "aux_shapes() is not intended for kDefaultStorage.";
    return ptr_->aux_shapes;
  }

  /*! returns the dtypes of all aux data */
  const std::vector<int>& aux_types() const {
    CHECK_NE(storage_type(), kDefaultStorage)
      << "aux_types() is not intended for kDefaultStorage.";
    return ptr_->aux_types;
  }

  /*!
   * \brief For a sparse operation on a csr matrix for example,
   * the size of the column index array
   * is an estimated value in the beginning for allocating enough capacity
   * for the final result. After the operation is done, the exact size of
   * the shape is known and need to be reset using this function.
   */
  inline void set_aux_shape(size_t index, const mxnet::TShape& shape) const {
    CHECK_NE(storage_type(), kDefaultStorage)
      << "set_aux_shape() is not intended for kDefaultStorage.";
    ptr_->set_aux_shape(index, shape);
  }

  /*!
   * \return the data TBlob
   */
  inline const TBlob& data() const {
    if (storage_type() == kDefaultStorage) CheckAndAlloc();
    SetTBlob();
    return tblob_;
  }
  /*!
   * \return the gradient ndarray.
   */
  NDArray grad() const;

  /*!
   * \return the aux TBlob
   */
  inline TBlob aux_data(size_t i) const {
    auto stype = storage_type();
    TBlob res;
    auto shape = aux_shape(i);
    auto type = aux_type(i);
    MSHADOW_TYPE_SWITCH(type, DType, {
      auto dptr = static_cast<DType*>(ptr_->aux_handles[i].dptr);
      CHECK(stype == kRowSparseStorage || stype == kCSRStorage)
            << "Unexpected storage type: " << stype;
      res = TBlob(dptr, shape, ptr_->aux_handles[i].ctx.dev_mask(), type);
    });
    return res;
  }
  /*!
   * \return the context of NDArray, this function is only valid when the NDArray is not empty
   */
  inline Context ctx() const {
    CHECK(!is_none());
    return ptr_->shandle.ctx;
  }
  /*!
   * \return the data type of NDArray, this function is only valid when the NDArray is not empty
   */
  inline int dtype() const {
    return dtype_;
  }
  inline int aux_type(size_t i) const {
    CHECK(!is_none());
    return ptr_->aux_types[i];
  }

  inline NDArrayStorageType storage_type() const {
    return storage_type_;
  }
  /*! \return whether this ndarray is not initialized */
  inline bool is_none() const {
    return ptr_.get() == nullptr;
  }
  /*! \return updated grad state in entry_ */
  bool fresh_out_grad() const;
  /*! \return updated grad state in entry_ */
  void set_fresh_out_grad(bool state) const;
  /*! \brief Returns true if a sparse ndarray's aux_data and storage are initialized
   * Throws an exception if the indices array shape is inconsistent
   * Returns false if the indices array is empty(nnz = 0) for csr/row_sparse
   */
  inline bool storage_initialized() const {
    if (is_none()) return false;
    auto stype = storage_type();
    CHECK_NE(stype, kDefaultStorage)
             << "storage_initialized() is not intended for kDefaultStorage.";
    if (stype == kRowSparseStorage) {
      CHECK_EQ(aux_shape(rowsparse::kIdx)[0], storage_shape()[0])
               << "inconsistent storage shape " << storage_shape()
               << " vs. aux shape " << aux_shape(rowsparse::kIdx);
      return aux_shape(rowsparse::kIdx).Size() != 0;
    } else if (stype == kCSRStorage) {
      CHECK_EQ(aux_shape(csr::kIdx)[0], storage_shape()[0])
               << "inconsistent storage shape " << storage_shape()
               << " vs. aux shape " << aux_shape(csr::kIdx);
      return aux_shape(csr::kIdx).Size() != 0;
    } else {
      LOG(FATAL) << "Unknown storage type";
    }
    return true;
  }
  /*! \brief get storage handle */
  inline Storage::Handle storage_handle() const {
    CHECK(!is_none());
    CHECK_EQ(storage_type(), kDefaultStorage);
    CheckAndAlloc();
    return ptr_->shandle;
  }
  /*!
   * \brief Block until all the pending write operations with respect
   *    to current NDArray are finished, and read can be performed.
   */
  inline void WaitToRead() const {
    if (is_none()) return;
    Engine::Get()->WaitForVar(ptr_->var);
  }
  /*!
   * \brief Block until all the pending read/write operations with respect
   *    to current NDArray are finished, and write can be performed.
   */
  inline void WaitToWrite() const {
    if (is_none()) return;
    /*!
     * Push an empty mutable function to flush all preceding reads to the
     * variable.
     */
    Engine::Get()->PushAsync(
      [](RunContext, Engine::CallbackOnComplete on_complete) {
        on_complete();
      }, Context{}, {}, {ptr_->var});
    Engine::Get()->WaitForVar(ptr_->var);
  }
  /*! \return the associated variable of the ndarray.*/
  inline Engine::VarHandle var() const {
    return ptr_->var;
  }
  /*! \return byte offset in chunk of the ndarray*/
  inline size_t byte_offset() const {
    return byte_offset_;
  }
  /*! \brief return var version of the NDArray*/
  inline size_t version() const {
    return var()->version();
  }
  /*!
   * \brief save the content into binary stream
   * \param strm the output stream
   */
  void Save(dmlc::Stream *strm) const;
  /*!
   * \brief load ndarrays before supporting sparse ndarrays
   * \param strm the output stream
   * \param magic the magic number used for version control
   */
  bool LegacyLoad(dmlc::Stream *strm, const uint32_t magic);
  /*!
   * \brief load the content from binary stream
   * \param strm the output stream
   * \return whether the load is successful
   */
  bool Load(dmlc::Stream *strm);
  /*!
   * \brief set all the elements in ndarray to be scalar
   * \param scalar the scalar to set
   * \return reference of self
   */
  NDArray &operator=(real_t scalar);
  /*!
   * \brief elementwise add to current space
   *  this mutate the current NDArray
   * \param src the data to add
   * \return reference of self
   */
  NDArray &operator+=(const NDArray &src);
  /*!
   * \brief elementwise add to current space
   *  this mutate the current NDArray
   * \param src the data to add
   * \return reference of self
   */
  NDArray &operator+=(const real_t &src);
  /*!
   * \brief elementwise subtract from current ndarray
   * this mutate the current NDArray
   * \param src the data to subtract
   * \return reference of self
   */
  NDArray &operator-=(const NDArray &src);
  /*!
   * \brief elementwise subtract from current ndarray
   * this mutate the current NDArray
   * \param src the data to subtract
   * \return reference of self
   */
  NDArray &operator-=(const real_t &src);
  /*!
   * \brief elementwise multiplication to current ndarray
   *  this mutate the current NDArray
   * \param src the data to subtract
   * \return reference of self
   */
  NDArray &operator*=(const NDArray &src);
  /*!
   * \brief elementwise multiplication to current ndarray
   *  this mutate the current NDArray
   * \param src the data to subtract
   * \return reference of self
   */
  NDArray &operator*=(const real_t &src);
  /*!
   * \brief elementwise division from current ndarray
   *  this mutate the current NDArray
   * \param src the data to subtract
   * \return reference of self
   */
  NDArray &operator/=(const NDArray &src);
  /*!
   * \brief elementwise division from current ndarray
   *  this mutate the current NDArray
   * \param src the data to subtract
   * \return reference of self
   */
  NDArray &operator/=(const real_t &src);
  /*!
   * \brief return a new copy this NDArray
   * \param ctx the new context of this NDArray
   * \return the new copy
   */
  NDArray Copy(Context ctx) const;
  /*!
   * \brief Do a synchronize copy from a continugous CPU memory region.
   *
   *  This function will call WaitToWrite before the copy is performed.
   *  This is useful to copy data from existing memory region that are
   *  not wrapped by NDArray(thus dependency not being tracked).
   *
   * \param data the data source to copy from.
   * \param size the size of the source array, in sizeof(DType) not raw btyes.
   */
  void SyncCopyFromCPU(const void *data, size_t size) const;

  /*!
   * \brief Copy from src.data()/aux_data(i) to this->data()/aux_data(j)
   */
  void SyncCopyFromNDArray(const NDArray &src, int i = -1, int j = -1);

  /*!
   * \brief Do a synchronize copy to a continugous CPU memory region.
   *
   *  This function will call WaitToRead before the copy is performed.
   *  This is useful to copy data from existing memory region that are
   *  not wrapped by NDArray(thus dependency not being tracked).
   *
   * \param data the data source to copyinto.
   * \param size the memory size we want to copy into, in sizeof(DType) not raw btyes.
   */
  void SyncCopyToCPU(void *data, size_t size) const;
  /*!
  * \brief check whether the NDArray format is valid
  * \param full_check if `True`, rigorous check, O(N) operations
  *    Otherwise basic check, O(1) operations
  */
  void SyncCheckFormat(const bool full_check) const;
  /*!
   * \brief Slice a NDArray
   * \param begin begin index in first dim (inclusive)
   * \param end end index in first dim (exclusive)
   * \return sliced NDArray
   */
  NDArray Slice(index_t begin, index_t end) const;
  /*!
   * \brief Slice a NDArray. Supports recording with autograd
   * \param begin begin index in first dim (inclusive)
   * \param end end index in first dim (exclusive)
   * \return sliced NDArray
   */
  NDArray SliceWithRecord(index_t begin, index_t end);
  /*!
   * \brief Index a NDArray
   * \param idx the index
   * \return idx-th sub array NDArray
   */
  NDArray At(index_t idx) const;
  /*!
   * \brief Index a NDArray
   * \param idx the index
   * \return idx-th sub array NDArray
   */
  NDArray AtWithRecord(index_t idx);
  /*!
   * \brief Generate a deep copy of aux_data(i) returned as
   * a default storage type NDArray
   */
  NDArray aux_ndarray(size_t i) const;

  /*!
   * \brief Generate a deep copy of data() returned as a
   * default storage type NDArray
   */
  NDArray data_ndarray() const;

  /*!
   * \brief Create a NDArray that shares memory with current one
   *  The new array must have smaller memory size than the current array.
   * \param shape new shape
   * \param dtype The data type.
   * \return NDArray in new shape and type.
   */
  inline NDArray AsArray(const mxnet::TShape &shape, int dtype) const {
    CHECK_EQ(storage_type(), kDefaultStorage)
             << "AsArray is intended only for kDefaultStorage.";
    CHECK_GE(ptr_->shandle.size,
             shape.Size() * mshadow::mshadow_sizeof(dtype))
        << "NDArray.AsArray: target memory size is bigger";
    // We can't reuse memory in a view.
    CHECK(!IsView());
    NDArray ret = *this;
    ret.shape_ = shape;
    ret.dtype_ = dtype;
    ret.reuse_ = true;
    return ret;
  }

  /*!
   * \brief Create a reference view of NDArray that
   *  represents as DLManagedTensor.
   * \return A DLManagedTensor
   */
  DLManagedTensor* ToDLPack() const;

  /*!
   * \brief Create a NDArray backed by a dlpack tensor.
   *
   * This allows us to create a NDArray using the memory
   * allocated by an external deep learning framework
   * that is DLPack compatible.
   *
   * The memory is retained until the NDArray went out of scope.
   *
   * \return The created NDArray view.
   */
  static NDArray FromDLPack(const DLManagedTensor* tensor);

  /*!
   * \brief Update ndarray chunk storage handles using existing ndarray storage handles
   * Also update the aux_handle, aux_shapes and aux_types.
   * This is specifically used for custom op to update the inputs and outputs from
   * the temporary ndarray which stores intermediate custom op results.
   * Should be used with caution elsewhere. Supports only CSR and RSP formats.
   */
  inline void SparseUpdateChunk(const NDArray &arr) const {
    CHECK(shape_ == arr.shape_) << "ndarray shape is different from the target";
    CHECK(dtype_ == arr.dtype_) << "ndarray dtype is different from the target";
    auto stype = arr.storage_type();
    CHECK(stype == kCSRStorage || stype == kRowSparseStorage)
        << "Only to be used with CSR and RSP storage types";
    // swap shandles between src and dst
    Storage::Handle shandle_dst = arr.ptr_->shandle;
    arr.ptr_->shandle = ptr_->shandle;
    ptr_->shandle = shandle_dst;

    ptr_->storage_shape = arr.ptr_->storage_shape;
    ptr_->storage_type = arr.ptr_->storage_type;
    ptr_->ctx = arr.ptr_->ctx;

    // swap aux_handles between src and dst
    size_t aux_idx = 0;
    CHECK(ptr_->aux_handles.size() == arr.ptr_->aux_handles.size())
        << "ndarray number of aux_handles is different from target";
    for (auto &aux_handle : arr.ptr_->aux_handles) {
      Storage::Handle aux_dst = ptr_->aux_handles[aux_idx];
      ptr_->aux_handles[aux_idx] = aux_handle;
      aux_handle = aux_dst;
      aux_idx++;
    }
    ptr_->aux_types = arr.ptr_->aux_types;
    ptr_->aux_shapes = arr.ptr_->aux_shapes;
  }

  /*!
   * \brief Get an reshaped NDArray
   * \param shape new shape
   * \return NDArray in new shape
   */
  NDArray Reshape(const mxnet::TShape &shape) const;
  /*!
   * \brief Get an reshaped NDArray. Supports autograd recording
   * \param shape new shape
   * \return NDArray in new shape
   */
  NDArray ReshapeWithRecord(const mxnet::TShape &shape);
  /*!
   * \brief Return a copy of this NDArray without autograd history
   */
  NDArray Detach() const {
    NDArray ret(*this);
    ret.entry_ = nnvm::NodeEntry{nullptr, 0, 0};
    return ret;
  }

  nnvm::Symbol get_autograd_symbol() const;
  /*!
   * \brief Allocate the space if it is delayed allocated.
   * This is an internal function used by system that normal user should not use
   */
  inline void CheckAndAlloc() const {
    CHECK_EQ(storage_type(), kDefaultStorage);
    ptr_->CheckAndAlloc();
  }

  /*!
   * \brief Allocate the space if the allocation has been delayed
   * or the requested size is bigger than the available one.
   * This function can only be called by ndarray of default
   * storage type and effectively changes the ndarray's shape_.
   * Note: This function is named as this to avoid overload conflict
   * with CheckAndAlloc(const mxnet::ShapeVector &aux_shapes), since
   * mxnet::TShape tmp = some_shape is equivalent to mxnet::TShape tmp = {some_shape}.
   */
  void ReshapeAndAlloc(const mxnet::TShape& shape) {
    CHECK_EQ(storage_type(), kDefaultStorage);
    CHECK(!is_none());
    shape_ = shape;
    ptr_->CheckAndAlloc(shape.Size() * mshadow::mshadow_sizeof(dtype_));
  }

  /* !
   * \brief Alloc memory for non-default storage
   * aux_shape is only known at run time
   */
  inline void CheckAndAlloc(const mxnet::ShapeVector &aux_shapes) const {
    CHECK_NE(storage_type(), kDefaultStorage)
             << "CheckAndAlloc(aux_shapes) is not intended for kDefaultStorage";
    ptr_->CheckAndAlloc(shape_, aux_shapes, dtype_);
  }
  inline void CheckAndAllocData(const mxnet::TShape &storage_shape) const {
    CHECK_NE(storage_type(), kDefaultStorage)
             << "CheckAndAllocData is not intended for kDefaultStorage";
    ptr_->CheckAndAllocData(storage_shape, dtype_);
  }
  inline void CheckAndAllocAuxData(size_t i, const mxnet::TShape &aux_shape) const {
    CHECK_NE(storage_type(), kDefaultStorage)
             << "CheckAndAllocAuxData is not intended for kDefaultStorage";
    ptr_->CheckAndAllocAuxData(i, aux_shape);
  }

#if MXNET_USE_MKLDNN == 1
  /*
   * Create NDArray from mkldnn memory.
   * mkldnn_mem The mkldnn memory to be managed.
   */
  explicit NDArray(const std::shared_ptr<mkldnn::memory> &mkldnn_mem);
  /*
   * Create NDArray from mkldnn memory descriptor.
   * mem_pd The mkldnn memory descriptor to be created.
   */
  explicit NDArray(mkldnn::memory::primitive_desc mem_pd);
  /*
   * Test if the data is stored in one of special MKLDNN format.
   */
  bool IsMKLDNNData() const {
    return ptr_->IsMKLDNN();
  }
  /*
   * Test if the data is stored in one of default MXNet formats.
   */
  bool IsDefaultData() const {
    return ptr_->IsDefault();
  }
  /*
   * All functions below return a raw pointer to mkldnn memory. Actually there
   * is a shared pointer that hold the memory either in NDArray or in MKLDNN
   * stream. As long as we call these functions inside an operator, the return
   * memory is always valid.
   */

  /*
   * This function returns mkldnn::memory with the default primitive_desc.
   */
  const mkldnn::memory *GetMKLDNNData() const;
  /*
   * This function returns mkldnn::memory with the given primitive_desc
   * as long as the array size meets the required size in the given primitive_desc.
   */
  const mkldnn::memory *GetMKLDNNData(
      const mkldnn::memory::primitive_desc &desc) const;
  /*
   * This function returns mkldnn::memory with the given primitive_desc.
   * The returned mkldnn::memory will have the same physical layout as
   * the given primitive_desc.
   */
  const mkldnn::memory *GetMKLDNNDataReorder(
      const mkldnn::memory::primitive_desc &desc) const;

  /*
   * This function copies data from mkldnn memory.
   */
  void CopyFrom(const mkldnn::memory &mem);
  /*
   * This function allocates memory for array and creates mkldnn memory
   * with the specified format.
   */
  mkldnn::memory *CreateMKLDNNData(
      const mkldnn::memory::primitive_desc &desc);

  /*
   * These are the async version of the methods above.
   * It changes the layout of this NDArray, but it happens after all accesses to
   * the array are complete.
   */
  void Reorder2DefaultAsync();
  void MKLDNNDataReorderAsync(const mkldnn::memory::primitive_desc &desc);

  /*
   * This creates a new NDArray with the reordered data.
   * It doesn't affect the data of the original NDArray.
   */
  NDArray Reorder2Default() const;

  void InvalidateMKLDNNData();

  /*
   * This function is used inside operators to reshape an array.
   * It doesn't change the layout of the original array and allocate memory from
   * the temporary buffer. The returned array is only valid inside the current
   * invocation of this operator.
   * This is different from Reshape. Reshape will cause data in the array to be
   * converted to the default layout and allocate memory from malloc directly,
   * which can be expensive.
   * It's used by FullyConnected right now.
   */
  NDArray MKLDNNDataReshape(const mxnet::TShape &shape) const;

   /*!
   * \ Fix mkldnn memory descriptor mismatch from NDArray.
   */
  void UpdateMKLDNNMemDesc(mkldnn::memory::format format);
#endif

  /*!
   * \brief Save list of ndarray into the Stream.x
   * \param fo The stream of output.
   * \param data the NDArrays to be saved.
   * \param names the name of the NDArray, optional, can be zero length.
   */
  static void Save(dmlc::Stream* fo,
                   const std::vector<NDArray>& data,
                   const std::vector<std::string>& names);
  /*!
   * \brief Load list of ndarray into from the stream.
   * \param fi The stream of the input file.
   * \param data the NDArrays to be loaded
   * \param keys the name of the NDArray, if saved in the file.
   */
  static void Load(dmlc::Stream* fi,
                   std::vector<NDArray>* data,
                   std::vector<std::string>* keys);

 private:
  friend class Imperative;
  /*! \brief the real data chunk that backs NDArray */
  // shandle is used to store the actual values in the NDArray
  // aux_handles store the aux data(such as indices) if it's needed by non-default storage.
  struct Chunk {
    /*! \brief storage handle from storage engine.
               for non-default storage, shandle stores the data(value) array.
     */
    Storage::Handle shandle;
    /*! \brief storage handles for aux data (e.g index)
               for row_sparse, aux_handles[0] = indices
               for csr, aux_handles[0] = indptr, aux_handles[1] = indices
    */
    std::vector<Storage::Handle> aux_handles;

#if MXNET_USE_MKLDNN == 1
    /*! This is created when data is stored in MKLDNN format.
     */
    std::shared_ptr<MKLDNNMemory> mkl_mem_;
#endif
    /*! \brief variable from engine */
    Engine::VarHandle var;
    /*!
     * \brief if this is true, this means the data do not come
     * from Storage, and do not need to be freed
     */
    /*! \brief construct from static data */
    bool static_data;
    /*! \brief whether data allocation is delayed. This doesn't indicate whether aux data
               allocation is delayed. */
    bool delay_alloc;
    // the type of the storage. The storage_type is never kUndefinedStorage once the chunk
    // is constructed.
    NDArrayStorageType storage_type = kDefaultStorage;
    /*! \brief type of aux */
    std::vector<int> aux_types;
    // context of data
    Context ctx;
    // The shape of the chunk data.
    // This might not be the same shape as the NDArray, since the storage may be sparse.
    // The default value for storage_shape is {0} when an empty non-default NDArray is created.
    mxnet::TShape storage_shape;
    // The shape of aux data. The default value for the shape depends on the type of storage.
    // If aux_shapes[i].Size() is zero, aux data i is empty.
    mxnet::ShapeVector aux_shapes;
    /*! \brief Reference to the storage to ensure proper destruct order */
    std::shared_ptr<Storage> storage_ref_;

    /*! \brief default cosntructor */
    Chunk() : static_data(true), delay_alloc(false),
              storage_ref_(Storage::_GetSharedRef()) {}

    /*! \brief construct a new chunk */
    Chunk(mxnet::TShape shape, Context ctx_, bool delay_alloc_, int dtype)
        : static_data(false), delay_alloc(true), ctx(ctx_),
          storage_ref_(Storage::_GetSharedRef()) {
      auto size = shape.Size();
      storage_shape = shape;
      var = Engine::Get()->NewVariable();
      shandle.size = size * mshadow::mshadow_sizeof(dtype);
      shandle.ctx = ctx_;
      if (!delay_alloc_) this->CheckAndAlloc();
    }

    Chunk(const TBlob &data, int dev_id)
        : static_data(true), delay_alloc(false),
          storage_ref_(Storage::_GetSharedRef()) {
      CHECK(storage_type == kDefaultStorage);
      var = Engine::Get()->NewVariable();
      if (data.dev_mask() == cpu::kDevMask) {
        ctx = Context::CPU();
      } else {
        CHECK_EQ(data.dev_mask(), gpu::kDevMask);
        ctx = Context::GPU(dev_id);
      }
      // init shandle
      shandle.ctx = ctx;
      shandle.dptr = data.dptr_;
      shandle.size = data.shape_.Size() * mshadow::mshadow_sizeof(data.type_flag_);
      storage_shape = data.shape_;
    }

    Chunk(int shared_pid, int shared_id, const mxnet::TShape& shape, int dtype)
        : static_data(false), delay_alloc(false),
          storage_ref_(Storage::_GetSharedRef()) {
      var = Engine::Get()->NewVariable();
      ctx = Context::CPUShared(0);
      shandle.size = shape.Size() * mshadow::mshadow_sizeof(dtype);
      shandle.ctx = ctx;
      shandle.shared_pid = shared_pid;
      shandle.shared_id = shared_id;
      Storage::Get()->Alloc(&shandle);
      storage_shape = shape;
    }
    // Constructor for a non-default storage chunk
    Chunk(NDArrayStorageType storage_type_, const mxnet::TShape &storage_shape_, Context ctx_,
          bool delay_alloc_, int dtype, const std::vector<int> &aux_types_,
          const mxnet::ShapeVector &aux_shapes_)
        : static_data(false), delay_alloc(delay_alloc_), storage_type(storage_type_),
          aux_types(aux_types_), ctx(ctx_), storage_shape(storage_shape_),
          aux_shapes(aux_shapes_), storage_ref_(Storage::_GetSharedRef()) {
      shandle.ctx = ctx;
      var = Engine::Get()->NewVariable();
      // aux_handles always reflect the correct number of aux data
      for (size_t i = 0; i < aux_shapes.size(); i++) {
        CheckAndAllocAuxData(i, aux_shapes[i]);
        // this line is needed in case when aux_shapes[i].Size() = 0
        // aux_handles[i] will not be updated and take only default value.
        aux_handles[i].ctx = ctx;
      }
      if (!delay_alloc) {
        CheckAndAllocData(storage_shape, dtype);
      }
    }

    Chunk(const NDArrayStorageType storage_type_, const TBlob &data,
          const std::vector<TBlob> &aux_data, int dev_id)
        : static_data(true), delay_alloc(false), storage_type(storage_type_),
          storage_ref_(Storage::_GetSharedRef()) {
      using namespace mshadow;
      CHECK_NE(storage_type, kDefaultStorage);
      // init var
      var = Engine::Get()->NewVariable();
      // init ctx
      if (data.dev_mask() == cpu::kDevMask) {
        ctx = Context::CPU();
      } else {
        CHECK_EQ(data.dev_mask(), gpu::kDevMask);
        ctx = Context::GPU(dev_id);
      }
      // init shandle
      shandle.ctx = ctx;
      shandle.dptr = data.dptr_;
      shandle.size = data.shape_.Size() * mshadow_sizeof(data.type_flag_);
      storage_shape = data.shape_;
      // init aux handles
      for (const auto &aux : aux_data) {
        Storage::Handle aux_handle;
        aux_handle.ctx = ctx;
        aux_handle.dptr = aux.dptr_;
        aux_handle.size = aux.shape_.Size() * mshadow_sizeof(aux.type_flag_);
        aux_handles.push_back(aux_handle);
        aux_types.emplace_back(aux.type_flag_);
        aux_shapes.emplace_back(aux.shape_);
      }
    }

    /*! \brief set the shape for ith aux data, and update storage shape if necessary */
    inline void set_aux_shape(const size_t i, const mxnet::TShape& shape) {
      aux_shapes[i] = shape;
      if (storage_shape.ndim() > 0) {
        if (storage_type == kRowSparseStorage && i == rowsparse::kIdx) {
          storage_shape[0] = shape[0];
        } else if (storage_type == kCSRStorage && i == csr::kIdx) {
          storage_shape[0] = shape[0];
        }
      }
    }

    /*! \brief check if delay alloc is on, do alloc if not yet done */
    inline void CheckAndAlloc(void) {
      if (delay_alloc) {
        shandle = Storage::Get()->Alloc(shandle.size, shandle.ctx);
#if MXNET_USE_MKLDNN == 1
        mkl_mem_ = nullptr;
#endif
        delay_alloc = false;
      }
    }

    /*! \brief Check and alloc memory for a dense ndarray */
    // size is the number of bytes
    void CheckAndAlloc(uint64_t dbytes) {
      CHECK_EQ(kDefaultStorage, storage_type)
          << "CheckAndAlloc(dbytes) is only intended for kDefaultStorage";
      dbytes = std::max(dbytes, static_cast<uint64_t>(shandle.size));
      if (delay_alloc) {
        shandle = Storage::Get()->Alloc(dbytes, shandle.ctx);
#if MXNET_USE_MKLDNN == 1
        mkl_mem_ = nullptr;
#endif
        delay_alloc = false;
      } else if (shandle.size < dbytes) {
        // free storage if necessary and alloc again
        if (shandle.size > 0) Storage::Get()->Free(shandle);
        // init storage
        shandle = Storage::Get()->Alloc(dbytes, shandle.ctx);
#if MXNET_USE_MKLDNN == 1
        mkl_mem_ = nullptr;
#endif
      }
    }
    /*! \brief initialize the shape and dtype, assuming it is not initialized before. */
<<<<<<< HEAD
    void Init(const TShape &shape, int dtype) {
=======
    void Init(const mxnet::TShape &shape, int dtype) {
>>>>>>> 0f88f613
      auto size = shape.Size();
      storage_shape = shape;
      shandle.size = size * mshadow::mshadow_sizeof(dtype);
      this->CheckAndAlloc();
    }
<<<<<<< HEAD
    inline void CheckAndAlloc(const TShape &shape, const std::vector<TShape> &aux_shapes,
=======
    inline void CheckAndAlloc(const mxnet::TShape &shape, const mxnet::ShapeVector &aux_shapes,
>>>>>>> 0f88f613
                              int dtype) {
      // calculate size, perform allocation
      if (kRowSparseStorage == storage_type) {
        // For row sparse, aux_shape indicates the number of rows to allocate
        auto aux_shape = aux_shapes[rowsparse::kIdx];
        CheckAndAllocAuxData(rowsparse::kIdx, aux_shape);
        mxnet::TShape storage_shape(shape);
        storage_shape[0] = aux_shape[0];
        CheckAndAllocData(storage_shape, dtype);
      } else if (kCSRStorage == storage_type) {
        CheckAndAllocAuxData(csr::kIndPtr, aux_shapes[csr::kIndPtr]);
        CheckAndAllocAuxData(csr::kIdx, aux_shapes[csr::kIdx]);
        CheckAndAllocData(aux_shapes[csr::kIdx], dtype);
      } else {
        LOG(FATAL) << "Storage type " << storage_type << " not implemented for CheckAndAlloc";
      }
    }
    // create storage handle for data based on shape and dtype, assuming ctx is set
    // storage shape is also updated
    // if data is already allocated, try reuse the storage. Otherwise, free the current one
    // and allocate new storage
    void CheckAndAllocData(const mxnet::TShape &shape, int dtype);

#if MXNET_USE_MKLDNN == 1
    // Have MKL memory reference to the data in the default storage
    // or create memory for MKLDNN.
    void SetMKLMem(const mxnet::TShape &shape, int dtype);
    // If the data is stored in MKLDNN layout, we reorder data in mkl_mem_ and
    // save the result in shandle.
    void Reorder2Default();
    // Reroder data to a specified layout.
    void MKLDNNDataReorder(const mkldnn::memory::primitive_desc &desc);
    bool IsMKLDNN() const;
    bool IsDefault() const;
#endif

    // create storage handle for aux data based on shape
    // this function assumes ctx, aux shapes and aux types are set
    // aux shape is also updated
    // if aux data is already allocated, try reuse the storage. Otherwise, free the current one
    // and allocate new storage
    inline void CheckAndAllocAuxData(size_t i, const mxnet::TShape &shape) {
      CHECK_EQ(shape.ndim(), 1) << "shape must be 1D in CheckAndAllocAuxData";
      CHECK_NE(storage_type, kUndefinedStorage)
        << "storage type cannot be kUndefinedStorage in CheckAndAllocAuxData";
      CHECK_NE(storage_type, kDefaultStorage)
        << "storage type cannot be kDefaultStorage in CheckAndAllocAuxData";
      if (aux_handles.size() <= i) {
        aux_handles.resize(i + 1);
      }
      size_t aux_bytes = shape.Size() * mshadow::mshadow_sizeof(aux_types[i]);
      if (aux_handles[i].size < aux_bytes) {
        // free storage if necessary and alloc again
        if (aux_handles[i].size > 0) Storage::Get()->Free(aux_handles[i]);
        // init aux storage
        aux_handles[i] = Storage::Get()->Alloc(aux_bytes, ctx);
      }
      // init shape
      set_aux_shape(i, shape);
    }
    /*! \brief destructor */
    ~Chunk();
  };  // struct Chunk

  void SetTBlob() const;

  /*! \brief internal data of NDArray */
  std::shared_ptr<Chunk> ptr_{nullptr};
  /*! \brief shape of current NDArray */
  mxnet::TShape shape_;
  /*! \brief byte offset in chunk */
  size_t byte_offset_ = 0;
  /*! \brief type of data */
  int dtype_ = -1;
  /*! \brief whether the NDArray uses memory of another NDArray. */
  bool reuse_ = false;
  /*! \brief storage type of data */
  NDArrayStorageType storage_type_ = kUndefinedStorage;
  /*! \brief node entry for autograd */
  nnvm::NodeEntry entry_;
  /*!
   * \brief internal TBlob
   * \note When user access tblob_ by some const methods like
   *     NDArray::data(), the dptr in tblob_ still need to be updated
   *     in case that allocation happens. So we make it mutable for
   *     this situation.
   */
  mutable TBlob tblob_;
};  // class NDArray

/*!
 * \return the number of aux data used for given storage type
 */
size_t num_aux_data(NDArrayStorageType stype);

/*!
 * \brief issue an copy operation from one NDArray to another
 *  the two ndarray can sit on different devices
 *  this operation will be scheduled by the engine
 *
 * \param from the ndarray we want to copy data from
 * \param to the target ndarray
 * \param priority Priority of the action.
 * \note The function name explicitly marks the order of from and to
 *     due to different possible convention carried by copy function.
 */
void CopyFromTo(const NDArray &from, const NDArray *to, int priority = 0);

/*!
 * \brief issue an copy operation from one NDArray to another
 *  the two ndarray can sit on different devices
 *  this operation will be scheduled by the engine
 *
 * \param from the ndarray we want to copy data from
 * \param to the target ndarray
 * \param priority Priority of the action.
 * \param is_opr whether it is invoked by an operator. For example, false if invoked from
       KVStore, true if invoked from `_copyto` operator.
 * \note The function name explicitly marks the order of from and to
 *     due to different possible convention carried by copy function.
 */
void CopyFromTo(const NDArray &from, const NDArray& to, int priority = 0, bool is_opr = false);

/*!
 * \brief Perform elementwise sum over each data from source, store result into out.
 * \param source the ndarray we want to sum
 * \param out the target ndarray
 * \param priority Priority of the action.
 */
void ElementwiseSum(const std::vector<NDArray> &source, NDArray *out, int priority = 0);

/*!
 * \brief elementwise add
 * \param lhs left operand
 * \param rhs right operand
 * \return a new result ndarray
 */
NDArray operator+(const NDArray &lhs, const NDArray &rhs);
/*!
 * \brief elementwise add
 * \param lhs left operand
 * \param rhs right operand
 * \return a new result ndarray
 */
NDArray operator+(const NDArray &lhs, const real_t &rhs);
/*!
 * \brief elementwise subtraction
 * \param lhs left operand
 * \param rhs right operand
 * \return a new result ndarray
 */
NDArray operator-(const NDArray &lhs, const NDArray &rhs);
/*!
 * \brief elementwise subtraction
 * \param lhs left operand
 * \param rhs right operand
 * \return a new result ndarray
 */
NDArray operator-(const NDArray &lhs, const real_t &rhs);
/*!
 * \brief elementwise multiplication
 * \param lhs left operand
 * \param rhs right operand
 * \return a new result ndarray
 */
NDArray operator*(const NDArray &lhs, const NDArray &rhs); \
/*!
 * \brief elementwise multiplication
 * \param lhs left operand
 * \param rhs right operand
 * \return a new result ndarray
 */
NDArray operator*(const NDArray &lhs, const real_t &rhs);
/*!
 * \brief elementwise division
 * \param lhs left operand
 * \param rhs right operand
 * \return a new result ndarray
 */
NDArray operator/(const NDArray &lhs, const NDArray &rhs);
/*!
 * \brief elementwise division
 * \param lhs left operand
 * \param rhs right operand
 * \return a new result ndarray
 */
NDArray operator/(const NDArray &lhs, const real_t &rhs);

/*!
 * \brief Seed all random number generator in mxnet.
 * \param seed the seed to set to global random number generators.
 */
void RandomSeed(uint32_t seed);
/*!
 * \brief Seed the random number generator of the device.
 * \param seed the seed to set to global random number generators.
 */
void RandomSeed(Context ctx, uint32_t seed);
/*!
 * \brief Sample uniform distribution for each elements of out.
 * \param begin lower bound of distribution.
 * \param end upper bound of distribution.
 * \param out output NDArray.
 */
void SampleUniform(real_t begin, real_t end, NDArray *out);
/*!
 * \brief Sample gaussian distribution for each elements of out.
 * \param mu mean of gaussian distribution.
 * \param sigma standard deviation of gaussian distribution.
 * \param out output NDArray.
 */
void SampleGaussian(real_t mu, real_t sigma, NDArray *out);
/*!
 * \brief Sample gamma distribution for each elements of out.
 * \param alpha parameter (shape) of the gamma distribution
 * \param beta parameter (scale) of the gamma distribution
 * \param out output NDArray.
 */
void SampleGamma(real_t alpha, real_t beta, NDArray *out);
/*!
 * \brief Sample exponential distribution for each elements of out.
 * \param lambda parameter (rate) of the exponential distribution
 * \param out output NDArray.
 */
void SampleExponential(real_t lambda, NDArray *out);
/*!
 * \brief Sample Poisson distribution for each elements of out.
 * \param lambda parameter (rate) of the Poisson distribution
 * \param out output NDArray.
 */
void SamplePoisson(real_t lambda, NDArray *out);
/*!
 * \brief Sample negative binomial distribution for each elements of out.
 * \param k failure limit
 * \param p success probability
 * \param out output NDArray.
 */
void SampleNegBinomial(int32_t k, real_t p, NDArray *out);
/*!
 * \brief Sample generalized negative binomial distribution for each elements of out.
 * \param mu parameter (mean) of the distribution
 * \param alpha parameter (over dispersion) of the distribution
 * \param out output NDArray.
 */
void SampleGenNegBinomial(real_t mu, real_t alpha, NDArray *out);


//--------------------------------------------------------------
// The following part are API Registration of NDArray functions.
//--------------------------------------------------------------

/*! \brief definition of NDArray function */
typedef std::function<void (NDArray **used_vars,
                            real_t *scalars,
                            NDArray **mutate_vars,
                            int num_params,
                            char **param_keys,
                            char **param_vals)> NDArrayAPIFunction;
/*! \brief mask information on how functions can be exposed */
enum NDArrayFunctionTypeMask {
  /*! \brief all the use_vars should go before scalar */
  kNDArrayArgBeforeScalar = 1,
  /*! \brief all the scalar should go before use_vars */
  kScalarArgBeforeNDArray = 1 << 1,
  /*!
   * \brief whether this function allows the handles in the target to
   *  be empty NDArray that are not yet initialized, and will initialize
   *  them when the function is invoked.
   *
   *  most function should support this, except copy between different
   *  devices, which requires the NDArray to be pre-initialized with context
   */
  kAcceptEmptyMutateTarget = 1 << 2
};
/*! \brief Registry entry for NDArrayFunction */
struct NDArrayFunctionReg
    : public dmlc::FunctionRegEntryBase<NDArrayFunctionReg,
                                        NDArrayAPIFunction> {
  /*! \brief number of variable used by this function */
  unsigned num_use_vars;
  /*! \brief number of variable mutated by this function */
  unsigned num_mutate_vars;
  /*! \brief number of scalars used by this function */
  unsigned num_scalars;
  /*! \brief information on how function should be called from API */
  int type_mask;
  /*!
   * \brief constructor
   */
  NDArrayFunctionReg()
      : num_use_vars(0),
        num_mutate_vars(0),
        num_scalars(0),
        type_mask(0) {}
  /*!
   * \brief set the function body to a NDArray setvalue function
   *  this will also auto set the parameters correctly
   * \param fsetvalue function body to set
   * \return ref to the registered entry, used to set properties
   */
  inline NDArrayFunctionReg &set_function(void (*fsetvalue)(const real_t &rhs,
                                                            NDArray *out)) {
    body = [fsetvalue] (NDArray **used_vars, real_t *s, NDArray **mutate_vars,
                        int num_params, char **param_keys, char **param_vals) {
      (*fsetvalue)(s[0], mutate_vars[0]);
    };
    num_mutate_vars = 1; num_scalars = 1;
    this->add_argument("src", "real_t", "Source input to the function.");
    return *this;
  }
  /*!
  * \brief set the function body to a ternary NDArray function
  *  this will also auto set the parameters correctly
  * \param fternary function body to set
  * \return ref to the registered entry, used to set properties
  */
  inline NDArrayFunctionReg &set_function(void(*fternary)(const NDArray &lhs,
                                                          const NDArray &mhs,
                                                          const NDArray &rhs,
                                                                NDArray *out)) {
    body = [fternary](NDArray **used_vars,
      real_t *s, NDArray **mutate_vars,
      int num_params, char **param_keys, char **param_vals) {
      (*fternary)(*used_vars[0], *used_vars[1], *used_vars[2], mutate_vars[0]);
    };
    num_use_vars = 3; num_mutate_vars = 1;
    type_mask = kNDArrayArgBeforeScalar | kAcceptEmptyMutateTarget;
    this->add_argument("lhs", "NDArray", "Left operand to the function.");
    this->add_argument("mhs", "NDArray", "Middle operand to the function.");
    this->add_argument("rhs", "NDArray", "Right operand to the function.");
    return *this;
  }
  /*!
   * \brief set the function body to a binary NDArray function
   *  this will also auto set the parameters correctly
   * \param fbinary function body to set
   * \return ref to the registered entry, used to set properties
   */
  inline NDArrayFunctionReg &set_function(void (*fbinary)(const NDArray &lhs,
                                                          const NDArray &rhs,
                                                          NDArray *out)) {
    body = [fbinary] (NDArray **used_vars, real_t *s, NDArray **mutate_vars,
                      int num_params, char **param_keys, char **param_vals) {
      (*fbinary)(*used_vars[0], *used_vars[1], mutate_vars[0]);
    };
    num_use_vars = 2; num_mutate_vars = 1;
    type_mask = kNDArrayArgBeforeScalar | kAcceptEmptyMutateTarget;
    this->add_argument("lhs", "NDArray", "Left operand to the function.");
    this->add_argument("rhs", "NDArray", "Right operand to the function.");
    return *this;
  }
  /*!
   * \brief set the function body to a binary NDArray function
   *  this will also auto set the parameters correctly
   * \param fscalar function body to set
   * \return ref to the registered entry, used to set properties
   */
  inline NDArrayFunctionReg &set_function(void (*fscalar)(const NDArray &lhs,
                                                          const real_t &rhs,
                                                          NDArray *out)) {
    body = [fscalar] (NDArray **used_vars, real_t *s, NDArray **mutate_vars,
                      int num_params, char **param_keys, char **param_vals) {
      (*fscalar)(*used_vars[0], s[0], mutate_vars[0]);
    };
    num_use_vars = 1; num_mutate_vars = 1; num_scalars = 1;
    type_mask = kNDArrayArgBeforeScalar | kAcceptEmptyMutateTarget;
    this->add_argument("lhs", "NDArray", "Left operand to the function.");
    this->add_argument("rhs", "real_t", "Right operand to the function.");
    return *this;
  }
  /*!
   * \brief set the function body to a unary NDArray function
   *  this will also auto set the parameters correctly
   * \param funary function body to set
   * \return ref to the registered entry, used to set properties
   */
  inline NDArrayFunctionReg &set_function(void (*funary)(const NDArray &src,
                                                         NDArray *out)) {
    body = [funary] (NDArray **used_vars, real_t *s, NDArray **mutate_vars,
                     int num_params, char **param_keys, char **param_vals) {
      (*funary)(*used_vars[0], mutate_vars[0]);
    };
    num_use_vars = 1; num_mutate_vars = 1;
    type_mask = kNDArrayArgBeforeScalar | kAcceptEmptyMutateTarget;
    this->add_argument("src", "NDArray", "Source input to the function.");
    return *this;
  }
  /*!
   * \brief set the function body to a unary NDArray function
   *  this will also auto set the parameters correctly
   * \param fgeneric function body to set
   * \return ref to the registered entry, used to set properties
   */
  inline NDArrayFunctionReg &set_function(
    void (*fgeneric)(NDArray **used_vars,
                     real_t *s,
                     NDArray **mutate_vars,
                     const std::map<std::string, std::string>& param)) {
    body = [fgeneric] (NDArray **used_vars, real_t *s, NDArray **mutate_vars,
                       int num_params, char **param_keys, char **param_vals) {
      std::map<std::string, std::string> param;
      for (int i = 0; i < num_params; ++i) {
        param[param_keys[i]] = param_vals[i];
      }
      fgeneric(used_vars, s, mutate_vars, param);
    };
    return *this;
  }
  /*!
   * \brief set the number of mutate variables
   * \param n number of mutate variablesx
   * \return ref to the registered entry, used to set properties
   */
  inline NDArrayFunctionReg &set_num_use_vars(unsigned n) {
    num_use_vars = n; return *this;
  }
  /*!
   * \brief set the number of mutate variables
   * \param n number of mutate variablesx
   * \return ref to the registered entry, used to set properties
   */
  inline NDArrayFunctionReg &set_num_mutate_vars(unsigned n) {
    num_mutate_vars = n; return *this;
  }
  /*!
   * \brief set the number of scalar arguments
   * \param n number of scalar arguments
   * \return ref to the registered entry, used to set properties
   */
  inline NDArrayFunctionReg &set_num_scalars(unsigned n) {
    num_scalars = n; return *this;
  }
  /*!
   * \brief set type mask
   * \param tmask typemask
   * \return ref to the registered entry, used to set properties
   */
  inline NDArrayFunctionReg &set_type_mask(int tmask) {
    type_mask = tmask; return *this;
  }
};  // NDArrayFunctionReg

/*!
 * \brief Macro to register NDArray function
 *
 * Example: the following code is example to register a plus
 * \code
 *
 * REGISTER_NDARRAY_FUN(Plus)
 * .set_function(Plus);
 *
 * \endcode
 */
#define MXNET_REGISTER_NDARRAY_FUN(name)                                 \
  DMLC_REGISTRY_REGISTER(::mxnet::NDArrayFunctionReg, NDArrayFunctionReg, name)

}  // namespace mxnet

namespace dmlc {
/*!\brief traits */
DMLC_DECLARE_TRAITS(has_saveload, mxnet::NDArray, true);
}  // namespace dmlc
#endif  // MXNET_NDARRAY_H_<|MERGE_RESOLUTION|>--- conflicted
+++ resolved
@@ -101,13 +101,8 @@
    */
   NDArray(const NDArrayStorageType stype, const mxnet::TShape &shape, Context ctx,
           bool delay_alloc = true, int dtype = mshadow::default_type_flag,
-<<<<<<< HEAD
-          std::vector<int> aux_types = {}, std::vector<TShape> aux_shapes = {},
-          TShape storage_shape = TShape(mshadow::Shape1(0)));
-=======
           std::vector<int> aux_types = {}, mxnet::ShapeVector aux_shapes = {},
           mxnet::TShape storage_shape = mxnet::TShape(mshadow::Shape1(0)));
->>>>>>> 0f88f613
   /*!
    * \brief constructs a new dynamic NDArray whose shape is unknown,
    *        hence the NDArray is inherently lazily created
@@ -115,11 +110,7 @@
    * \param dtype data type of this ndarray
    */
   explicit NDArray(Context ctx, int dtype = mshadow::default_type_flag) {
-<<<<<<< HEAD
-    ptr_ = std::make_shared<Chunk>(TShape(mshadow::Shape1(0)), ctx, true, dtype);
-=======
     ptr_ = std::make_shared<Chunk>(mxnet::TShape(mshadow::Shape1(0)), ctx, true, dtype);
->>>>>>> 0f88f613
     dtype_ = dtype;
     storage_type_ = kDefaultStorage;
     entry_ = {nullptr, 0, 0};
@@ -181,11 +172,7 @@
    * \brief initialize the NDArray, assuming it is not assigned a meaningful shape before
    * \param shape the shape of the NDArray
    */
-<<<<<<< HEAD
-  void Init(const TShape &shape) {
-=======
   void Init(const mxnet::TShape &shape) {
->>>>>>> 0f88f613
     ptr_->Init(shape, this->dtype_);
     this->shape_ = shape;
   }
@@ -1009,21 +996,13 @@
       }
     }
     /*! \brief initialize the shape and dtype, assuming it is not initialized before. */
-<<<<<<< HEAD
-    void Init(const TShape &shape, int dtype) {
-=======
     void Init(const mxnet::TShape &shape, int dtype) {
->>>>>>> 0f88f613
       auto size = shape.Size();
       storage_shape = shape;
       shandle.size = size * mshadow::mshadow_sizeof(dtype);
       this->CheckAndAlloc();
     }
-<<<<<<< HEAD
-    inline void CheckAndAlloc(const TShape &shape, const std::vector<TShape> &aux_shapes,
-=======
     inline void CheckAndAlloc(const mxnet::TShape &shape, const mxnet::ShapeVector &aux_shapes,
->>>>>>> 0f88f613
                               int dtype) {
       // calculate size, perform allocation
       if (kRowSparseStorage == storage_type) {
