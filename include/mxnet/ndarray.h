/*
 * Licensed to the Apache Software Foundation (ASF) under one
 * or more contributor license agreements.  See the NOTICE file
 * distributed with this work for additional information
 * regarding copyright ownership.  The ASF licenses this file
 * to you under the Apache License, Version 2.0 (the
 * "License"); you may not use this file except in compliance
 * with the License.  You may obtain a copy of the License at
 *
 *   http://www.apache.org/licenses/LICENSE-2.0
 *
 * Unless required by applicable law or agreed to in writing,
 * software distributed under the License is distributed on an
 * "AS IS" BASIS, WITHOUT WARRANTIES OR CONDITIONS OF ANY
 * KIND, either express or implied.  See the License for the
 * specific language governing permissions and limitations
 * under the License.
 */

/*!
 *  Copyright (c) 2015 by Contributors
 * \file ndarray.h
 * \brief NDArray interface that handles array arithematics.
 */
#ifndef MXNET_NDARRAY_H_
#define MXNET_NDARRAY_H_

#include <dmlc/base.h>
#include <dmlc/logging.h>
#include <dmlc/io.h>
#include <dmlc/type_traits.h>
#include <dmlc/registry.h>
#include <nnvm/node.h>
#include <vector>
#include <map>
#include <string>
#include <algorithm>
#include <memory>
#include <algorithm>
#if MXNET_USE_MKLDNN == 1
#include <mkldnn.hpp>
#endif
#include "./base.h"
#include "./storage.h"
#include "./engine.h"
// check c++11
#if DMLC_USE_CXX11 == 0
#error "cxx11 was required for ndarray module"
#endif

#if MXNET_USE_NGRAPH == 1
#include <ngraph/ngraph.hpp>
#endif

namespace mxnet {
// enum for storage types
namespace csr {
enum CSRAuxType {kIndPtr, kIdx};
}

namespace rowsparse {
enum RowSparseAuxType {kIdx};
}

enum NDArrayStorageType {
  kUndefinedStorage = -1,  // undefined storage
  kDefaultStorage,         // dense
  kRowSparseStorage,       // row sparse
  kCSRStorage,             // csr
};

enum NDArrayFormatErr {
  kNormalErr,     // normal
  kCSRShapeErr,   // shape mismatch for csr
  kCSRIndPtrErr,  // indptr error for csr
  kCSRIdxErr,     // idx error for csr
  kRSPShapeErr,   // shape mismatch for row sparse
  kRSPIdxErr,     // indices error for row sparse
};

class MKLDNNMemory;

/*!
 * \brief ndarray interface
 */
class NDArray {
 public:
  /*! \brief default constructor */
  NDArray() {
  }
  /*!
   * \brief constructs a new dynamic NDArray
   * \param shape the shape of array
   * \param ctx context of NDArray
   * \param delay_alloc whether delay the allocation
   * \param dtype data type of this ndarray
   */
  NDArray(const TShape &shape, Context ctx,
          bool delay_alloc = false, int dtype = mshadow::default_type_flag)
      : ptr_(std::make_shared<Chunk>(shape, ctx, delay_alloc, dtype)),
        shape_(shape), dtype_(dtype), storage_type_(kDefaultStorage),
        entry_({nullptr, 0, 0}) {
  }
  /*! \brief constructor for NDArray with storage type
   */
  NDArray(const NDArrayStorageType stype, const TShape &shape, Context ctx,
          bool delay_alloc = true, int dtype = mshadow::default_type_flag,
          std::vector<int> aux_types = {}, std::vector<TShape> aux_shapes = {},
          TShape storage_shape = TShape(mshadow::Shape1(0)));

  /*!
   * \brief constructing a static NDArray that shares data with TBlob
   *  Use with caution: allocate ONLY ONE NDArray for each TBlob,
   *  make sure the memory region is available through out the life of NDArray
   * \param data the memory content of static data
   * \param dev_id the device id this tensor sits at
   */
  NDArray(const TBlob &data, int dev_id)
      : ptr_(std::make_shared<Chunk>(data, dev_id)), shape_(data.shape_),
        dtype_(data.type_flag_), storage_type_(kDefaultStorage),
        entry_({nullptr, 0, 0}) {
  }

  /*!
   * \brief constructing a static NDArray that shares data with TBlob which is with deleter
   *  Use with caution: allocate ONLY ONE NDArray for each TBlob,
   *  make sure the memory region is available through out the life of NDArray
   * \param data the memory content of static data
   * \param dev_id the device id this tensor sits at
   * \param deleter the function pointer of custom deleter
   */
  NDArray(const TBlob &data, int dev_id, const std::function<void()>& deleter)
      : ptr_(new Chunk(data, dev_id),
        [deleter](Chunk *p) {
          deleter();    // call custom deleter
          delete p;     // delete Chunk object
        }),
        shape_(data.shape_),
        dtype_(data.type_flag_), storage_type_(kDefaultStorage),
        entry_({nullptr, 0, 0}) {
  }

  /*! \brief create ndarray from shared memory */
  NDArray(int shared_pid, int shared_id, const TShape& shape, int dtype)
      : ptr_(std::make_shared<Chunk>(shared_pid, shared_id, shape, dtype)), shape_(shape),
        dtype_(dtype), storage_type_(kDefaultStorage), entry_({nullptr, 0, 0}) {
  }

  /*!
   * \brief constructing a static NDArray of non-default storage that shares data with TBlob
   *  Use with caution: allocate ONLY ONE NDArray for each TBlob,
   *  make sure the memory region is available through out the life of NDArray
   * \param stype the storage type of NDArray
   * \param shape the shape of NDArray
   * \param data the memory content of static data
   * \param aux_data the memory content of static aux data
   * \param dev_id the device id this tensor sits at
   */
  NDArray(const NDArrayStorageType stype, const TShape &shape,
          const TBlob &data, const std::vector<TBlob> &aux_data, int dev_id)
      : ptr_(std::make_shared<Chunk>(stype, data, aux_data, dev_id)), shape_(shape),
        dtype_(data.type_flag_), storage_type_(stype), entry_({nullptr, 0, 0}) {
  }

  /*
   * This indicates whether an array is a view of another array (created by
   * reshape or slice). If an array is a view and the the data is stored in
   * MKLDNN format, we need to convert the data to the default format when
   * data in the view is accessed.
   */
  inline bool IsView() const {
    // View only works on the default storage
    if (storage_type() != kDefaultStorage)
      return false;
    // If the array reuses memory, its shape may be different from the storage
    // shape. However, we shouldn't consider it as a view.
    if (reuse_)
      return false;
    return byte_offset_ > 0 || shape() != ptr_->storage_shape;
  }

  /* \brief Check whether the two arrays are the same array */
  inline bool IsSame(const NDArray& other) const {
    return ptr_ == other.ptr_ &&
        shape_ == other.shape_ &&
        byte_offset_ == other.byte_offset_ &&
        dtype_ == other.dtype_;
  }

  /*!
   * \return the shape of current NDArray.
   */
  inline const TShape& shape() const {
    return shape_;
  }
  /*!
   * \return the shape of underlying chunk which stores the NDArray data/value.
   *  It is only intended for non-default storage. For row-sparse storage, it is the shape of
   *  the tensor which stores the non-zero values.
   */
  inline const TShape &storage_shape() const {
    CHECK(ptr_ != nullptr);
    CHECK_NE(storage_type(), kDefaultStorage)
             << "storage_shape() is not intended for kDefaultStorage.";
    return ptr_->storage_shape;
  }

  /*!
   * \brief get the shape of aux_data(index)
   * \param index the index of the aux data
   * \return the shape of aux data at given index
   */
  inline const TShape& aux_shape(size_t index) const {
    CHECK_NE(storage_type(), kDefaultStorage)
             << "aux_shape() is not intended for kDefaultStorage.";
    return ptr_->aux_shapes[index];
  }

  /* \return the shapes of all aux data */
  const std::vector<TShape>& aux_shapes() const {
    CHECK_NE(storage_type(), kDefaultStorage)
             << "aux_shapes() is not intended for kDefaultStorage.";
    return ptr_->aux_shapes;
  }

  /*! returns the dtypes of all aux data */
  const std::vector<int>& aux_types() const {
    CHECK_NE(storage_type(), kDefaultStorage)
      << "aux_types() is not intended for kDefaultStorage.";
    return ptr_->aux_types;
  }

  /*!
   * \brief For a sparse operation on a csr matrix for example,
   * the size of the column index array
   * is an estimated value in the beginning for allocating enough capacity
   * for the final result. After the operation is done, the exact size of
   * the shape is known and need to be reset using this function.
   */
  inline void set_aux_shape(size_t index, const TShape& shape) const {
    CHECK_NE(storage_type(), kDefaultStorage)
      << "set_aux_shape() is not intended for kDefaultStorage.";
    ptr_->set_aux_shape(index, shape);
  }

  /*!
   * \return the data TBlob
   */
  inline const TBlob& data() const {
    if (storage_type() == kDefaultStorage) CheckAndAlloc();
    SetTBlob();
    return tblob_;
  }
  /*!
   * \return the gradient ndarray.
   */
  NDArray grad() const;

  /*!
   * \return the aux TBlob
   */
  inline TBlob aux_data(size_t i) const {
    auto stype = storage_type();
    TBlob res;
    auto shape = aux_shape(i);
    auto type = aux_type(i);
    MSHADOW_TYPE_SWITCH(type, DType, {
      auto dptr = static_cast<DType*>(ptr_->aux_handles[i].dptr);
      CHECK(stype == kRowSparseStorage || stype == kCSRStorage)
            << "Unexpected storage type: " << stype;
      res = TBlob(dptr, shape, ptr_->aux_handles[i].ctx.dev_mask(), type);
    });
    return res;
  }
  /*!
   * \return the context of NDArray, this function is only valid when the NDArray is not empty
   */
  inline Context ctx() const {
    CHECK(!is_none());
    return ptr_->shandle.ctx;
  }
  /*!
   * \return the data type of NDArray, this function is only valid when the NDArray is not empty
   */
  inline int dtype() const {
    return dtype_;
  }
  inline int aux_type(size_t i) const {
    CHECK(!is_none());
    return ptr_->aux_types[i];
  }

  inline NDArrayStorageType storage_type() const {
    return storage_type_;
  }
  /*! \return whether this ndarray is not initialized */
  inline bool is_none() const {
    return ptr_.get() == nullptr;
  }
  /*! \return updated grad state in entry_ */
  bool fresh_out_grad() const;
  /*! \return updated grad state in entry_ */
  void set_fresh_out_grad(bool state) const;
  /*! \brief Returns true if a sparse ndarray's aux_data and storage are initialized
   * Throws an exception if the indices array shape is inconsistent
   * Returns false if the indices array is empty(nnz = 0) for csr/row_sparse
   */
  inline bool storage_initialized() const {
    if (is_none()) return false;
    auto stype = storage_type();
    CHECK_NE(stype, kDefaultStorage)
             << "storage_initialized() is not intended for kDefaultStorage.";
    if (stype == kRowSparseStorage) {
      CHECK_EQ(aux_shape(rowsparse::kIdx)[0], storage_shape()[0])
               << "inconsistent storage shape " << storage_shape()
               << " vs. aux shape " << aux_shape(rowsparse::kIdx);
      return aux_shape(rowsparse::kIdx).Size() != 0;
    } else if (stype == kCSRStorage) {
      CHECK_EQ(aux_shape(csr::kIdx)[0], storage_shape()[0])
               << "inconsistent storage shape " << storage_shape()
               << " vs. aux shape " << aux_shape(csr::kIdx);
      return aux_shape(csr::kIdx).Size() != 0;
    } else {
      LOG(FATAL) << "Unknown storage type";
    }
    return true;
  }
  /*! \brief get storage handle */
  inline Storage::Handle storage_handle() const {
    CHECK(!is_none());
    CHECK_EQ(storage_type(), kDefaultStorage);
    CheckAndAlloc();
    return ptr_->shandle;
  }
  /*!
   * \brief Block until all the pending write operations with respect
   *    to current NDArray are finished, and read can be performed.
   */
  inline void WaitToRead() const {
    if (is_none()) return;
    Engine::Get()->WaitForVar(ptr_->var);
  }
  /*!
   * \brief Block until all the pending read/write operations with respect
   *    to current NDArray are finished, and write can be performed.
   */
  inline void WaitToWrite() const {
    if (is_none()) return;
    /*!
     * Push an empty mutable function to flush all preceding reads to the
     * variable.
     */
    Engine::Get()->PushAsync(
      [](RunContext, Engine::CallbackOnComplete on_complete) {
        on_complete();
      }, Context{}, {}, {ptr_->var});
    Engine::Get()->WaitForVar(ptr_->var);
  }
  /*! \return the associated variable of the ndarray.*/
  inline Engine::VarHandle var() const {
    return ptr_->var;
  }
  /*! \return byte offset in chunk of the ndarray*/
  inline size_t byte_offset() const {
    return byte_offset_;
  }
  /*! \brief return var version of the NDArray*/
  inline size_t version() const {
    return var()->version();
  }
  /*!
   * \brief save the content into binary stream
   * \param strm the output stream
   */
  void Save(dmlc::Stream *strm) const;
  /*!
   * \brief load ndarrays before supporting sparse ndarrays
   * \param strm the output stream
   * \param magic the magic number used for version control
   */
  bool LegacyLoad(dmlc::Stream *strm, const uint32_t magic);
  /*!
   * \brief load the content from binary stream
   * \param strm the output stream
   * \return whether the load is successful
   */
  bool Load(dmlc::Stream *strm);
  /*!
   * \brief set all the elements in ndarray to be scalar
   * \param scalar the scalar to set
   * \return reference of self
   */
  NDArray &operator=(real_t scalar);
  /*!
   * \brief elementwise add to current space
   *  this mutate the current NDArray
   * \param src the data to add
   * \return reference of self
   */
  NDArray &operator+=(const NDArray &src);
  /*!
   * \brief elementwise add to current space
   *  this mutate the current NDArray
   * \param src the data to add
   * \return reference of self
   */
  NDArray &operator+=(const real_t &src);
  /*!
   * \brief elementwise subtract from current ndarray
   * this mutate the current NDArray
   * \param src the data to subtract
   * \return reference of self
   */
  NDArray &operator-=(const NDArray &src);
  /*!
   * \brief elementwise subtract from current ndarray
   * this mutate the current NDArray
   * \param src the data to subtract
   * \return reference of self
   */
  NDArray &operator-=(const real_t &src);
  /*!
   * \brief elementwise multiplication to current ndarray
   *  this mutate the current NDArray
   * \param src the data to subtract
   * \return reference of self
   */
  NDArray &operator*=(const NDArray &src);
  /*!
   * \brief elementwise multiplication to current ndarray
   *  this mutate the current NDArray
   * \param src the data to subtract
   * \return reference of self
   */
  NDArray &operator*=(const real_t &src);
  /*!
   * \brief elementwise division from current ndarray
   *  this mutate the current NDArray
   * \param src the data to subtract
   * \return reference of self
   */
  NDArray &operator/=(const NDArray &src);
  /*!
   * \brief elementwise division from current ndarray
   *  this mutate the current NDArray
   * \param src the data to subtract
   * \return reference of self
   */
  NDArray &operator/=(const real_t &src);
  /*!
   * \brief return a new copy this NDArray
   * \param ctx the new context of this NDArray
   * \return the new copy
   */
  NDArray Copy(Context ctx) const;
  /*!
   * \brief Do a synchronize copy from a continugous CPU memory region.
   *
   *  This function will call WaitToWrite before the copy is performed.
   *  This is useful to copy data from existing memory region that are
   *  not wrapped by NDArray(thus dependency not being tracked).
   *
   * \param data the data source to copy from.
   * \param size the size of the source array, in sizeof(DType) not raw btyes.
   */
  void SyncCopyFromCPU(const void *data, size_t size) const;

  /*!
   * \brief Copy from src.data()/aux_data(i) to this->data()/aux_data(j)
   */
  void SyncCopyFromNDArray(const NDArray &src, int i = -1, int j = -1);

  /*!
   * \brief Do a synchronize copy to a continugous CPU memory region.
   *
   *  This function will call WaitToRead before the copy is performed.
   *  This is useful to copy data from existing memory region that are
   *  not wrapped by NDArray(thus dependency not being tracked).
   *
   * \param data the data source to copyinto.
   * \param size the memory size we want to copy into, in sizeof(DType) not raw btyes.
   */
  void SyncCopyToCPU(void *data, size_t size) const;
  /*!
  * \brief check whether the NDArray format is valid
  * \param full_check if `True`, rigorous check, O(N) operations
  *    Otherwise basic check, O(1) operations
  */
  void SyncCheckFormat(const bool full_check) const;
  /*!
   * \brief Slice a NDArray
   * \param begin begin index in first dim (inclusive)
   * \param end end index in first dim (exclusive)
   * \return sliced NDArray
   */
  NDArray Slice(index_t begin, index_t end) const;
  /*!
   * \brief Slice a NDArray. Supports recording with autograd
   * \param begin begin index in first dim (inclusive)
   * \param end end index in first dim (exclusive)
   * \return sliced NDArray
   */
  NDArray SliceWithRecord(index_t begin, index_t end);
  /*!
   * \brief Index a NDArray
   * \param idx the index
   * \return idx-th sub array NDArray
   */
  NDArray At(index_t idx) const;
  /*!
   * \brief Index a NDArray
   * \param idx the index
   * \return idx-th sub array NDArray
   */
  NDArray AtWithRecord(index_t idx);
  /*!
   * \brief Generate a deep copy of aux_data(i) returned as
   * a default storage type NDArray
   */
  NDArray aux_ndarray(size_t i) const;

  /*!
   * \brief Generate a deep copy of data() returned as a
   * default storage type NDArray
   */
  NDArray data_ndarray() const;

  /*!
   * \brief Create a NDArray that shares memory with current one
   *  The new array must have smaller memory size than the current array.
   * \param shape new shape
   * \param dtype The data type.
   * \return NDArray in new shape and type.
   */
  inline NDArray AsArray(const TShape &shape, int dtype) const {
    CHECK_EQ(storage_type(), kDefaultStorage)
             << "AsArray is intended only for kDefaultStorage.";
    CHECK_GE(ptr_->shandle.size,
             shape.Size() * mshadow::mshadow_sizeof(dtype))
        << "NDArray.AsArray: target memory size is bigger";
    // We can't reuse memory in a view.
    CHECK(!IsView());
    NDArray ret = *this;
    ret.shape_ = shape;
    ret.dtype_ = dtype;
    ret.reuse_ = true;
    return ret;
  }

  /*!
   * \brief Create a reference view of NDArray that
   *  represents as DLManagedTensor.
   * \return A DLManagedTensor
   */
  DLManagedTensor* ToDLPack() const;

  /*!
   * \brief Create a NDArray backed by a dlpack tensor.
   *
   * This allows us to create a NDArray using the memory
   * allocated by an external deep learning framework
   * that is DLPack compatible.
   *
   * The memory is retained until the NDArray went out of scope.
   *
   * \return The created NDArray view.
   */
  static NDArray FromDLPack(const DLManagedTensor* tensor);

  /*!
   * \brief Update ndarray chunk storage handles using existing ndarray storage handles
   * Also update the aux_handle, aux_shapes and aux_types.
   * This is specifically used for custom op to update the inputs and outputs from
   * the temporary ndarray which stores intermediate custom op results.
   * Should be used with caution elsewhere. Supports only CSR and RSP formats.
   */
  inline void SparseUpdateChunk(const NDArray &arr) const {
    CHECK(shape_ == arr.shape_) << "ndarray shape is different from the target";
    CHECK(dtype_ == arr.dtype_) << "ndarray dtype is different from the target";
    auto stype = arr.storage_type();
    CHECK(stype == kCSRStorage || stype == kRowSparseStorage)
        << "Only to be used with CSR and RSP storage types";
    // swap shandles between src and dst
    Storage::Handle shandle_dst = arr.ptr_->shandle;
    arr.ptr_->shandle = ptr_->shandle;
    ptr_->shandle = shandle_dst;

    ptr_->storage_shape = arr.ptr_->storage_shape;
    ptr_->storage_type = arr.ptr_->storage_type;
    ptr_->ctx = arr.ptr_->ctx;

    // swap aux_handles between src and dst
    size_t aux_idx = 0;
    CHECK(ptr_->aux_handles.size() == arr.ptr_->aux_handles.size())
        << "ndarray number of aux_handles is different from target";
    for (auto &aux_handle : arr.ptr_->aux_handles) {
      Storage::Handle aux_dst = ptr_->aux_handles[aux_idx];
      ptr_->aux_handles[aux_idx] = aux_handle;
      aux_handle = aux_dst;
      aux_idx++;
    }
    ptr_->aux_types = arr.ptr_->aux_types;
    ptr_->aux_shapes = arr.ptr_->aux_shapes;
  }

  /*!
   * \brief Get an reshaped NDArray
   * \param shape new shape
   * \return NDArray in new shape
   */
  NDArray Reshape(const TShape &shape) const;
  /*!
   * \brief Get an reshaped NDArray. Supports autograd recording
   * \param shape new shape
   * \return NDArray in new shape
   */
  NDArray ReshapeWithRecord(const TShape &shape);
  /*!
   * \brief Return a copy of this NDArray without autograd history
   */
  NDArray Detach() const {
    NDArray ret(*this);
    ret.entry_ = nnvm::NodeEntry{nullptr, 0, 0};
    return ret;
  }

  nnvm::Symbol get_autograd_symbol() const;
  /*!
   * \brief Allocate the space if it is delayed allocated.
   * This is an internal function used by system that normal user should not use
   */
  inline void CheckAndAlloc() const {
    CHECK_EQ(storage_type(), kDefaultStorage);
    ptr_->CheckAndAlloc();
  }

  /*!
   * \brief Allocate the space if the allocation has been delayed
   * or the requested size is bigger than the available one.
   * This function can only be called by ndarray of default
   * storage type and effectively changes the ndarray's shape_.
   * Note: This function is named as this to avoid overload conflict
   * with CheckAndAlloc(const std::vector<TShape> &aux_shapes), since
   * TShape tmp = some_shape is equivalent to TShape tmp = {some_shape}.
   */
  void ReshapeAndAlloc(const TShape& shape) {
    CHECK_EQ(storage_type(), kDefaultStorage);
    CHECK(!is_none());
    shape_ = shape;
    ptr_->CheckAndAlloc(shape.Size() * mshadow::mshadow_sizeof(dtype_));
  }

  /* !
   * \brief Alloc memory for non-default storage
   * aux_shape is only known at run time
   */
  inline void CheckAndAlloc(const std::vector<TShape> &aux_shapes) const {
    CHECK_NE(storage_type(), kDefaultStorage)
             << "CheckAndAlloc(aux_shapes) is not intended for kDefaultStorage";
    ptr_->CheckAndAlloc(shape_, aux_shapes, dtype_);
  }
  inline void CheckAndAllocData(const TShape &storage_shape) const {
    CHECK_NE(storage_type(), kDefaultStorage)
             << "CheckAndAllocData is not intended for kDefaultStorage";
    ptr_->CheckAndAllocData(storage_shape, dtype_);
  }
  inline void CheckAndAllocAuxData(size_t i, const TShape &aux_shape) const {
    CHECK_NE(storage_type(), kDefaultStorage)
             << "CheckAndAllocAuxData is not intended for kDefaultStorage";
    ptr_->CheckAndAllocAuxData(i, aux_shape);
  }

#if MXNET_USE_MKLDNN == 1
  /*
   * Create NDArray from mkldnn memory.
   * mkldnn_mem The mkldnn memory to be managed.
   * static_data If true, mkldnn memory won't be freed on destruction.
   */
  explicit NDArray(const mkldnn::memory *mkldnn_mem, bool static_data = true);
  /*
   * Test if the data is stored in one of special MKLDNN format.
   */
  bool IsMKLDNNData() const {
    return ptr_->IsMKLDNN();
  }
  /*
   * Test if the data is stored in one of default MXNet formats.
   */
  bool IsDefaultData() const {
    return ptr_->IsDefault();
  }
  /*
   * All functions below return a raw pointer to mkldnn memory. Actually there
   * is a shared pointer that hold the memory either in NDArray or in MKLDNN
   * stream. As long as we call these functions inside an operator, the return
   * memory is always valid.
   */

  /*
   * This function returns mkldnn::memory with the default primitive_desc.
   */
  const mkldnn::memory *GetMKLDNNData() const;
  /*
   * This function returns mkldnn::memory with the given primitive_desc
   * as long as the array size meets the required size in the given primitive_desc.
   */
  const mkldnn::memory *GetMKLDNNData(
      const mkldnn::memory::primitive_desc &desc) const;
  /*
   * This function returns mkldnn::memory with the given primitive_desc.
   * The returned mkldnn::memory will have the same physical layout as
   * the given primitive_desc.
   */
  const mkldnn::memory *GetMKLDNNDataReorder(
      const mkldnn::memory::primitive_desc &desc) const;

  /*
   * This function copies data from mkldnn memory.
   */
  void CopyFrom(const mkldnn::memory &mem);
  /*
   * This function allocates memory for array and creates mkldnn memory
   * with the specified format.
   */
  mkldnn::memory *CreateMKLDNNData(
      const mkldnn::memory::primitive_desc &desc);

  /*
   * These are the async version of the methods above.
   * It changes the layout of this NDArray, but it happens after all accesses to
   * the array are complete.
   */
  void Reorder2DefaultAsync();
  void MKLDNNDataReorderAsync(const mkldnn::memory::primitive_desc &desc);

  /*
   * This creates a new NDArray with the reordered data.
   * It doesn't affect the data of the original NDArray.
   */
  NDArray Reorder2Default() const;

  void InvalidateMKLDNNData();

  /*
   * This function is used inside operators to reshape an array.
   * It doesn't change the layout of the original array and allocate memory from
   * the temporary buffer. The returned array is only valid inside the current
   * invocation of this operator.
   * This is different from Reshape. Reshape will cause data in the array to be
   * converted to the default layout and allocate memory from malloc directly,
   * which can be expensive.
   * It's used by FullyConnected right now.
   */
  NDArray MKLDNNDataReshape(const TShape &shape) const;

   /*!
   * \ Fix mkldnn memory descriptor mismatch from NDArray.
   */
  void UpdateMKLDNNMemDesc();
#endif

#if MXNET_USE_NGRAPH == 1
    // create and return tensor_view with this ndarray mem
    std::shared_ptr<ngraph::runtime::TensorView> create_tensor_view();
#endif

#if MXNET_USE_NGRAPH == 1
    // create and return tensor_view with this ndarray mem
    std::shared_ptr<ngraph::runtime::Tensor> &create_tensor();
#endif

  /*!
   * \brief Save list of ndarray into the Stream.x
   * \param fo The stream of output.
   * \param data the NDArrays to be saved.
   * \param names the name of the NDArray, optional, can be zero length.
   */
  static void Save(dmlc::Stream* fo,
                   const std::vector<NDArray>& data,
                   const std::vector<std::string>& names);
  /*!
   * \brief Load list of ndarray into from the stream.
   * \param fi The stream of the input file.
   * \param data the NDArrays to be loaded
   * \param keys the name of the NDArray, if saved in the file.
   */
  static void Load(dmlc::Stream* fi,
                   std::vector<NDArray>* data,
                   std::vector<std::string>* keys);

 private:
  friend class Imperative;
  /*! \brief the real data chunk that backs NDArray */
  // shandle is used to store the actual values in the NDArray
  // aux_handles store the aux data(such as indices) if it's needed by non-default storage.
  struct Chunk {
    /*! \brief storage handle from storage engine.
               for non-default storage, shandle stores the data(value) array.
     */
    Storage::Handle shandle;
    /*! \brief storage handles for aux data (e.g index)
               for row_sparse, aux_handles[0] = indices
               for csr, aux_handles[0] = indptr, aux_handles[1] = indices
    */
    std::vector<Storage::Handle> aux_handles;

#if MXNET_USE_MKLDNN == 1
    /*! This is created when data is stored in MKLDNN format.
     */
    std::shared_ptr<MKLDNNMemory> mkl_mem_;
#endif
#if MXNET_USE_NGRAPH == 1
    /*! this is set if ngraph tensorview is associated with this ndarray
     */
<<<<<<< HEAD
    std::shared_ptr<ngraph::runtime::Tensor> tensor_view_;
=======
    std::shared_ptr<ngraph::runtime::TensorView> tensor_view_;
>>>>>>> 1da36a03
#endif
    /*! \brief variable from engine */
    Engine::VarHandle var;
    /*!
     * \brief if this is true, this means the data do not come
     * from Storage, and do not need to be freed
     */
    /*! \brief construct from static data */
    bool static_data;
    /*! \brief whether data allocation is delayed. This doesn't indicate whether aux data
               allocation is delayed. */
    bool delay_alloc;
    // the type of the storage. The storage_type is never kUndefinedStorage once the chunk
    // is constructed.
    NDArrayStorageType storage_type = kDefaultStorage;
    /*! \brief type of aux */
    std::vector<int> aux_types;
    // context of data
    Context ctx;
    // The shape of the chunk data.
    // This might not be the same shape as the NDArray, since the storage may be sparse.
    // The default value for storage_shape is {0} when an empty non-default NDArray is created.
    TShape storage_shape;
    // The shape of aux data. The default value for the shape depends on the type of storage.
    // If aux_shapes[i].Size() is zero, aux data i is empty.
    std::vector<TShape> aux_shapes;

    /*! \brief default cosntructor */
    Chunk() : static_data(true), delay_alloc(false) {}

    /*! \brief construct a new chunk */
    Chunk(TShape shape, Context ctx_, bool delay_alloc_, int dtype)
        : static_data(false), delay_alloc(true), ctx(ctx_) {
      auto size = shape.Size();
      storage_shape = shape;
      var = Engine::Get()->NewVariable();
      shandle.size = size * mshadow::mshadow_sizeof(dtype);
      shandle.ctx = ctx_;
      if (!delay_alloc_) this->CheckAndAlloc();
    }

    Chunk(const TBlob &data, int dev_id)
        : static_data(true), delay_alloc(false) {
      CHECK(storage_type == kDefaultStorage);
      var = Engine::Get()->NewVariable();
      if (data.dev_mask() == cpu::kDevMask) {
        ctx = Context::CPU();
      } else {
        CHECK_EQ(data.dev_mask(), gpu::kDevMask);
        ctx = Context::GPU(dev_id);
      }
      // init shandle
      shandle.ctx = ctx;
      shandle.dptr = data.dptr_;
      shandle.size = data.shape_.Size() * mshadow::mshadow_sizeof(data.type_flag_);
      storage_shape = data.shape_;
    }

    Chunk(int shared_pid, int shared_id, const TShape& shape, int dtype)
        : static_data(false), delay_alloc(false) {
      var = Engine::Get()->NewVariable();
      ctx = Context::CPUShared(0);
      shandle.size = shape.Size() * mshadow::mshadow_sizeof(dtype);
      shandle.ctx = ctx;
      shandle.shared_pid = shared_pid;
      shandle.shared_id = shared_id;
      Storage::Get()->Alloc(&shandle);
      storage_shape = shape;
    }
    // Constructor for a non-default storage chunk
    Chunk(NDArrayStorageType storage_type_, const TShape &storage_shape_, Context ctx_,
          bool delay_alloc_, int dtype, const std::vector<int> &aux_types_,
          const std::vector<TShape> &aux_shapes_)
        : static_data(false), delay_alloc(delay_alloc_), storage_type(storage_type_),
          aux_types(aux_types_), ctx(ctx_), storage_shape(storage_shape_),
          aux_shapes(aux_shapes_) {
      shandle.ctx = ctx;
      var = Engine::Get()->NewVariable();
      // aux_handles always reflect the correct number of aux data
      for (size_t i = 0; i < aux_shapes.size(); i++) {
        CheckAndAllocAuxData(i, aux_shapes[i]);
        // this line is needed in case when aux_shapes[i].Size() = 0
        // aux_handles[i] will not be updated and take only default value.
        aux_handles[i].ctx = ctx;
      }
      if (!delay_alloc) {
        CheckAndAllocData(storage_shape, dtype);
      }
    }

    Chunk(const NDArrayStorageType storage_type_, const TBlob &data,
          const std::vector<TBlob> &aux_data, int dev_id)
        : static_data(true), delay_alloc(false), storage_type(storage_type_) {
      using namespace mshadow;
      CHECK_NE(storage_type, kDefaultStorage);
      // init var
      var = Engine::Get()->NewVariable();
      // init ctx
      if (data.dev_mask() == cpu::kDevMask) {
        ctx = Context::CPU();
      } else {
        CHECK_EQ(data.dev_mask(), gpu::kDevMask);
        ctx = Context::GPU(dev_id);
      }
      // init shandle
      shandle.ctx = ctx;
      shandle.dptr = data.dptr_;
      shandle.size = data.shape_.Size() * mshadow_sizeof(data.type_flag_);
      storage_shape = data.shape_;
      // init aux handles
      for (const auto &aux : aux_data) {
        Storage::Handle aux_handle;
        aux_handle.ctx = ctx;
        aux_handle.dptr = aux.dptr_;
        aux_handle.size = aux.shape_.Size() * mshadow_sizeof(aux.type_flag_);
        aux_handles.push_back(aux_handle);
        aux_types.emplace_back(aux.type_flag_);
        aux_shapes.emplace_back(aux.shape_);
      }
    }

    /*! \brief set the shape for ith aux data, and update storage shape if necessary */
    inline void set_aux_shape(const size_t i, const TShape& shape) {
      aux_shapes[i] = shape;
      if (storage_shape.ndim() > 0) {
        if (storage_type == kRowSparseStorage && i == rowsparse::kIdx) {
          storage_shape[0] = shape[0];
        } else if (storage_type == kCSRStorage && i == csr::kIdx) {
          storage_shape[0] = shape[0];
        }
      }
    }

    /*! \brief check if delay alloc is on, do alloc if not yet done */
    inline void CheckAndAlloc(void) {
      if (delay_alloc) {
        shandle = Storage::Get()->Alloc(shandle.size, shandle.ctx);
#if MXNET_USE_MKLDNN == 1
        mkl_mem_ = nullptr;
#endif
        delay_alloc = false;
      }
    }

    /*! \brief Check and alloc memory for a dense ndarray */
    // size is the number of bytes
    void CheckAndAlloc(uint64_t dbytes) {
      CHECK_EQ(kDefaultStorage, storage_type)
          << "CheckAndAlloc(dbytes) is only intended for kDefaultStorage";
      dbytes = std::max(dbytes, static_cast<uint64_t>(shandle.size));
      if (delay_alloc) {
        shandle = Storage::Get()->Alloc(dbytes, shandle.ctx);
#if MXNET_USE_MKLDNN == 1
        mkl_mem_ = nullptr;
#endif
        delay_alloc = false;
      } else if (shandle.size < dbytes) {
        // free storage if necessary and alloc again
        if (shandle.size > 0) Storage::Get()->Free(shandle);
        // init storage
        shandle = Storage::Get()->Alloc(dbytes, shandle.ctx);
#if MXNET_USE_MKLDNN == 1
        mkl_mem_ = nullptr;
#endif
      }
    }

    inline void CheckAndAlloc(const TShape &shape, const std::vector<TShape> &aux_shapes,
                              int dtype) {
      // calculate size, perform allocation
      if (kRowSparseStorage == storage_type) {
        // For row sparse, aux_shape indicates the number of rows to allocate
        auto aux_shape = aux_shapes[rowsparse::kIdx];
        CheckAndAllocAuxData(rowsparse::kIdx, aux_shape);
        TShape storage_shape(shape);
        storage_shape[0] = aux_shape[0];
        CheckAndAllocData(storage_shape, dtype);
      } else if (kCSRStorage == storage_type) {
        CheckAndAllocAuxData(csr::kIndPtr, aux_shapes[csr::kIndPtr]);
        CheckAndAllocAuxData(csr::kIdx, aux_shapes[csr::kIdx]);
        CheckAndAllocData(aux_shapes[csr::kIdx], dtype);
      } else {
        LOG(FATAL) << "Storage type " << storage_type << " not implemented for CheckAndAlloc";
      }
    }
    // create storage handle for data based on shape and dtype, assuming ctx is set
    // storage shape is also updated
    // if data is already allocated, try reuse the storage. Otherwise, free the current one
    // and allocate new storage
    void CheckAndAllocData(const TShape &shape, int dtype);

#if MXNET_USE_MKLDNN == 1
    // Have MKL memory reference to the data in the default storage
    // or create memory for MKLDNN.
    void SetMKLMem(const TShape &shape, int dtype);
    // If the data is stored in MKLDNN layout, we reorder data in mkl_mem_ and
    // save the result in shandle.
    void Reorder2Default();
    // Reroder data to a specified layout.
    void MKLDNNDataReorder(const mkldnn::memory::primitive_desc &desc);
    bool IsMKLDNN() const;
    bool IsDefault() const;
#endif

    // create storage handle for aux data based on shape
    // this function assumes ctx, aux shapes and aux types are set
    // aux shape is also updated
    // if aux data is already allocated, try reuse the storage. Otherwise, free the current one
    // and allocate new storage
    inline void CheckAndAllocAuxData(size_t i, const TShape &shape) {
      CHECK_EQ(shape.ndim(), 1) << "shape must be 1D in CheckAndAllocAuxData";
      CHECK_NE(storage_type, kUndefinedStorage)
        << "storage type cannot be kUndefinedStorage in CheckAndAllocAuxData";
      CHECK_NE(storage_type, kDefaultStorage)
        << "storage type cannot be kDefaultStorage in CheckAndAllocAuxData";
      if (aux_handles.size() <= i) {
        aux_handles.resize(i + 1);
      }
      size_t aux_bytes = shape.Size() * mshadow::mshadow_sizeof(aux_types[i]);
      if (aux_handles[i].size < aux_bytes) {
        // free storage if necessary and alloc again
        if (aux_handles[i].size > 0) Storage::Get()->Free(aux_handles[i]);
        // init aux storage
        aux_handles[i] = Storage::Get()->Alloc(aux_bytes, ctx);
      }
      // init shape
      set_aux_shape(i, shape);
    }
    /*! \brief destructor */
    ~Chunk();
  };  // struct Chunk

  void SetTBlob() const;

  /*! \brief internal data of NDArray */
  std::shared_ptr<Chunk> ptr_{nullptr};
  /*! \brief shape of current NDArray */
  TShape shape_;
  /*! \brief byte offset in chunk */
  size_t byte_offset_ = 0;
  /*! \brief type of data */
  int dtype_ = -1;
  /*! \brief whether the NDArray uses memory of another NDArray. */
  bool reuse_ = false;
  /*! \brief storage type of data */
  NDArrayStorageType storage_type_ = kUndefinedStorage;
  /*! \brief node entry for autograd */
  nnvm::NodeEntry entry_;
  /*!
   * \brief internal TBlob
   * \note When user access tblob_ by some const methods like
   *     NDArray::data(), the dptr in tblob_ still need to be updated
   *     in case that allocation happens. So we make it mutable for
   *     this situation.
   */
  mutable TBlob tblob_;
};  // class NDArray

/*!
 * \return the number of aux data used for given storage type
 */
size_t num_aux_data(NDArrayStorageType stype);

/*!
 * \brief issue an copy operation from one NDArray to another
 *  the two ndarray can sit on different devices
 *  this operation will be scheduled by the engine
 *
 * \param from the ndarray we want to copy data from
 * \param to the target ndarray
 * \param priority Priority of the action.
 * \note The function name explicitly marks the order of from and to
 *     due to different possible convention carried by copy function.
 */
void CopyFromTo(const NDArray &from, const NDArray *to, int priority = 0);

/*!
 * \brief issue an copy operation from one NDArray to another
 *  the two ndarray can sit on different devices
 *  this operation will be scheduled by the engine
 *
 * \param from the ndarray we want to copy data from
 * \param to the target ndarray
 * \param priority Priority of the action.
 * \param is_opr whether it is invoked by an operator. For example, false if invoked from
       KVStore, true if invoked from `_copyto` operator.
 * \note The function name explicitly marks the order of from and to
 *     due to different possible convention carried by copy function.
 */
void CopyFromTo(const NDArray &from, const NDArray& to, int priority = 0, bool is_opr = false);

/*!
 * \brief Perform elementwise sum over each data from source, store result into out.
 * \param source the ndarray we want to sum
 * \param out the target ndarray
 * \param priority Priority of the action.
 */
void ElementwiseSum(const std::vector<NDArray> &source, NDArray *out, int priority = 0);

/*!
 * \brief elementwise add
 * \param lhs left operand
 * \param rhs right operand
 * \return a new result ndarray
 */
NDArray operator+(const NDArray &lhs, const NDArray &rhs);
/*!
 * \brief elementwise add
 * \param lhs left operand
 * \param rhs right operand
 * \return a new result ndarray
 */
NDArray operator+(const NDArray &lhs, const real_t &rhs);
/*!
 * \brief elementwise subtraction
 * \param lhs left operand
 * \param rhs right operand
 * \return a new result ndarray
 */
NDArray operator-(const NDArray &lhs, const NDArray &rhs);
/*!
 * \brief elementwise subtraction
 * \param lhs left operand
 * \param rhs right operand
 * \return a new result ndarray
 */
NDArray operator-(const NDArray &lhs, const real_t &rhs);
/*!
 * \brief elementwise multiplication
 * \param lhs left operand
 * \param rhs right operand
 * \return a new result ndarray
 */
NDArray operator*(const NDArray &lhs, const NDArray &rhs); \
/*!
 * \brief elementwise multiplication
 * \param lhs left operand
 * \param rhs right operand
 * \return a new result ndarray
 */
NDArray operator*(const NDArray &lhs, const real_t &rhs);
/*!
 * \brief elementwise division
 * \param lhs left operand
 * \param rhs right operand
 * \return a new result ndarray
 */
NDArray operator/(const NDArray &lhs, const NDArray &rhs);
/*!
 * \brief elementwise division
 * \param lhs left operand
 * \param rhs right operand
 * \return a new result ndarray
 */
NDArray operator/(const NDArray &lhs, const real_t &rhs);

/*!
 * \brief Seed all random number generator in mxnet.
 * \param seed the seed to set to global random number generators.
 */
void RandomSeed(uint32_t seed);
/*!
 * \brief Seed the random number generator of the device.
 * \param seed the seed to set to global random number generators.
 */
void RandomSeed(Context ctx, uint32_t seed);
/*!
 * \brief Sample uniform distribution for each elements of out.
 * \param begin lower bound of distribution.
 * \param end upper bound of distribution.
 * \param out output NDArray.
 */
void SampleUniform(real_t begin, real_t end, NDArray *out);
/*!
 * \brief Sample gaussian distribution for each elements of out.
 * \param mu mean of gaussian distribution.
 * \param sigma standard deviation of gaussian distribution.
 * \param out output NDArray.
 */
void SampleGaussian(real_t mu, real_t sigma, NDArray *out);
/*!
 * \brief Sample gamma distribution for each elements of out.
 * \param alpha parameter (shape) of the gamma distribution
 * \param beta parameter (scale) of the gamma distribution
 * \param out output NDArray.
 */
void SampleGamma(real_t alpha, real_t beta, NDArray *out);
/*!
 * \brief Sample exponential distribution for each elements of out.
 * \param lambda parameter (rate) of the exponential distribution
 * \param out output NDArray.
 */
void SampleExponential(real_t lambda, NDArray *out);
/*!
 * \brief Sample Poisson distribution for each elements of out.
 * \param lambda parameter (rate) of the Poisson distribution
 * \param out output NDArray.
 */
void SamplePoisson(real_t lambda, NDArray *out);
/*!
 * \brief Sample negative binomial distribution for each elements of out.
 * \param k failure limit
 * \param p success probability
 * \param out output NDArray.
 */
void SampleNegBinomial(int32_t k, real_t p, NDArray *out);
/*!
 * \brief Sample generalized negative binomial distribution for each elements of out.
 * \param mu parameter (mean) of the distribution
 * \param alpha parameter (over dispersion) of the distribution
 * \param out output NDArray.
 */
void SampleGenNegBinomial(real_t mu, real_t alpha, NDArray *out);


//--------------------------------------------------------------
// The following part are API Registration of NDArray functions.
//--------------------------------------------------------------

/*! \brief definition of NDArray function */
typedef std::function<void (NDArray **used_vars,
                            real_t *scalars,
                            NDArray **mutate_vars,
                            int num_params,
                            char **param_keys,
                            char **param_vals)> NDArrayAPIFunction;
/*! \brief mask information on how functions can be exposed */
enum NDArrayFunctionTypeMask {
  /*! \brief all the use_vars should go before scalar */
  kNDArrayArgBeforeScalar = 1,
  /*! \brief all the scalar should go before use_vars */
  kScalarArgBeforeNDArray = 1 << 1,
  /*!
   * \brief whether this function allows the handles in the target to
   *  be empty NDArray that are not yet initialized, and will initialize
   *  them when the function is invoked.
   *
   *  most function should support this, except copy between different
   *  devices, which requires the NDArray to be pre-initialized with context
   */
  kAcceptEmptyMutateTarget = 1 << 2
};
/*! \brief Registry entry for NDArrayFunction */
struct NDArrayFunctionReg
    : public dmlc::FunctionRegEntryBase<NDArrayFunctionReg,
                                        NDArrayAPIFunction> {
  /*! \brief number of variable used by this function */
  unsigned num_use_vars;
  /*! \brief number of variable mutated by this function */
  unsigned num_mutate_vars;
  /*! \brief number of scalars used by this function */
  unsigned num_scalars;
  /*! \brief information on how function should be called from API */
  int type_mask;
  /*!
   * \brief constructor
   */
  NDArrayFunctionReg()
      : num_use_vars(0),
        num_mutate_vars(0),
        num_scalars(0),
        type_mask(0) {}
  /*!
   * \brief set the function body to a NDArray setvalue function
   *  this will also auto set the parameters correctly
   * \param fsetvalue function body to set
   * \return ref to the registered entry, used to set properties
   */
  inline NDArrayFunctionReg &set_function(void (*fsetvalue)(const real_t &rhs,
                                                            NDArray *out)) {
    body = [fsetvalue] (NDArray **used_vars, real_t *s, NDArray **mutate_vars,
                        int num_params, char **param_keys, char **param_vals) {
      (*fsetvalue)(s[0], mutate_vars[0]);
    };
    num_mutate_vars = 1; num_scalars = 1;
    this->add_argument("src", "real_t", "Source input to the function.");
    return *this;
  }
  /*!
  * \brief set the function body to a ternary NDArray function
  *  this will also auto set the parameters correctly
  * \param fternary function body to set
  * \return ref to the registered entry, used to set properties
  */
  inline NDArrayFunctionReg &set_function(void(*fternary)(const NDArray &lhs,
                                                          const NDArray &mhs,
                                                          const NDArray &rhs,
                                                                NDArray *out)) {
    body = [fternary](NDArray **used_vars,
      real_t *s, NDArray **mutate_vars,
      int num_params, char **param_keys, char **param_vals) {
      (*fternary)(*used_vars[0], *used_vars[1], *used_vars[2], mutate_vars[0]);
    };
    num_use_vars = 3; num_mutate_vars = 1;
    type_mask = kNDArrayArgBeforeScalar | kAcceptEmptyMutateTarget;
    this->add_argument("lhs", "NDArray", "Left operand to the function.");
    this->add_argument("mhs", "NDArray", "Middle operand to the function.");
    this->add_argument("rhs", "NDArray", "Right operand to the function.");
    return *this;
  }
  /*!
   * \brief set the function body to a binary NDArray function
   *  this will also auto set the parameters correctly
   * \param fbinary function body to set
   * \return ref to the registered entry, used to set properties
   */
  inline NDArrayFunctionReg &set_function(void (*fbinary)(const NDArray &lhs,
                                                          const NDArray &rhs,
                                                          NDArray *out)) {
    body = [fbinary] (NDArray **used_vars, real_t *s, NDArray **mutate_vars,
                      int num_params, char **param_keys, char **param_vals) {
      (*fbinary)(*used_vars[0], *used_vars[1], mutate_vars[0]);
    };
    num_use_vars = 2; num_mutate_vars = 1;
    type_mask = kNDArrayArgBeforeScalar | kAcceptEmptyMutateTarget;
    this->add_argument("lhs", "NDArray", "Left operand to the function.");
    this->add_argument("rhs", "NDArray", "Right operand to the function.");
    return *this;
  }
  /*!
   * \brief set the function body to a binary NDArray function
   *  this will also auto set the parameters correctly
   * \param fscalar function body to set
   * \return ref to the registered entry, used to set properties
   */
  inline NDArrayFunctionReg &set_function(void (*fscalar)(const NDArray &lhs,
                                                          const real_t &rhs,
                                                          NDArray *out)) {
    body = [fscalar] (NDArray **used_vars, real_t *s, NDArray **mutate_vars,
                      int num_params, char **param_keys, char **param_vals) {
      (*fscalar)(*used_vars[0], s[0], mutate_vars[0]);
    };
    num_use_vars = 1; num_mutate_vars = 1; num_scalars = 1;
    type_mask = kNDArrayArgBeforeScalar | kAcceptEmptyMutateTarget;
    this->add_argument("lhs", "NDArray", "Left operand to the function.");
    this->add_argument("rhs", "real_t", "Right operand to the function.");
    return *this;
  }
  /*!
   * \brief set the function body to a unary NDArray function
   *  this will also auto set the parameters correctly
   * \param funary function body to set
   * \return ref to the registered entry, used to set properties
   */
  inline NDArrayFunctionReg &set_function(void (*funary)(const NDArray &src,
                                                         NDArray *out)) {
    body = [funary] (NDArray **used_vars, real_t *s, NDArray **mutate_vars,
                     int num_params, char **param_keys, char **param_vals) {
      (*funary)(*used_vars[0], mutate_vars[0]);
    };
    num_use_vars = 1; num_mutate_vars = 1;
    type_mask = kNDArrayArgBeforeScalar | kAcceptEmptyMutateTarget;
    this->add_argument("src", "NDArray", "Source input to the function.");
    return *this;
  }
  /*!
   * \brief set the function body to a unary NDArray function
   *  this will also auto set the parameters correctly
   * \param fgeneric function body to set
   * \return ref to the registered entry, used to set properties
   */
  inline NDArrayFunctionReg &set_function(
    void (*fgeneric)(NDArray **used_vars,
                     real_t *s,
                     NDArray **mutate_vars,
                     const std::map<std::string, std::string>& param)) {
    body = [fgeneric] (NDArray **used_vars, real_t *s, NDArray **mutate_vars,
                       int num_params, char **param_keys, char **param_vals) {
      std::map<std::string, std::string> param;
      for (int i = 0; i < num_params; ++i) {
        param[param_keys[i]] = param_vals[i];
      }
      fgeneric(used_vars, s, mutate_vars, param);
    };
    return *this;
  }
  /*!
   * \brief set the number of mutate variables
   * \param n number of mutate variablesx
   * \return ref to the registered entry, used to set properties
   */
  inline NDArrayFunctionReg &set_num_use_vars(unsigned n) {
    num_use_vars = n; return *this;
  }
  /*!
   * \brief set the number of mutate variables
   * \param n number of mutate variablesx
   * \return ref to the registered entry, used to set properties
   */
  inline NDArrayFunctionReg &set_num_mutate_vars(unsigned n) {
    num_mutate_vars = n; return *this;
  }
  /*!
   * \brief set the number of scalar arguments
   * \param n number of scalar arguments
   * \return ref to the registered entry, used to set properties
   */
  inline NDArrayFunctionReg &set_num_scalars(unsigned n) {
    num_scalars = n; return *this;
  }
  /*!
   * \brief set type mask
   * \param tmask typemask
   * \return ref to the registered entry, used to set properties
   */
  inline NDArrayFunctionReg &set_type_mask(int tmask) {
    type_mask = tmask; return *this;
  }
};  // NDArrayFunctionReg

/*!
 * \brief Macro to register NDArray function
 *
 * Example: the following code is example to register a plus
 * \code
 *
 * REGISTER_NDARRAY_FUN(Plus)
 * .set_function(Plus);
 *
 * \endcode
 */
#define MXNET_REGISTER_NDARRAY_FUN(name)                                 \
  DMLC_REGISTRY_REGISTER(::mxnet::NDArrayFunctionReg, NDArrayFunctionReg, name)

}  // namespace mxnet

namespace dmlc {
/*!\brief traits */
DMLC_DECLARE_TRAITS(has_saveload, mxnet::NDArray, true);
}  // namespace dmlc
#endif  // MXNET_NDARRAY_H_<|MERGE_RESOLUTION|>--- conflicted
+++ resolved
@@ -812,11 +812,7 @@
 #if MXNET_USE_NGRAPH == 1
     /*! this is set if ngraph tensorview is associated with this ndarray
      */
-<<<<<<< HEAD
-    std::shared_ptr<ngraph::runtime::Tensor> tensor_view_;
-=======
     std::shared_ptr<ngraph::runtime::TensorView> tensor_view_;
->>>>>>> 1da36a03
 #endif
     /*! \brief variable from engine */
     Engine::VarHandle var;
