--- conflicted
+++ resolved
@@ -102,13 +102,8 @@
    */
   kCrossDeviceCopy,
   /*!
-<<<<<<< HEAD
-   * \brief A subgraph execution should happen in the main thread, instead of
-   *  in the execution engine.
-=======
    * A subgraph execution should happen in the main thread, instead of
    * in the execution engine.
->>>>>>> 9567bd7b
    */
   kSubgraphExec,
 };
