--- conflicted
+++ resolved
@@ -33,15 +33,9 @@
 #include "mshadow/tensor.h"
 // nnvm headers for symbolic construction.
 #include "nnvm/op.h"
-<<<<<<< HEAD
-#include "nnvm/tuple.h"
-#include "nnvm/symbolic.h"
-#include "mxfeatures.h"
-=======
 #include "nnvm/symbolic.h"
 #include "libinfo.h"
 #include "tuple.h"
->>>>>>> 0f88f613
 
 
 /*!
@@ -355,13 +349,10 @@
    */
   void *stream;
   /*!
-<<<<<<< HEAD
-=======
    * \brief the auxiliary stream of the device, can be NULL or Stream<gpu>* in GPU mode
    */
   void *aux_stream;
   /*!
->>>>>>> 0f88f613
    * \brief indicator of whether this execution is run in bulk mode
    */
   bool is_bulk;
@@ -447,8 +438,6 @@
 #endif
 }
 
-<<<<<<< HEAD
-=======
 inline int32_t Context::GetGPUStreamsPerWorker() {
   // The default number of streams available if the user has not set MXNET_GPU_WORKER_NSTREAMS.
   const int32_t default_num_streams = 1;
@@ -458,7 +447,6 @@
   return num_streams;
 }
 
->>>>>>> 0f88f613
 inline void Context::GetGPUMemoryInformation(int dev, uint64_t *free_mem,
                                              uint64_t *total_mem) {
 #if MXNET_USE_CUDA
