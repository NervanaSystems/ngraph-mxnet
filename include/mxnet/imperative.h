/*
 * Licensed to the Apache Software Foundation (ASF) under one
 * or more contributor license agreements.  See the NOTICE file
 * distributed with this work for additional information
 * regarding copyright ownership.  The ASF licenses this file
 * to you under the Apache License, Version 2.0 (the
 * "License"); you may not use this file except in compliance
 * with the License.  You may obtain a copy of the License at
 *
 *   http://www.apache.org/licenses/LICENSE-2.0
 *
 * Unless required by applicable law or agreed to in writing,
 * software distributed under the License is distributed on an
 * "AS IS" BASIS, WITHOUT WARRANTIES OR CONDITIONS OF ANY
 * KIND, either express or implied.  See the License for the
 * specific language governing permissions and limitations
 * under the License.
 */

#ifndef MXNET_IMPERATIVE_H_
#define MXNET_IMPERATIVE_H_

#include <mxnet/op_attr_types.h>
#include <mxnet/graph_attr_types.h>
#include <mxnet/c_api.h>
#include <nnvm/symbolic.h>
#include <nnvm/op.h>
#include <nnvm/graph.h>
#include <vector>
#include <atomic>
#include <utility>
#include <string>
#include <unordered_map>

#include "./ndarray.h"

namespace mxnet {
/*! \brief runtime functions for NDArray */
class Imperative {
 public:
  /*! \brief */
  class AGInfo {
   public:
    Context ctx;
    OpReqType grad_req;
    OpStatePtr state;
    std::vector<NDArray> outputs;
    std::vector<NDArray> out_grads;
    bool fresh_out_grad;

    AGInfo() :
      grad_req(kNullOp), fresh_out_grad(false) {}

    static void Clear(const nnvm::NodePtr& node) {
      if (node == nullptr || node->info.empty()) return;
      AGInfo& info = Get(node);
      if (info.grad_req != kNullOp) return;
      node->info.clear();
    }

    static AGInfo& Get(const nnvm::NodePtr& node) {
      return dmlc::get<AGInfo>(node->info);
    }

    static AGInfo& Create(const nnvm::NodePtr& node) {
      node->info.construct<AGInfo>();
      return Get(node);
    }

    static bool IsNone(const NDArray& arr) {
      return arr.entry_.node == nullptr || arr.entry_.node->info.empty();
    }

    static bool IsVariable(const nnvm::NodePtr& node) {
      AGInfo& info = Get(node);
      return info.grad_req != kNullOp && info.outputs.size() == 1
             && info.out_grads.size() == 1;
    }
  };
<<<<<<< HEAD
  class CachedOp {
   public:
    CachedOp(const nnvm::Symbol& sym,
             const std::vector<std::pair<std::string, std::string> >& kwargs);
    uint32_t num_inputs() {
      return fwd_graph_.indexed_graph().input_nodes().size();
    }
    uint32_t num_outputs() {
      return fwd_graph_.outputs.size();
    }
    uint32_t num_backward_inputs() {
      return bwd_ograd_dep_.size() + bwd_in_dep_.size() + bwd_out_dep_.size();
    }
    std::vector<bool>& save_inputs() {
      return save_inputs_;
    }
    std::vector<bool>& save_outputs() {
      return save_outputs_;
    }
    const std::unordered_set<uint32_t>& mutable_input_nodes() {
      return fwd_graph_.indexed_graph().mutable_input_nodes();
    }
    void UpdateFullGraph(nnvm::Graph* fwd_graph,
        const std::vector<nnvm::NodePtr>& symbol_inputs);
    nnvm::Graph GetForwardGraph(const bool recording,
                                const std::vector<NDArray*>& inputs);
    nnvm::Graph GetBackwardGraph(const OpStatePtr& state,
                                 const std::vector<OpReqType>& reqs,
                                 const std::vector<NDArray*>& inputs);
    std::vector<nnvm::NodeEntry> Gradient(const nnvm::NodePtr& node,
                                          const std::vector<nnvm::NodeEntry>& ograds);
    void Forward(const std::shared_ptr<CachedOp>& op_ptr,
                 const std::vector<NDArray*>& inputs,
                 const std::vector<NDArray*>& outputs);
    void Backward(const bool retain_graph,
                  const OpStatePtr& state,
                  const std::vector<NDArray*>& inputs,
                  const std::vector<OpReqType>& reqs,
                  const std::vector<NDArray*>& outputs);

   private:
    struct CachedOpState {
      std::vector<NDArray> buff;
      std::vector<OpStatePtr> states;
    };
    std::mutex mutex_;
    CachedOpParam param_;
    nnvm::Graph fwd_graph_;
    nnvm::Graph grad_graph_;
    nnvm::Graph full_graph_;
#if MXNET_USE_NGRAPH == 1
    nnvm::Graph ngraph_fwd_graph_;
    std::vector<nnvm::NodePtr> symbol_inputs_;
#endif
    bool inlining_;
    std::vector<nnvm::NodeEntry> ograd_entries_;
    std::vector<bool> curr_grad_req_;
    std::vector<uint32_t> bwd_in_dep_, bwd_out_dep_, bwd_ograd_dep_;
    std::vector<uint32_t> bwd_input_eid_;
    std::vector<bool> save_inputs_, save_outputs_;
  };
=======
>>>>>>> e870890a
  /*! \brief whether operator recording is on. */
  bool is_training() const {
    return is_train_;
  }
  /*! \brief turn on or turn off operator recording for autograd. */
  bool set_is_training(bool is_train) {
      bool old = is_train_;
      is_train_ = is_train;
      return old;
  }
  /*! \brief whether operator recording is on. */
  bool is_recording() const {
    return is_recording_;
  }
  /*! \brief turn on or turn off operator recording for autograd. */
  bool set_is_recording(bool is_recording) {
      bool old = is_recording_;
      is_recording_ = is_recording;
      return old;
  }
  /*! \brief to record operator, return corresponding node. */
  void RecordOp(nnvm::NodeAttrs&& attrs,
                const std::vector<NDArray*>& inputs,
                const std::vector<NDArray*>& outputs,
                const OpStatePtr& state = OpStatePtr(),
                std::vector<bool>* p_save_inputs = nullptr,
                std::vector<bool>* p_save_outputs = nullptr);
  /*! \brief */
  OpStatePtr Invoke(const Context& default_ctx,
                    const nnvm::NodeAttrs& attrs,
                    const std::vector<NDArray*>& inputs,
                    const std::vector<NDArray*>& outputs);
  /*! \brief */
  OpStatePtr InvokeOp(const Context& ctx,
                      const nnvm::NodeAttrs& attrs,
                      const std::vector<NDArray*>& inputs,
                      const std::vector<NDArray*>& outputs,
                      const std::vector<OpReqType>& req,
                      const DispatchMode dispatch_mode,
                      OpStatePtr state = OpStatePtr());
  /*! \brief mark variables for computing gradients. */
  void MarkVariables(const std::vector<NDArray*>& variables,
                     const std::vector<mx_uint>& grad_reqs,
                     const std::vector<NDArray*>& gradients);
  /*! \brief compute the gradient of outputs w.r.t variables. */
  std::vector<NDArray*> Backward(const std::vector<NDArray*>& outputs,
                                 const std::vector<NDArray*>& ograds,
                                 const std::vector<NDArray*>& variables,
                                 bool is_train, bool retain_graph,
                                 bool create_graph);
  /*! \return AutogradRuntime singleton */
  static Imperative* Get();

 private:
  friend class NDArray;
  /*! \brief make constructor protected. */
  Imperative() {
    if (dmlc::GetEnv("MXNET_EXEC_BULK_EXEC_TRAIN", 1)) {
      backward_bulk_size_ =  dmlc::GetEnv("MXNET_EXEC_BULK_EXEC_MAX_NODE_TRAIN", 15);
    }
  }
  /*! \brief find the input/output ndarrays that are needed for backward */
  void GetBackwardDependency(
      const nnvm::NodePtr& node,
      uint32_t num_inputs, uint32_t num_outputs,
      std::vector<bool> *p_save_inputs,
      std::vector<bool> *p_save_outputs);
  /*! \brief indicate whether is training. */
#if DMLC_CXX11_THREAD_LOCAL
  static thread_local bool is_train_;
  static thread_local bool is_recording_;
#else
  static MX_THREAD_LOCAL bool is_train_;
  static MX_THREAD_LOCAL bool is_recording_;
#endif
  /*! \brief node count used for naming */
  std::atomic<uint64_t> node_count_{0};
  /*! \brief variable count used for naming */
  std::atomic<uint64_t> variable_count_{0};
  /*! \brief default backward bulk size */
  int backward_bulk_size_{0};
};

}  // namespace mxnet
#endif  // MXNET_IMPERATIVE_H_<|MERGE_RESOLUTION|>--- conflicted
+++ resolved
@@ -77,70 +77,6 @@
              && info.out_grads.size() == 1;
     }
   };
-<<<<<<< HEAD
-  class CachedOp {
-   public:
-    CachedOp(const nnvm::Symbol& sym,
-             const std::vector<std::pair<std::string, std::string> >& kwargs);
-    uint32_t num_inputs() {
-      return fwd_graph_.indexed_graph().input_nodes().size();
-    }
-    uint32_t num_outputs() {
-      return fwd_graph_.outputs.size();
-    }
-    uint32_t num_backward_inputs() {
-      return bwd_ograd_dep_.size() + bwd_in_dep_.size() + bwd_out_dep_.size();
-    }
-    std::vector<bool>& save_inputs() {
-      return save_inputs_;
-    }
-    std::vector<bool>& save_outputs() {
-      return save_outputs_;
-    }
-    const std::unordered_set<uint32_t>& mutable_input_nodes() {
-      return fwd_graph_.indexed_graph().mutable_input_nodes();
-    }
-    void UpdateFullGraph(nnvm::Graph* fwd_graph,
-        const std::vector<nnvm::NodePtr>& symbol_inputs);
-    nnvm::Graph GetForwardGraph(const bool recording,
-                                const std::vector<NDArray*>& inputs);
-    nnvm::Graph GetBackwardGraph(const OpStatePtr& state,
-                                 const std::vector<OpReqType>& reqs,
-                                 const std::vector<NDArray*>& inputs);
-    std::vector<nnvm::NodeEntry> Gradient(const nnvm::NodePtr& node,
-                                          const std::vector<nnvm::NodeEntry>& ograds);
-    void Forward(const std::shared_ptr<CachedOp>& op_ptr,
-                 const std::vector<NDArray*>& inputs,
-                 const std::vector<NDArray*>& outputs);
-    void Backward(const bool retain_graph,
-                  const OpStatePtr& state,
-                  const std::vector<NDArray*>& inputs,
-                  const std::vector<OpReqType>& reqs,
-                  const std::vector<NDArray*>& outputs);
-
-   private:
-    struct CachedOpState {
-      std::vector<NDArray> buff;
-      std::vector<OpStatePtr> states;
-    };
-    std::mutex mutex_;
-    CachedOpParam param_;
-    nnvm::Graph fwd_graph_;
-    nnvm::Graph grad_graph_;
-    nnvm::Graph full_graph_;
-#if MXNET_USE_NGRAPH == 1
-    nnvm::Graph ngraph_fwd_graph_;
-    std::vector<nnvm::NodePtr> symbol_inputs_;
-#endif
-    bool inlining_;
-    std::vector<nnvm::NodeEntry> ograd_entries_;
-    std::vector<bool> curr_grad_req_;
-    std::vector<uint32_t> bwd_in_dep_, bwd_out_dep_, bwd_ograd_dep_;
-    std::vector<uint32_t> bwd_input_eid_;
-    std::vector<bool> save_inputs_, save_outputs_;
-  };
-=======
->>>>>>> e870890a
   /*! \brief whether operator recording is on. */
   bool is_training() const {
     return is_train_;
