--- conflicted
+++ resolved
@@ -1591,11 +1591,6 @@
       ++i1;
     }
   }
-<<<<<<< HEAD
-  return PartitionGraph(src, prop_name, arg_shapes, arg_dtypes, arg_stypes,
-                        default_ctx, ctx_map, in_arg_ctxes, aux_state_ctxes,
-                        input_nodes);
-=======
 
   // setup in_args_map
   std::unordered_map<std::string, NDArray> in_args_map;
@@ -1615,7 +1610,6 @@
     in_args->push_back(in_args_map[arg_name]);
   }
   return result;
->>>>>>> 1da36a03
 }
 }  // namespace exec
 
@@ -1636,20 +1630,12 @@
                                std::unordered_map<std::string, NDArray>* shared_buffer,
                                Executor* shared_exec) {
   auto exec = new exec::GraphExecutor();
-<<<<<<< HEAD
-  std::vector<const nnvm::Node*> input_nodes;
-  if (!exec->subgraph_property().empty() && group2ctx.empty()) {
-    symbol = exec::PartitionGraph(symbol, exec->subgraph_property(), arg_shape_map, arg_dtype_map,
-                                  arg_stype_map, default_ctx, group2ctx, in_arg_ctxes,
-                                  aux_state_ctxes, &input_nodes);
-=======
   if (!exec->subgraph_property().empty() && group2ctx.empty()) {
     symbol = exec::PartitionGraph(symbol, exec->subgraph_property(), arg_shape_map, arg_dtype_map,
                                   arg_stype_map, default_ctx, group2ctx, in_arg_ctxes,
                                   aux_state_ctxes);
   } else if (!group2ctx.empty()) {
     LOG(WARNING) << "MXNET_SUBGRAPH_BACKEND does not currently support heterogeneous execution";
->>>>>>> 1da36a03
   }
   exec->Init(symbol, default_ctx, group2ctx,
              in_arg_ctxes, arg_grad_ctxes, aux_state_ctxes,
@@ -1669,16 +1655,6 @@
                          const std::vector<NDArray> &aux_states,
                          Executor* shared_exec) {
   auto exec = new exec::GraphExecutor();
-<<<<<<< HEAD
-  std::vector<const nnvm::Node*> input_nodes;
-  if (!exec->subgraph_property().empty() && group2ctx.empty()) {
-    symbol = exec::PartitionGraph(symbol, exec->subgraph_property(), in_args, aux_states,
-                                  default_ctx, group2ctx, &input_nodes);
-  }
-  exec->Init(symbol, default_ctx, group2ctx,
-             in_args, arg_grad_store, grad_req_type, aux_states,
-             input_nodes, reinterpret_cast<Executor*>(shared_exec));
-=======
   std::vector<NDArray> tmp_in_args = in_args;
   if (!exec->subgraph_property().empty()) {
     if (group2ctx.empty()) {
@@ -1691,7 +1667,6 @@
   exec->Init(symbol, default_ctx, group2ctx,
              tmp_in_args, arg_grad_store, grad_req_type, aux_states,
              reinterpret_cast<Executor*>(shared_exec));
->>>>>>> 1da36a03
   return exec;
 }
 }  // namespace mxnet