--- conflicted
+++ resolved
@@ -255,24 +255,27 @@
  * \brief Create the graph for backward pass.
  * This is triggered by both simple_bind and bind flows.
  */
-
-
-nnvm::Graph GraphExecutor::InitFullGraph(nnvm::Graph g, std::vector<nnvm::NodePtr> args,
+nnvm::Graph GraphExecutor::InitFullGraph(nnvm::Symbol symbol,
                                          const std::vector<OpReqType>& grad_req_types) {
   using nnvm::NodePtr;
   using nnvm::NodeEntry;
   // initial information
+  num_forward_outputs_ = symbol.outputs.size();
+  num_forward_inputs_ = symbol.ListInputs(nnvm::Symbol::kAll).size();
+
+  nnvm::Graph g;
+  g.outputs = symbol.outputs;
   bool need_grad = false;
   for (OpReqType req : grad_req_types) {
     if (req != kNullOp) need_grad = true;
   }
-
   if (!need_grad) return g;
   for (size_t i = 0; i < g.outputs.size(); ++i) {
     NodeEntry ngrad{nnvm::Node::Create(), 0, 0};
     head_grad_entry_.emplace_back(AttrHint(ngrad, g.outputs[i]));
     head_grad_map_[ngrad.node.get()] = i;
   }
+  std::vector<NodePtr> args = symbol.ListInputs(nnvm::Symbol::kReadOnlyArgs);
   std::vector<NodeEntry> xs;
   for (size_t i = 0; i < grad_req_types.size(); ++i) {
     if (grad_req_types[i] != kNullOp) {
@@ -303,7 +306,7 @@
 
   // take gradient
   nnvm::Graph g_grad = nnvm::pass::Gradient(
-      g, g.outputs, xs, head_grad_entry_,
+      g, symbol.outputs, xs, head_grad_entry_,
       AggregateGradient, need_mirror, nullptr,
       zero_ops, "_copy");
   CHECK_EQ(g_grad.outputs.size(), xs.size());
@@ -1126,13 +1129,8 @@
   g.outputs = symbol.outputs;
   // setup gradient
 #if MXNET_USE_NGRAPH == 0
-  g = InitFullGraph(g, symbol.ListInputs(nnvm::Symbol::kReadOnlyArgs),
-                    grad_req_types);
+  g = InitFullGraph(symbol, grad_req_types);
   // create "device" and "context" attrs for the graph
-<<<<<<< HEAD
-  g = AssignContext(g, default_ctx, ctx_map, in_arg_ctxes, arg_grad_ctxes,
-                    aux_state_ctxes, num_forward_inputs_, num_forward_outputs_);
-=======
   g = AssignContext(g, default_ctx, ctx_map,
                     in_arg_ctxes,
                     arg_grad_ctxes,
@@ -1140,7 +1138,6 @@
                     grad_req_types,
                     num_forward_inputs_,
                     num_forward_outputs_);
->>>>>>> 25720d0e
 
   const auto& idx = g.indexed_graph();
   // get number of nodes used in forward pass
