/*
 * Licensed to the Apache Software Foundation (ASF) under one
 * or more contributor license agreements.  See the NOTICE file
 * distributed with this work for additional information
 * regarding copyright ownership.  The ASF licenses this file
 * to you under the Apache License, Version 2.0 (the
 * "License"); you may not use this file except in compliance
 * with the License.  You may obtain a copy of the License at
 *
 *   http://www.apache.org/licenses/LICENSE-2.0
 *
 * Unless required by applicable law or agreed to in writing,
 * software distributed under the License is distributed on an
 * "AS IS" BASIS, WITHOUT WARRANTIES OR CONDITIONS OF ANY
 * KIND, either express or implied.  See the License for the
 * specific language governing permissions and limitations
 * under the License.
 */

/*!
 *  Copyright (c) 2015 by Contributors
 * \file graph_executor.cc
 * \brief graph executor
 */
#include <mxnet/base.h>
#include <nnvm/graph.h>
#include <nnvm/pass_functions.h>
#include <vector>
#include <algorithm>

#include "./exec_pass.h"
#include "./graph_executor.h"
#include "../profiler/profiler.h"
#include "../common/utils.h"
#include "../common/exec_utils.h"
#include "../operator/subgraph/subgraph_property.h"

namespace mxnet {
namespace exec {

using namespace mxnet::common;

GraphExecutor::GraphExecutor() {
  log_verbose_ = dmlc::GetEnv("MXNET_EXEC_VERBOSE_LOGGING", false);
  need_grad_ = false;
  subgraph_property_ = dmlc::GetEnv("MXNET_SUBGRAPH_BACKEND", std::string());
  engine_ref_ = Engine::_GetSharedRef();
}

GraphExecutor::~GraphExecutor() {
  for (auto& n : op_nodes_) {
    if (n.cached_opr != nullptr) {
      Engine::Get()->DeleteOperator(n.cached_opr);
    }
  }
  // clean up seg ops
  for (auto& seg : cached_seg_opr_) {
    if (seg.opr != nullptr) {
      Engine::Get()->DeleteOperator(seg.opr);
    }
  }
}

void GraphExecutor::Forward(bool is_train) {
  RunOps(is_train, 0, num_forward_nodes_);
}

void GraphExecutor::PartialForward(bool is_train, int step, int *step_left) {
  size_t sstep = static_cast<size_t>(step);
  if (sstep >= num_forward_nodes_) {
    *step_left = 0; return;
  }
  RunOps(is_train, sstep, sstep + 1);
  *step_left = static_cast<int>(num_forward_nodes_ - sstep - 1);
}

void GraphExecutor::Backward(const std::vector<NDArray>& head_grads, bool is_train) {
  const auto& idx = graph_.indexed_graph();
  if (num_forward_inputs_ != idx.input_nodes().size()) {
    for (size_t i = 0; i < head_grad_array_.size(); ++i) {
      if (!head_grad_array_[i].is_none()) {
        CHECK(i < head_grads.size() && !head_grads[i].is_none())
            << "Because the last operator is not Loss function, "
            << "head_gradient is required when calling backward. "
            << "If you are attempting to minimize the output as "
            << "an objective, please modify your network and "
            << "pass it through the make_loss symbol.";
        CopyFromTo(head_grads[i], &(head_grad_array_[i]));
      }
    }
  }
  RunOps(is_train, num_forward_nodes_, idx.num_nodes());
}

void GraphExecutor::Print(std::ostream &os) const {  // NOLINT(*)
  nnvm::Symbol s; s.outputs = graph_.outputs;
  s.Print(os);
  // message to be backward compatible with the memonger
  size_t total_bytes = graph_.GetAttr<size_t>("storage_allocated_bytes");
  os << "Total " << (total_bytes >> 20UL) <<" MB allocated\n";
  os << "Total " << 11 << " TempSpace resource requested\n";
}

void GraphExecutor::SetMonitorCallback(const MonitorCallback& callback) {
  CHECK(callback) << "invalid callback";
  monitor_callback_ = callback;
}

const std::vector<NDArray>& GraphExecutor::outputs() const {
  return output_arrays_;
}

const std::unordered_map<std::string, NDArray>& GraphExecutor::in_arg_map() const {
  return in_arg_map_;
}

const std::unordered_map<std::string, NDArray>& GraphExecutor::arg_grad_map() const {
  return arg_grad_map_;
}

const std::unordered_map<std::string, NDArray>& GraphExecutor::aux_state_map() const {
  return aux_state_map_;
}

static nnvm::NodeEntry AttrHint(nnvm::NodeEntry src, nnvm::NodeEntry like) {
  static const Op* id_like = Op::Get("_identity_with_attr_like_rhs");
  nnvm::NodePtr n = nnvm::Node::Create();
  n->attrs.op = id_like;
  n->attrs.name = src.node->attrs.name + "_id";
  n->inputs = {src, like};
  return nnvm::NodeEntry{n, 0, 0};
}

nnvm::NodeEntry AggregateGradient(std::vector<nnvm::NodeEntry>&& v) {
  using nnvm::Op;
  static size_t inplace_sum_cap = dmlc::GetEnv("MXNET_EXEC_INPLACE_GRAD_SUM_CAP", 8);
  static const Op* ewise_plus_op = Op::Get("_grad_add");
  static const Op* ewise_sum_op = Op::Get("ElementWiseSum");
  static const Op* identity_op = Op::Get("identity");
  static const Op* zeros_op = Op::Get("_zeros");
  static const Op* zeros_like_op = Op::Get("zeros_like");

  if (v.empty()) {
    nnvm::NodePtr ng = nnvm::Node::Create();
    ng->attrs.op = Op::Get("_zeros_without_dtype");
    ng->attrs.name = "zeros_without_dtype";
    ng->attrs.op->attr_parser(&(ng->attrs));
    return nnvm::NodeEntry{ng, 0, 0};
  }

  // remove zero in the sum. at least keep 1.
  auto begin = std::remove_if(v.begin(), v.end(), [](const nnvm::NodeEntry& nodeEntry) {
     return nodeEntry.node->op() == zeros_op || nodeEntry.node->op() == zeros_like_op;
  });
  if (begin == v.begin()) ++begin;
  v.erase(begin, v.end());
  CHECK(!v.empty());

  if (v.size() == 1) {
    return std::move(v[0]);
  } else {
    if (v.size() < inplace_sum_cap) {
      nnvm::NodePtr sum_node = nnvm::Node::Create();
      sum_node->attrs.op = ewise_sum_op;
      sum_node->attrs.name = "sum_grad";
      sum_node->attrs.dict["num_args"] = std::to_string(v.size());
      sum_node->attrs.op->attr_parser(&(sum_node->attrs));
      sum_node->inputs = std::move(v);
      return nnvm::NodeEntry{sum_node, 0, 0};
    } else {
      // use a stream line of plus instead
      nnvm::NodeEntry ret = v[0];
      for (size_t i = 1; i < v.size(); ++i) {
        // Add control flow dependency from to previous node
        // This enforces the gradient sum order will be in the inverse
        // order of forward traversal
        // NOTE: adding control dependency can be dangerous and cause cycle in the dep.
        // The curent usage is correct, because of the following invariant:
        // assert: v[i-1] do not depend on v[i]
        // To put in plain text: v is gradient vector that get pushed in the order
        // that can generate them, which means if v[i] is not yet pushed,
        // all previous gradient cannot depend on it.
        // Note: For a symbol like the following:
        // data = mx.sym.Variable('data')
        // sym = data + data + data + data + data + data + data
        // the node entries v passed in here are of the same node of
        // op _identity_with_attr_like_rhs. We should skip adding a node
        // to its own control_deps.
        if (v[i-1].node != v[i].node) {
          v[i].node->control_deps.push_back(ret.node);
        }

        std::ostringstream os;
        os << "sum_grad_" << i;
        nnvm::NodePtr x = nnvm::Node::Create();
        x->attrs.op = ewise_plus_op;
        x->attrs.name = os.str();
        x->inputs = {ret, v[i]};
        ret = nnvm::NodeEntry{x, 0, 0};
      }
      // identity node is used to avoid exposure of dummy plus node
      // when its output get assigned to another space.
      nnvm::NodePtr id_node = nnvm::Node::Create();
      id_node->attrs.op = identity_op;
      id_node->attrs.name = "sum_grad_final";
      id_node->inputs = {ret};
      return nnvm::NodeEntry{id_node, 0, 0};
    }
  }
}

template<typename ValueType>
inline ValueType get_node_attr(
    const nnvm::Node& node,
    const std::string& key, ValueType default_value) {
  auto it = node.attrs.dict.find(key);
  if (it == node.attrs.dict.end()) {
    return default_value;
  } else {
    ValueType ret;
    dmlc::parameter::FieldEntry<ValueType> e;
    e.Init(key, &ret, ret);
    e.Set(&ret, it->second);
    return ret;
  }
}

/*!
 * \brief Create the graph for backward pass.
 * This is triggered by both simple_bind and bind flows.
 */
nnvm::Graph GraphExecutor::InitFullGraph(nnvm::Symbol symbol,
                                         const std::vector<OpReqType>& grad_req_types) {
  using nnvm::NodePtr;
  using nnvm::NodeEntry;
  // initial information
  num_forward_outputs_ = symbol.outputs.size();
  num_forward_inputs_ = symbol.ListInputs(nnvm::Symbol::kAll).size();

  nnvm::Graph g;
  g.outputs = symbol.outputs;
  need_grad_ = false;
  for (OpReqType req : grad_req_types) {
    if (req != kNullOp) need_grad_ = true;
  }
  if (!need_grad_) return g;
  for (size_t i = 0; i < g.outputs.size(); ++i) {
    NodeEntry ngrad{nnvm::Node::Create(), 0, 0};
    head_grad_entry_.emplace_back(AttrHint(ngrad, g.outputs[i]));
    head_grad_map_[ngrad.node.get()] = i;
  }
  std::vector<NodePtr> args = symbol.ListInputs(nnvm::Symbol::kReadOnlyArgs);
  std::vector<NodeEntry> xs;
  for (size_t i = 0; i < grad_req_types.size(); ++i) {
    if (grad_req_types[i] != kNullOp) {
      xs.emplace_back(NodeEntry{args[i], 0, 0});
    }
  }

  int do_mirror = dmlc::GetEnv("MXNET_BACKWARD_DO_MIRROR", 0);
  auto need_mirror = [do_mirror](const nnvm::Node& node) -> int {
    if (node.is_variable()) return 0;
    const std::string& type = node.attrs.op->name;
    if (type == "Dropout") return false;
    if (get_node_attr(node, "__force_mirroring__", false)) return true;
    if (do_mirror == 0) return false;
    if (type == "Convolution") return false;
    if (type == "FullyConnected") return false;
    if (type == "Concat") return false;
    if (type == "SoftmaxOutput") return false;
    if (type == "BatchNorm") return false;
    if (type == "CuDNNBatchNorm") return false;
    return true;
  };

  std::vector<const nnvm::Op*> zero_ops;
  zero_ops.push_back(nnvm::Op::Get("zeros_like"));
  zero_ops.push_back(nnvm::Op::Get("_zeros"));

  // take gradient
  nnvm::Graph g_grad = nnvm::pass::Gradient(
      g, symbol.outputs, xs, head_grad_entry_,
      AggregateGradient, need_mirror, nullptr,
      zero_ops, "_copy");
  CHECK_EQ(g_grad.outputs.size(), xs.size());
  for (const auto &e : g_grad.outputs) {
    g.outputs.push_back(e);
  }
  return g;
}

/*!
 * \brief GraphExecutor initializer for regular bind flow in which
 * input arguments and gradients are provided by users. This initializer
 * uses the user provided NDArrays to populate data entries of the graph.
 */
void GraphExecutor::Init(nnvm::Symbol symbol,
                         const Context& default_ctx,
                         const std::map<std::string, Context>& ctx_map,
                         const std::vector<NDArray>& in_args,
                         const std::vector<NDArray>& arg_grad_store,
                         const std::vector<OpReqType>& grad_req_types,
                         const std::vector<NDArray>& aux_states,
                         const std::vector<const nnvm::Node*>& input_nodes,
                         Executor* shared_exec,
                         const nnvm::NodeEntryMap<NDArray>& feed_dict) {
  // create in_arg_ctxes, arg_grad_ctxes, aux_state_ctxes
  auto get_ctx1 = [](const NDArray& nd) { return nd.ctx(); };
  auto get_ctx2 = [default_ctx](const NDArray& nd) -> Context {
    if (nd.is_none()) return default_ctx;
    return nd.ctx();
  };
  std::vector<Context> in_arg_ctxes(in_args.size());
  std::transform(in_args.begin(), in_args.end(), in_arg_ctxes.begin(), get_ctx1);
  std::vector<Context> arg_grad_ctxes(arg_grad_store.size());
  std::transform(arg_grad_store.begin(), arg_grad_store.end(), arg_grad_ctxes.begin(), get_ctx2);
  std::vector<Context> aux_state_ctxes(aux_states.size());
  std::transform(aux_states.begin(), aux_states.end(), aux_state_ctxes.begin(), get_ctx1);

  nnvm::Graph g = InitGraph(symbol, default_ctx, ctx_map, in_arg_ctxes,
                            arg_grad_ctxes, aux_state_ctxes, grad_req_types);

  // create arg_shapes and arg_dtypes for shape and type inferences
  const auto& idx = g.indexed_graph();
  const auto& mutable_nodes = idx.mutable_input_nodes();
  size_t arg_top = 0, aux_top = 0;
  data_entry_.resize(idx.num_node_entries());
  nnvm::ShapeVector arg_shapes;
  nnvm::DTypeVector arg_dtypes;
  StorageTypeVector arg_stypes(idx.num_node_entries(), -1);
  for (size_t i = 0; i < num_forward_inputs_; ++i) {
    const uint32_t nid = input_nodes.empty() ? idx.input_nodes().at(i) :
                                               idx.node_id(input_nodes[i]);
    const std::string& arg_name = idx[nid].source->attrs.name;
    size_t eid = idx.entry_id(nid, 0);
    if (mutable_nodes.count(nid)) {
      CHECK_LT(aux_top, aux_states.size());
      data_entry_[eid] = aux_states[aux_top];
      arg_shapes.push_back(aux_states[aux_top].shape());
      arg_dtypes.push_back(aux_states[aux_top].dtype());
      arg_stypes[eid] = aux_states[aux_top].storage_type();
      aux_state_map_.emplace(arg_name, aux_states[aux_top]);
      ++aux_top;
    } else {
      CHECK_LT(arg_top, in_args.size());
      data_entry_[eid] = in_args[arg_top];
      arg_shapes.push_back(in_args[arg_top].shape());
      arg_dtypes.push_back(in_args[arg_top].dtype());
      arg_stypes[eid] = in_args[arg_top].storage_type();
      in_arg_map_.emplace(arg_name, in_args[arg_top]);
      if (kNullOp != grad_req_types[arg_top]) {
        auto grad_oid = grad_store_.size() + num_forward_outputs_;
        auto grad_eid = idx.entry_id(idx.outputs()[grad_oid]);
        arg_stypes[grad_eid] = arg_grad_store[arg_top].storage_type();
        grad_store_.emplace_back(grad_req_types[arg_top], arg_grad_store[arg_top]);
        arg_grad_map_.emplace(arg_name, arg_grad_store[arg_top]);
        if (log_verbose_) {
          LOG(INFO) << "\tassign data entry\t" << grad_eid << " as "
                    << common::stype_string(arg_stypes[grad_eid]) << " (grad)";
        }
      }
      ++arg_top;
    }
    if (log_verbose_) {
      LOG(INFO) << "\tassign data entry\t" << eid << " as "
                << common::stype_string(data_entry_[eid].storage_type()) << " (input)";
    }
  }

  // expand arg_shapes and arg_dtypes to contain backward inputs
  arg_shapes.resize(idx.input_nodes().size(), TShape());
  g = InferShape(std::move(g), std::move(arg_shapes), "__shape__");
  if (g.GetAttr<size_t>("shape_num_unknown_nodes") != 0U) {
    HandleInferShapeError(num_forward_inputs_, g.indexed_graph(),
                          g.GetAttr<nnvm::ShapeVector>("shape"));
  }

  arg_dtypes.resize(idx.input_nodes().size(), -1);
  g = InferType(std::move(g), std::move(arg_dtypes), "__dtype__");
  if (g.GetAttr<size_t>("dtype_num_unknown_nodes") != 0U) {
    HandleInferTypeError(num_forward_inputs_, g.indexed_graph(),
                         g.GetAttr<nnvm::DTypeVector>("dtype"));
  }

  g.attrs["storage_type"] = std::make_shared<dmlc::any>(std::move(arg_stypes));
  g = InferStorageType(std::move(g), StorageTypeVector(), "");
  if (g.GetAttr<size_t>("storage_type_num_unknown_nodes") != 0U) {
    HandleInferStorageTypeError(num_forward_inputs_, g.indexed_graph(),
                                g.GetAttr<StorageTypeVector>("storage_type"));
  }

  // Initialize the rest attributes of the graph.
  // This function can be called by regular bind
  // operation flow as well.
  FinishInitGraph(symbol, g, shared_exec, feed_dict);
}

/*!
 * \brief Initialize in_args, arg_grads, and aux_states
 * and their data_entry_ of the executor. This function
 * is called for regular simple_bind flow, i.e. no
 * shared data arrays are provided.
 */
void GraphExecutor::InitArguments(const nnvm::IndexedGraph& idx,
                                  const nnvm::ShapeVector& inferred_shapes,
                                  const nnvm::DTypeVector& inferred_dtypes,
                                  const StorageTypeVector& inferred_stypes,
                                  const std::vector<Context>& in_arg_ctxes,
                                  const std::vector<Context>& arg_grad_ctxes,
                                  const std::vector<Context>& aux_state_ctxes,
                                  const std::vector<OpReqType>& grad_req_types,
                                  std::vector<NDArray>* in_arg_vec,
                                  std::vector<NDArray>* arg_grad_vec,
                                  std::vector<NDArray>* aux_state_vec,
                                  const std::vector<const nnvm::Node*>& input_nodes) {
  // initialize in_args, arg_grads, and aux_states
  // populate grad_store_
  data_entry_.resize(idx.num_node_entries());
  size_t arg_top = 0, aux_top = 0;
  const auto& mutable_nodes = idx.mutable_input_nodes();
  for (size_t i = 0; i < num_forward_inputs_; ++i) {
    const uint32_t nid = input_nodes.empty() ? idx.input_nodes().at(i) :
                                               idx.node_id(input_nodes[i]);
    const uint32_t eid = idx.entry_id(nid, 0);
    const TShape& inferred_shape = inferred_shapes[eid];
    const int inferred_dtype = inferred_dtypes[eid];
    const NDArrayStorageType inferred_stype = (NDArrayStorageType) inferred_stypes[eid];
    const std::string& arg_name = idx[nid].source->attrs.name;
    if (mutable_nodes.count(nid)) {  // aux_states
      EmplaceBackZeros(inferred_stype, inferred_shape, aux_state_ctxes[aux_top],
                       inferred_dtype, aux_state_vec);
      data_entry_[eid] = aux_state_vec->back();
      aux_state_map_.emplace(arg_name, aux_state_vec->back());
      ++aux_top;
      if (log_verbose_) {
        LOG(INFO) << "\tassign aux entry\t" << eid << "\t as "
                  << common::stype_string(inferred_stype);
      }
    } else {  // in_args
      EmplaceBackZeros(inferred_stype, inferred_shape, in_arg_ctxes[arg_top],
                       inferred_dtype, in_arg_vec);
      data_entry_[eid] = in_arg_vec->back();
      if (log_verbose_) {
        LOG(INFO) << "\tassign data entry\t" << eid << "\tas "
                  << common::stype_string(inferred_stype);
      }
      // Get the storage type for grad
      if (kNullOp == grad_req_types[arg_top]) {
        arg_grad_vec->emplace_back();
      } else {
        // Init based on storage type
        auto grad_oid = grad_store_.size() + num_forward_outputs_;
        auto grad_eid = idx.entry_id(idx.outputs()[grad_oid]);
        auto grad_stype = (NDArrayStorageType) inferred_stypes[grad_eid];
        EmplaceBackZeros(grad_stype, inferred_shape, arg_grad_ctxes[arg_top],
                         inferred_dtype, arg_grad_vec);
        if (log_verbose_) {
          LOG(INFO) << "\tassign grad entry\t" << grad_eid << "\tas "
                    << common::stype_string(grad_stype);
        }
        grad_store_.emplace_back(grad_req_types[arg_top], arg_grad_vec->back());
        arg_grad_map_.emplace(arg_name, arg_grad_vec->back());
      }
      in_arg_map_.emplace(arg_name, in_arg_vec->back());
      ++arg_top;
    }
  }
}

/*!
 * \brief Initialize in_args, arg_grads, and aux_states
 * and their data_entry_ of the executor using
 * shared_buffer from DataParallelExecutorGroup
 * and shared_exec if available.
 */
void GraphExecutor::InitArguments(const nnvm::IndexedGraph& idx,
                                  const nnvm::ShapeVector& inferred_shapes,
                                  const nnvm::DTypeVector& inferred_dtypes,
                                  const StorageTypeVector& inferred_stypes,
                                  const std::vector<Context>& in_arg_ctxes,
                                  const std::vector<Context>& arg_grad_ctxes,
                                  const std::vector<Context>& aux_state_ctxes,
                                  const std::vector<OpReqType>& grad_req_types,
                                  const std::unordered_set<std::string>& shared_arg_names,
                                  const Executor* shared_exec,
                                  std::unordered_map<std::string, NDArray>* shared_buffer,
                                  std::vector<NDArray>* in_arg_vec,
                                  std::vector<NDArray>* arg_grad_vec,
                                  std::vector<NDArray>* aux_state_vec,
                                  const std::vector<const nnvm::Node*>& input_nodes) {
  // initialize in_args, arg_grads, and aux_states and populate grad_store_
  data_entry_.resize(idx.num_node_entries());
  size_t arg_top = 0, aux_top = 0;
  const auto& mutable_nodes = idx.mutable_input_nodes();
  for (size_t i = 0; i < num_forward_inputs_; ++i) {
    const uint32_t nid = input_nodes.empty() ? idx.input_nodes().at(i) :
                                               idx.node_id(input_nodes[i]);
    const uint32_t eid = idx.entry_id(nid, 0);
    const TShape& inferred_shape = inferred_shapes[eid];
    const int inferred_dtype = inferred_dtypes[eid];
    const NDArrayStorageType inferred_stype = (NDArrayStorageType) inferred_stypes[eid];
    const std::string& arg_name = idx[nid].source->attrs.name;
    // aux_states
    if (mutable_nodes.count(nid)) {
      if (nullptr != shared_exec) {
        const NDArray& aux_nd = shared_exec->aux_state_map().at(arg_name);
        CHECK(inferred_stype == kDefaultStorage && aux_nd.storage_type() == kDefaultStorage)
          << "Non-default storage type detected when creating auxilliary NDArray. The allocated "
          << "memory of shared_exec.aux_array cannot be resued for argument: "
          << arg_name << " for the current executor";
        CHECK_EQ(inferred_shape, aux_nd.shape())
          << "Inferred shape does not match shared_exec.aux_array's shape."
             " Therefore, the allocated memory for shared_exec.aux_array cannot"
             " be resued for creating auxilliary NDArray of the argument: "
          << arg_name << " for the current executor";
        CHECK_EQ(inferred_dtype, aux_nd.dtype())
          << "Inferred dtype does not match shared_exec.aux_array's dtype."
             " Therefore, the allocated memory for shared_exec.aux_array cannot"
             " be resued for creating auxilliary NDArray of the argument: "
          << arg_name << " for the current executor";
        aux_state_vec->emplace_back(aux_nd);
      } else {
        EmplaceBackZeros(inferred_stype, inferred_shape, aux_state_ctxes[aux_top],
                         inferred_dtype, aux_state_vec);
      }  // if (has_shared_exec)
      data_entry_[eid] = aux_state_vec->back();
      aux_state_map_.emplace(arg_name, aux_state_vec->back());
      ++aux_top;
    } else {  // in_args and grad for in_args
      if (shared_arg_names.count(arg_name)) {  // model parameter
        // model parameter
        if (nullptr != shared_exec) {
          const NDArray& in_arg_nd = shared_exec->in_arg_map().at(arg_name);
          auto arg_nd_stype = in_arg_nd.storage_type();
          // for model parameter, both default storage and row_sparse storage can be shared
          bool shareable_arg_stype = inferred_stype == kDefaultStorage ||
                                     inferred_stype == kRowSparseStorage;
          // try to reuse memory from shared_exec
          CHECK(shareable_arg_stype) << "Inferred storage type "
            << common::stype_string(inferred_stype)
            << " does not support memory sharing with shared_exec.arg_array";
          CHECK_EQ(inferred_stype, arg_nd_stype)
            << "Inferred stype does not match shared_exec.arg_array's stype"
               " Therefore, the allocated memory for shared_exec.arg_array cannot"
               " be resued for creating NDArray of the argument "
            << arg_name << " for the current executor";
          CHECK_EQ(inferred_shape, in_arg_nd.shape())
            << "Inferred shape does not match shared_exec.arg_array's shape"
               " Therefore, the allocated memory for shared_exec.arg_array cannot"
               " be resued for creating NDArray of the argument "
            << arg_name << " for the current executor";
          CHECK_EQ(inferred_dtype, in_arg_nd.dtype())
            << "Inferred dtype does not match shared_exec.arg_array's dtype"
               " Therefore, the allocated memory for shared_exec.arg_array cannot"
               " be resued for creating NDArray of the argument "
            << arg_name << " for the current executor";
          in_arg_vec->emplace_back(in_arg_nd);
        } else {
          // doesn't have shared_exec, or non-default storage
          EmplaceBackZeros(inferred_stype, inferred_shape, in_arg_ctxes[arg_top],
                           inferred_dtype, in_arg_vec);
        }
        // gradient for model parameter
        if (kNullOp == grad_req_types[arg_top]) {
          arg_grad_vec->emplace_back();
        } else {
          auto grad_oid = grad_store_.size() + num_forward_outputs_;
          auto grad_eid = idx.entry_id(idx.outputs()[grad_oid]);
          auto grad_stype = (NDArrayStorageType) inferred_stypes[grad_eid];
          if (nullptr != shared_exec && grad_stype == kDefaultStorage &&
              shared_exec->arg_grad_map().at(arg_name).storage_type() == kDefaultStorage) {
            // try to reuse memory from shared_exec
            arg_grad_vec->emplace_back(shared_exec->arg_grad_map().at(arg_name));
          } else {
            // no need to reuse memory from shared_exec for gradient of non-default storage
            EmplaceBackZeros(grad_stype, inferred_shape, arg_grad_ctxes[arg_top],
                             inferred_dtype, arg_grad_vec);
          }
          grad_store_.emplace_back(grad_req_types[arg_top], arg_grad_vec->back());
        }
      } else {  // !shared_arg_names.count(arg_name)
        // model parameter, row_sparse ndarray sharing enabled
        bool enable_row_sparse_sharing = true;
        in_arg_vec->emplace_back(ReshapeOrCreate(arg_name, inferred_shape, inferred_dtype,
                                                 inferred_stype, in_arg_ctxes[arg_top],
                                                 shared_buffer, enable_row_sparse_sharing));
        // gradient for model parameter, row_sparse ndarray sharing disabled
        if (kNullOp == grad_req_types[arg_top]) {
          arg_grad_vec->emplace_back();
        } else {
          auto grad_oid = grad_store_.size() + num_forward_outputs_;
          auto grad_eid = idx.entry_id(idx.outputs()[grad_oid]);
          auto grad_stype = (NDArrayStorageType) inferred_stypes[grad_eid];
          bool enable_row_sparse_sharing = false;
          arg_grad_vec->emplace_back(ReshapeOrCreate("grad of " + arg_name, inferred_shape,
                                                     inferred_dtype, grad_stype,
                                                     arg_grad_ctxes[arg_top], shared_buffer,
                                                     enable_row_sparse_sharing));
          grad_store_.emplace_back(grad_req_types[arg_top], arg_grad_vec->back());
        }  // if (kNullOp == grad_req_types[arg_top])
      }  // if (shared_arg_names.count(arg_name))
      in_arg_map_.emplace(arg_name, in_arg_vec->back());
      if (!arg_grad_vec->back().is_none()) {
        arg_grad_map_.emplace(arg_name, arg_grad_vec->back());
      }
      data_entry_[eid] = in_arg_vec->back();
      ++arg_top;
    }
  }
}

/*!
 * \brief Finish graph initialization after shape and dtype inferences.
 * This function is used by both simple_bind and bind flows.
 */
void GraphExecutor::FinishInitGraph(nnvm::Symbol symbol,
                                    nnvm::Graph g,
                                    Executor* shared_exec,
                                    const nnvm::NodeEntryMap<NDArray>& feed_dict) {
  const auto& idx = g.indexed_graph();
  const auto& vstorage_type = g.GetAttr<StorageTypeVector>("storage_type");

  // data entries for output gradients
  for (size_t j = num_forward_outputs_; j < idx.outputs().size(); ++j) {
    data_entry_[idx.entry_id(idx.outputs()[j])] = grad_store_[j - num_forward_outputs_].second;
  }

  {
    // memory allocator
    nnvm::StorageVector arg_storage_id(idx.num_node_entries(), kBadStorageID);
    for (size_t j = num_forward_outputs_; j < idx.outputs().size(); ++j) {
      arg_storage_id[idx.entry_id(idx.outputs()[j])] = kExternalStorageID;
    }
    for (const auto& kv : feed_dict) {
      uint32_t eid = idx.entry_id(kv.first);
      data_entry_[eid] = kv.second;
      arg_storage_id[eid] = kExternalStorageID;
    }
    for (size_t i = 0; i < idx.num_node_entries(); i++) {
      if (vstorage_type[i] != kDefaultStorage) arg_storage_id[i] = kDynamicStorageID;
    }
    g.attrs["storage"] = std::make_shared<dmlc::any>(std::move(arg_storage_id));
    g = nnvm::ApplyPass(g, "PlanMemory");
  }
  g = DetectInplaceAddTo(g);

  // log the static memory plan of the graph
  static bool mem_log_verbose = dmlc::GetEnv("MXNET_MEM_PLAN_VERBOSE_LOGGING", false);
  if (mem_log_verbose) {
    common::LogMemoryPlan(g);
  }

  g = AttachOpExecs(g);
  AttachOpResources(g);
  graph_ = std::move(g);

  if (shared_exec != nullptr) {
    this->InitDataEntryMemory(&(dynamic_cast<GraphExecutor*>(shared_exec)->data_pool_));
  } else {
    this->InitDataEntryMemory(nullptr);
  }

  {
    // initialize output arrays
    auto& idx = graph_.indexed_graph();
    for (size_t i = 0; i < num_forward_outputs_; ++i) {
      auto& e = idx.outputs()[i];
      output_arrays_.push_back(data_entry_[idx.entry_id(e)]);
    }
    // initialize head gradient array
    head_grad_array_.resize(symbol.outputs.size());
    for (size_t i = num_forward_inputs_; i < idx.input_nodes().size(); ++i) {
      uint32_t nid = idx.input_nodes().at(i);
      uint32_t oid = head_grad_map_.at(idx[nid].source);
      head_grad_array_[oid] = data_entry_[idx.entry_id(nid, 0)];
    }
  }
  this->InitCachedOps();
  this->InitOpSegs();
}

/*!
 * \brief GraphExecutor initializer for simple bind flow in
 * which only certain input shapes and dtypes are provided by users.
 * The initializer uses these shapes and dtypes to perform
 * shape and dtype inferences, and then create NDArrays
 * to populate data entries of the graph. The created NDArrays
 * for in_args, arg_grads and aux_states are passed to the
 * front end to attach the created executor.
 * In front end, if the simple_bind flow is trigger by
 * _bind_ith_exec, the shared data arrays of DataParallelExecutorGroup
 * and shared executor will be taken into account in creating
 * NDArrays for in_args, arg_grads, and aux_states for resuing
 * already allocated memory.
 */
void GraphExecutor::Init(nnvm::Symbol symbol,
                         const Context& default_ctx,
                         const std::map<std::string, Context>& ctx_map,
                         const std::vector<Context>& in_arg_ctxes,
                         const std::vector<Context>& arg_grad_ctxes,
                         const std::vector<Context>& aux_state_ctxes,
                         const std::unordered_map<std::string, TShape>& arg_shape_map,
                         const std::unordered_map<std::string, int>& arg_dtype_map,
                         const std::unordered_map<std::string, int>& arg_stype_map,
                         const std::vector<OpReqType>& grad_req_types,
                         const std::unordered_set<std::string>& shared_arg_names,
                         std::vector<NDArray>* in_arg_vec,
                         std::vector<NDArray>* arg_grad_vec,
                         std::vector<NDArray>* aux_state_vec,
                         const std::vector<const nnvm::Node*>& input_nodes,
                         std::unordered_map<std::string, NDArray>* shared_buffer,
                         Executor* shared_exec,
                         const nnvm::NodeEntryMap<NDArray>& feed_dict) {
  nnvm::Graph g = InitGraph(symbol, default_ctx, ctx_map, in_arg_ctxes, arg_grad_ctxes,
                            aux_state_ctxes, grad_req_types);
  // The following code of shape and dtype inferences and argument
  // initialization is for simple_bind only. Regular bind operation
  // should do this differently.

  // Initialize arg_shapes and arg_dtypes for shape and type inferences.
  // It contains all in_args and aux_states' shapes and types in a certain order.
  const nnvm::IndexedGraph& idx = g.indexed_graph();
  nnvm::ShapeVector arg_shapes(idx.input_nodes().size(), TShape());
  nnvm::DTypeVector arg_dtypes(idx.input_nodes().size(), -1);
  StorageTypeVector arg_stypes(idx.input_nodes().size(), kUndefinedStorage);
  for (size_t i = 0; i < num_forward_inputs_; ++i) {
    const uint32_t nid = idx.input_nodes().at(i);
    const std::string& name = idx[nid].source->attrs.name;
    auto it1 = arg_shape_map.find(name);
    if (arg_shape_map.end() != it1) {
      arg_shapes[i] = it1->second;
    }
    auto it2 = arg_dtype_map.find(name);
    if (arg_dtype_map.end() != it2) {
      arg_dtypes[i] = it2->second;
    }
    auto it3 = arg_stype_map.find(name);
    if (arg_stype_map.end() != it3) {
      arg_stypes[i] = it3->second;
    }
  }
  g = InferShape(std::move(g), std::move(arg_shapes), "__shape__");
  if (g.GetAttr<size_t>("shape_num_unknown_nodes") != 0U) {
    HandleInferShapeError(num_forward_inputs_, g.indexed_graph(),
                          g.GetAttr<nnvm::ShapeVector>("shape"));
  }

  g = InferType(std::move(g), std::move(arg_dtypes), "__dtype__");
  if (g.GetAttr<size_t>("dtype_num_unknown_nodes") != 0U) {
    HandleInferTypeError(num_forward_inputs_, g.indexed_graph(),
                         g.GetAttr<nnvm::DTypeVector>("dtype"));
  }

  g = InferStorageType(std::move(g), std::move(arg_stypes), "__storage_type__");
  if (g.GetAttr<size_t>("storage_type_num_unknown_nodes") != 0U) {
    HandleInferStorageTypeError(num_forward_inputs_, g.indexed_graph(),
                                g.GetAttr<StorageTypeVector>("storage_type"));
  }

  // Create in_args, arg_grads, and aux_states using
  // the inferred shapes and dtypes.
  if (nullptr == shared_buffer) {  // regular simple bind
    InitArguments(idx, g.GetAttr<nnvm::ShapeVector>("shape"),
                  g.GetAttr<nnvm::DTypeVector>("dtype"),
                  g.GetAttr<StorageTypeVector>("storage_type"),
                  in_arg_ctxes, arg_grad_ctxes, aux_state_ctxes,
                  grad_req_types, in_arg_vec, arg_grad_vec, aux_state_vec,
                  input_nodes);
  } else {  // simple bind using shared data arrays and shared_exec
    InitArguments(idx, g.GetAttr<nnvm::ShapeVector>("shape"),
                  g.GetAttr<nnvm::DTypeVector>("dtype"),
                  g.GetAttr<StorageTypeVector>("storage_type"),
                  in_arg_ctxes, arg_grad_ctxes, aux_state_ctxes,
                  grad_req_types, shared_arg_names, shared_exec,
                  shared_buffer, in_arg_vec, arg_grad_vec, aux_state_vec,
                  input_nodes);
  }
  // The above code of shape and dtype inferences and argument
  // initialization is for simple_bind only. Regular bind operation
  // should do this differently.

  // Initialize the rest attributes of the graph.
  // This function can be called by regular bind
  // operation flow as well.
  FinishInitGraph(symbol, g, shared_exec, feed_dict);
}

/*!
 * \brief Return a new executor with the same symbol and shared memory,
 * but different input/output shapes.
 * For runtime reshaping, variable length sequences, etc.
 * The returned executor shares state with the current one,
 * and cannot be used in parallel with it.
 */
Executor* GraphExecutor::Reshape(const bool partial_shaping,
                                 const bool allow_up_sizing,
                                 const Context& default_ctx,
                                 const std::map<std::string, Context>& ctx_map,
                                 const std::unordered_map<std::string, TShape>&
                                   provided_arg_shapes,
                                 std::vector<NDArray>* in_args,
                                 std::vector<NDArray>* arg_grads,
                                 std::vector<NDArray>* aux_states) {
  nnvm::Graph g;
  g.outputs = std::vector<nnvm::NodeEntry>(graph_.outputs.begin(),
    graph_.outputs.begin() + num_forward_outputs_);
  nnvm::Symbol symbol;
  symbol.outputs = g.outputs;
  const nnvm::IndexedGraph& idx = g.indexed_graph();
  nnvm::ShapeVector arg_shapes(idx.input_nodes().size(), TShape());
  for (size_t i = 0; i < num_forward_inputs_; ++i) {
    const uint32_t nid = idx.input_nodes().at(i);
    const std::string& name = idx[nid].source->attrs.name;
    auto it = provided_arg_shapes.find(name);
    if (provided_arg_shapes.end() != it) {
      arg_shapes[i] = it->second;
    }
  }
  g = InferShape(std::move(g), std::move(arg_shapes), "__shape__");
  if (g.GetAttr<size_t>("shape_num_unknown_nodes") != 0U) {
    HandleInferShapeError(num_forward_inputs_, g.indexed_graph(),
                          g.GetAttr<nnvm::ShapeVector>("shape"));
  }
  const nnvm::ShapeVector& shape_vec = g.GetAttr<nnvm::ShapeVector>("shape");
  std::vector<OpReqType> grad_req_types;
  size_t grad_top = 0;
  const size_t num_args = in_arg_map_.size();
  const size_t num_aux = aux_state_map_.size();
  in_args->reserve(num_args);
  grad_req_types.reserve(num_args);
  arg_grads->reserve(num_args);
  aux_states->reserve(num_aux);
  for (uint32_t nid : idx.input_nodes()) {
    std::string name = idx[nid].source->attrs.name;
    const TShape& new_shape = shape_vec[idx.entry_id(nid, 0)];
    if (idx.mutable_input_nodes().count(nid) == 0) {
      NDArray& arr = in_arg_map_.at(name);
      auto it = arg_grad_map_.find(name);
      if (partial_shaping || provided_arg_shapes.count(name) || new_shape == arr.shape()) {
        if (new_shape.Size() > arr.shape().Size()) {
          CHECK(allow_up_sizing) << "New shape of arg: " << name << " is larger than original."
            << "First making a big executor and then down sizing it "
            << "is more efficient than the reverse."
            << "If you really want to up size, set allow_up_sizing=True "
            << "to enable allocation of new arrays.";
          in_args->emplace_back(new_shape, arr.ctx(), false, arr.dtype());
          if (it != arg_grad_map_.end()) {
            NDArray& darr = it->second;
            arg_grads->emplace_back(new_shape, darr.ctx(), false, darr.dtype());
            grad_req_types.push_back(grad_store_.at(grad_top++).first);
          } else {
            arg_grads->emplace_back();
            grad_req_types.push_back(kNullOp);
          }
        } else {
          in_args->push_back(arr.Reshape(new_shape));
          if (it != arg_grad_map_.end()) {
            NDArray& darr = it->second;
            arg_grads->push_back(darr.Reshape(new_shape));
            grad_req_types.push_back(grad_store_.at(grad_top++).first);
          } else {
            arg_grads->emplace_back();
            grad_req_types.push_back(kNullOp);
          }
        }
      } else {
        LOG(FATAL) << "Shape of unspecifie arg: " << name << " changed. "
          << "This can cause the new executor to not share parameters "
          << "with the old one. Please check for error in network."
          << "If this is intended, set partial_shaping=True to suppress this warning.";
      }
    } else {
      NDArray& arr = aux_state_map_.at(name);
      if (partial_shaping || new_shape == arr.shape()) {
        if (new_shape.Size() > arr.shape().Size()) {
          CHECK(allow_up_sizing) << "New shape of arg: " << name << " is larger than original."
            << "First making a big executor and then down sizing it "
            << "is more efficient than the reverse."
            << "If you really want to up size, set allow_up_sizing=True "
            << "to enable allocation of new arrays.";
          aux_states->emplace_back(new_shape, arr.ctx(), false, arr.dtype());
        } else {
          aux_states->push_back(arr.Reshape(new_shape));
        }
      } else {
        LOG(FATAL) << "Shape of unspecifie arg: " << name << " changed. "
          << "This can cause the new executor to not share parameters "
          << "with the old one. Please check for error in network."
          << "If this is intended, set partial_shaping=True to suppress this warning.";
      }
    }
  }
  std::vector<const nnvm::Node*> input_nodes;
  input_nodes.resize(idx.input_nodes().size());
  // Traverse all input nodes and store the node pointers in order.
  for (size_t i = 0; i < input_nodes.size(); ++i) {
    input_nodes[i] = idx[idx.input_nodes().at(i)].source;
  }
  auto exec = new GraphExecutor();
  exec->Init(symbol, default_ctx, ctx_map,
             *in_args, *arg_grads, grad_req_types, *aux_states,
             input_nodes, this);
  return exec;
}
/*!
 * \brief This function is triggered by both simple_bind
 * and bind flows.
 * Setup backward graph, create device and context
 * attributes in the graph, and calculate the number
 * of forward nodes.
 */
Graph GraphExecutor::InitGraph(nnvm::Symbol symbol,
                               const Context& default_ctx,
                               const std::map<std::string, Context>& ctx_map,
                               const std::vector<Context>& in_arg_ctxes,
                               const std::vector<Context>& arg_grad_ctxes,
                               const std::vector<Context>& aux_state_ctxes,
                               const std::vector<OpReqType>& grad_req_types) {
  // setup gradient
  nnvm::Graph g = InitFullGraph(symbol, grad_req_types);

  // create "device" and "context" attrs for the graph
  g = AssignContext(g, default_ctx, ctx_map,
                    in_arg_ctxes,
                    arg_grad_ctxes,
                    aux_state_ctxes,
                    grad_req_types,
                    num_forward_inputs_,
                    num_forward_outputs_);

  const auto& idx = g.indexed_graph();
  // get number of nodes used in forward pass
  num_forward_nodes_ = 0;
  for (size_t i = 0; i < num_forward_outputs_; ++i) {
    num_forward_nodes_ = std::max(
        num_forward_nodes_, static_cast<size_t>(idx.outputs()[i].node_id + 1));
  }
  return g;
}

// initialize the memory of each entries
void GraphExecutor::InitDataEntryMemory(std::vector<NDArray>* shared_pool) {
  using nnvm::DTypeVector;
  using nnvm::ShapeVector;
  using nnvm::StorageVector;
  // get the graph
  const auto& idx = graph_.indexed_graph();
  // get the storage
  const auto& vdtype = graph_.GetAttr<DTypeVector>("dtype");
  const auto& vshape = graph_.GetAttr<ShapeVector>("shape");
  const auto& vstorage = graph_.GetAttr<StorageVector>("storage_id");
  const auto& vstorage_type = graph_.GetAttr<StorageTypeVector>("storage_type");
  const auto& vctx = graph_.GetAttr<ContextVector>("context");
  CHECK_EQ(idx.num_node_entries(), vshape.size());
  CHECK_EQ(idx.num_node_entries(), vdtype.size());
  CHECK_EQ(idx.num_node_entries(), vstorage.size());
  CHECK_EQ(data_entry_.size(), vshape.size());
  std::vector<Context> data_context(idx.num_node_entries());
  std::vector<NDArrayStorageType> data_storage_type(idx.num_node_entries(), kUndefinedStorage);
  for (uint32_t nid = 0; nid < idx.num_nodes(); ++nid) {
    for (uint32_t i = 0; i < idx[nid].source->num_outputs(); ++i) {
      auto eid = idx.entry_id(nid, i);
      data_context[eid] = vctx[nid];
      CHECK_NE(vstorage_type[nid], kUndefinedStorage);
      data_storage_type[eid] = (NDArrayStorageType) vstorage_type[nid];
    }
  }

  // information about the pool
  struct PoolEntry {
    Context ctx;
    size_t bytes;
    NDArrayStorageType stype;
  };
  std::vector<PoolEntry> pool_info;

  // assign array to head gradient
  for (size_t i = num_forward_inputs_; i < idx.input_nodes().size(); ++i) {
    uint32_t nid = idx.input_nodes().at(i);
    uint32_t oid = head_grad_map_.at(idx[nid].source);
    uint32_t eid = idx.entry_id(idx.outputs()[oid]);
    NDArrayStorageType stype = (NDArrayStorageType) vstorage_type[eid];
    CHECK_NE(vshape[eid].ndim(), 0U);
    CHECK_NE(vdtype[eid], -1);
    auto data_eid = idx.entry_id(nid, 0);
    // initialize based on storage_type
    if (stype != kDefaultStorage) {
      data_entry_[data_eid] = NDArray(stype, vshape[eid], data_context[eid], true, vdtype[eid]);
    } else {
      data_entry_[data_eid] = NDArray(vshape[eid], data_context[eid], false, vdtype[eid]);
    }
    if (log_verbose_) {
      LOG(INFO) << "\tinit head_grad entry\t" << data_eid << "\tas "
                << common::stype_string(stype);
    }
  }
  // get maximum bytes in each pool
  for (size_t i = 0; i < vshape.size(); ++i) {
    if (!data_entry_[i].is_none()) continue;
    size_t bytes = vshape[i].Size() * mshadow::mshadow_sizeof(vdtype[i]);
    int storage_id = vstorage[i];
    // skip pool allocation for kBadStorageID, kExternalStorageID and kDynamicStorageID
    if (storage_id < 0) continue;
    size_t sid = static_cast<size_t>(storage_id);
    if (sid >= pool_info.size()) {
      pool_info.resize(sid + 1, PoolEntry{Context::CPU(), size_t(0), kUndefinedStorage});
    }
    PoolEntry& info = pool_info[sid];
    if (info.bytes == 0) {
      info = PoolEntry{data_context[i], bytes, data_storage_type[i]};
    } else {
      info.bytes = std::max(info.bytes, bytes);
    }
  }
  // construct the re-use pool, if needed
  std::multimap<size_t, NDArray> free_pool;
  if (shared_pool != nullptr) {
    for (const NDArray& nd : *shared_pool) {
      size_t bytes = nd.shape().Size() * mshadow::mshadow_sizeof(nd.dtype());
      free_pool.insert(std::make_pair(bytes, nd));
    }
  }
  // remake the data pool
  data_pool_.clear();
  data_pool_.resize(pool_info.size());

  // sort the pool info the descending order before allocating memory
  std::vector<size_t> sorted_pool_index;
  for (size_t i = 0; i < pool_info.size(); i++) {
    sorted_pool_index.push_back(i);
  }
  auto pool_comparator = [&pool_info](size_t lhs, size_t rhs){
    return pool_info[lhs].bytes > pool_info[rhs].bytes;
  };
  std::sort(sorted_pool_index.begin(), sorted_pool_index.end(), pool_comparator);

  for (size_t i : sorted_pool_index) {
    const Context& ctx = pool_info[i].ctx;
    size_t bytes = pool_info[i].bytes;
    bool allocated = false;
    for (auto it = free_pool.lower_bound(bytes); it != free_pool.end(); ++it) {
      if (it->second.ctx() == ctx && it->first >= bytes) {
        data_pool_[i] = it->second;
        free_pool.erase(it);
        allocated = true;
        break;
      }
    }
    if (!allocated) {
      size_t nword = (bytes + 3) / 4;
      CHECK_LE(nword, std::numeric_limits<nnvm::dim_t>::max());
      // allocate float arrays
      TShape shape{static_cast<nnvm::dim_t>(nword)};
      // TODO(junwu): adding delay_alloc=true to create nd
      // is a temporary solution.
      NDArray nd(shape, ctx, true);
      data_pool_[i] = nd;
      // put the new allocated arrays to shared pool
      if (shared_pool != nullptr)  {
        shared_pool->push_back(nd);
      }
    }
  }
  CHECK_EQ(data_pool_.size(), pool_info.size());
  // assign the data entries
  for (size_t i = 0; i < data_entry_.size(); ++i) {
    // avoid pre-allocated arrays
    if (!data_entry_[i].is_none()) continue;
    // assign allocated array by storage id
    int storage_id = vstorage[i];
    auto storage_type = (NDArrayStorageType) vstorage_type[i];
    if (storage_type == kDefaultStorage) {
      CHECK_GE(storage_id, 0) << "Do not support runtime shape op yet";
      const NDArray& src = data_pool_.at(storage_id);
      data_entry_[i] = src.AsArray(vshape[i], vdtype[i]);
    } else {
      data_entry_[i] = NDArray(storage_type, vshape[i], data_context[i],
                               true, vdtype[i]);
    }
    if (log_verbose_) {
      LOG(INFO) << "\tinit data entry\t" << i << "\tas " << common::stype_string(storage_type);
    }
  }
}


void GraphExecutor::InitCachedOps() {
  // get the graph
  const auto& idx = graph_.indexed_graph();
  const auto& vstorage_inplace =
      graph_.GetAttr<std::vector<int> >("storage_inplace_index");
  const auto& op_execs =
      graph_.GetAttr<OpExecVector>("op_execs");
  const auto& vctx = graph_.GetAttr<ContextVector>("context");
  const auto& addto_entry = graph_.GetAttr<std::vector<int> >("addto_entry");
  const auto& skip_plus_node = graph_.GetAttr<std::vector<int> >("skip_plus_node");

  op_nodes_.resize(idx.num_nodes());
  // setup the array and requirements.
  for (uint32_t nid = 0; nid < idx.num_nodes(); ++nid) {
    const auto& inode = idx[nid];
    if (inode.source->is_variable()) continue;
    op_nodes_[nid].opr_name = inode.source->op()->name.c_str();
    if (skip_plus_node.at(nid)) {
      op_nodes_[nid].skip_exec_node = true; continue;
    }

    op_nodes_[nid].exec = op_execs[nid];
    op_nodes_[nid].ctx = vctx[nid];
    auto& exec = op_nodes_[nid].exec;
    CHECK_EQ(exec->in_array.size(), 0U);
    CHECK_EQ(exec->out_array.size(), 0U);
    for (const auto& e : inode.inputs) {
      exec->in_array.push_back(data_entry_[idx.entry_id(e)]);
    }
    // detect inplace requirement
    for (uint32_t index = 0; index < inode.source->num_outputs(); ++index) {
      uint32_t eid = idx.entry_id(nid, index);
      exec->out_array.push_back(data_entry_[eid]);
      if (addto_entry.at(eid) != 0) {
        exec->req.push_back(kAddTo);
      } else if (vstorage_inplace[eid] >= 0) {
        exec->req.push_back(kWriteInplace);
      } else if (vstorage_inplace[eid] == -2) {
        // -2 indicate that the entry is never referenced.
        exec->req.push_back(kNullOp);
      } else {
        exec->req.push_back(kWriteTo);
      }
    }
  }
  // Note that this modifies the requirement of kWriteInplace
  for (size_t j = num_forward_outputs_; j < idx.outputs().size(); ++j) {
    auto& e = idx.outputs()[j];
    op_nodes_[e.node_id].exec->req[e.index] =
        grad_store_[j - num_forward_outputs_].first;
  }
  for (uint32_t nid = 0; nid < idx.num_nodes(); ++nid) {
    const auto& inode = idx[nid];
    if (inode.source->is_variable()) continue;
    if (op_nodes_[nid].skip_exec_node) continue;
    auto& exec = op_nodes_[nid].exec;
    bool is_async = op_nodes_[nid].exec->exec_type() == ExecType::kAsync;
    bool is_gpu = op_nodes_[nid].ctx.dev_mask() == gpu::kDevMask;

    // the variables
    std::vector<Engine::VarHandle> use_vars, mutate_vars;
    for (size_t i = 0; i < exec->in_array.size(); ++i) {
      auto& nd = exec->in_array[i];
      use_vars.push_back(nd.var());
    }
    for (auto& r : exec->op_ctx.requested) {
      mutate_vars.push_back(r.var);
    }
    for (auto& nd : exec->out_array) {
      mutate_vars.push_back(nd.var());
    }
    if (exec->var() != nullptr) {
      mutate_vars.push_back(exec->var());
    }
    // dedup vars
    Engine::Get()->DeduplicateVarHandle(&use_vars, &mutate_vars);
    // all vars include both mutate vars and use vars
    std::vector<Engine::VarHandle> all_vars(use_vars);
    std::copy(mutate_vars.begin(), mutate_vars.end(),
              std::inserter(all_vars, all_vars.end()));
    // setup exec vars
    Engine::Get()->PushAsync(
      [exec](RunContext rctx, Engine::CallbackOnComplete on_complete) {
        exec->Setup();
        on_complete();
      }, Context::CPU(), {}, all_vars, FnProperty::kNormal, 0,
      "SetupExec");
    auto exec_fun = [exec, is_async, is_gpu] (
        RunContext ctx, Engine::CallbackOnComplete on_complete) {
      if (is_async) {
        exec->op_ctx.async_on_complete = on_complete;
      }
      exec->Run(ctx, is_gpu);
      // call on complete only if it is async op
      if (!is_async) {
        if (is_gpu) {
        #if MXNET_USE_CUDA
          // Wait GPU kernel to finish.
          ctx.get_stream<gpu>()->Wait();
        #else
          LOG(FATAL) << MXNET_GPU_NOT_ENABLED_ERROR;
        #endif
        }
        on_complete();
      }
    };
    // setup the vars
    op_nodes_[nid].cached_opr = Engine::Get()->NewOperator(
        exec_fun, use_vars, mutate_vars, FnProperty::kNormal,
        op_nodes_[nid].opr_name);
    op_nodes_[nid].mutate_vars = mutate_vars;
    op_nodes_[nid].use_vars = use_vars;
  }
}

void GraphExecutor::InitOpSegs() {
  size_t total_num_nodes = graph_.indexed_graph().num_nodes();
  cached_seg_opr_.clear();
  CachedSegOpr p;
  cached_seg_opr_.resize(total_num_nodes, p);
  if (monitor_callback_) return;

  // Generate segments based on the graph structure
  bool prefer_bulk_exec_inference = dmlc::GetEnv("MXNET_EXEC_BULK_EXEC_INFERENCE", true);
  // Whether to perform bulk exec for training
  const profiler::Profiler *prof = profiler::Profiler::Get();
  bool prefer_bulk_exec = dmlc::GetEnv("MXNET_EXEC_BULK_EXEC_TRAIN", 1)
                          && (!prof || !prof->AggregateEnabled());

  bool is_training = num_forward_nodes_ != total_num_nodes;

  if (prefer_bulk_exec  && is_training) {
    this->BulkTrainingOpSegs(total_num_nodes);
  }

  if (prefer_bulk_exec_inference && !is_training) {
    this->BulkInferenceOpSegs();
  }
}


void GraphExecutor::BulkTrainingOpSegs(size_t total_num_nodes) {
  // The maximum number of node in a segment executed in bulk
  size_t num_nodes_threshold = dmlc::GetEnv("MXNET_EXEC_BULK_EXEC_MAX_NODE_TRAIN", 15);

  // create forward segments for training
  size_t topo_start = 0;
  for (size_t nid = 0; nid < num_forward_nodes_; nid++) {
    auto &node = graph_.indexed_graph()[nid].source;
    auto &op_node = op_nodes_[nid];
    // check if the segment relies on external input, or exceeds maxinum number of node,
    // or requires async ops
    if (node->is_variable() || nid - topo_start > num_nodes_threshold ||
        op_node.exec->exec_type() != ExecType::kSync) {
      // create a new segment for the previous nodes if the current one cannot be bulked
      cached_seg_opr_[topo_start] = this->CreateCachedSegOpr(topo_start, nid);
      topo_start = nid + 1;
    }
  }
  // the last segment
  if (topo_start != num_forward_nodes_) {
    cached_seg_opr_[topo_start] = this->CreateCachedSegOpr(topo_start, num_forward_nodes_);
  }

  // create backward segments for training
  // get all gradient variables
  std::unordered_set<engine::VarHandle> grad_vars;
  for (auto &kv : grad_store_) {
    grad_vars.insert(kv.second.var());
  }
  auto &idx = graph_.indexed_graph();
  topo_start = num_forward_nodes_;
  for (size_t nid = num_forward_nodes_; nid < total_num_nodes; nid++) {
    auto &op_node = op_nodes_[nid];
    if (op_node.skip_exec_node || op_node.exec == nullptr) {
      continue;
    }
    if (idx[nid].source->is_variable() || nid - topo_start > num_nodes_threshold ||
        op_node.exec->exec_type() != ExecType::kSync) {
      cached_seg_opr_[topo_start] = this->CreateCachedSegOpr(topo_start, nid);
      topo_start = nid + 1;
    } else {
      // If it produces output gradient, don't include it in the segment
      bool output_gradient = false;
      for (auto &out_arr : op_node.exec->out_array) {
        if (grad_vars.find(out_arr.var()) != grad_vars.end()) {
          output_gradient = true;
        }
      }
      if (output_gradient) {
        cached_seg_opr_[topo_start] = this->CreateCachedSegOpr(topo_start, nid);
        topo_start = nid + 1;
      }
    }
  }
  // last segment for backward
  if (topo_start < total_num_nodes) {
    cached_seg_opr_[topo_start] = this->CreateCachedSegOpr(topo_start, total_num_nodes);
  }
}

void GraphExecutor::BulkInferenceOpSegs() {
  // Attempt to bulk the whole graph for inference.  We will only create new segments when
  // required for non-kSync operations.
  size_t topo_start = 0;
  for (size_t nid = 0; nid < num_forward_nodes_; nid++) {
    auto &node = graph_.indexed_graph()[nid].source;
    auto &op_node = op_nodes_[nid];

    // Variables do not need to be segmented at inference time.
    if (node->is_variable()) continue;

    if (op_node.exec->exec_type() != ExecType::kSync) {
      cached_seg_opr_[topo_start] = this->CreateCachedSegOpr(topo_start, nid);
      topo_start = nid + 1;
    }
  }
  // The last segment
  if (topo_start != num_forward_nodes_) {
    cached_seg_opr_[topo_start] = this->CreateCachedSegOpr(topo_start, num_forward_nodes_);
  }
}

void GraphExecutor::ExecuteMonCallback(size_t nid) {
  static const auto& flist_outputs =
      nnvm::Op::GetAttr<nnvm::FListOutputNames>("FListOutputNames");
  const auto& idx = graph_.indexed_graph();
  std::vector<std::string> output_names;
  OpNode& opnode = op_nodes_[nid];
  const auto& inode = idx[nid];
  const auto& node = idx[nid].source;
  if (flist_outputs.count(node->op())) {
    output_names = flist_outputs[node->op()](node->attrs);
  } else {
    for (size_t i = 0; i < node->num_outputs(); ++i) {
      output_names.emplace_back(std::to_string(i));
    }
  }
  CHECK_EQ(opnode.exec->out_array.size(), output_names.size());
  for (size_t i = 0; i < opnode.exec->out_array.size(); ++i) {
    NDArray *cpy = new NDArray(opnode.exec->out_array[i]);
    std::string name = inode.source->attrs.name + "_" + output_names[i];
    this->monitor_callback_(name.c_str(), reinterpret_cast<void*>(cpy));
  }
}

void GraphExecutor::RunOps(bool is_train, size_t topo_start, size_t topo_end) {
  // Update context
  const auto& idx = graph_.indexed_graph();
  for (size_t nid = topo_start; nid < topo_end; ++nid) {
    OpNode& opnode = op_nodes_[nid];
    if (opnode.skip_exec_node) continue;
    const auto& inode = idx[nid];
    if (inode.source->is_variable()) continue;
    opnode.exec->op_ctx.is_train = is_train;
    opnode.exec->op_ctx.need_grad = need_grad_;
  }

  // Push Ops
  for (size_t nid = topo_start; nid < topo_end; ++nid) {
    auto seg_op = cached_seg_opr_[nid];
    // Check segments first
    if (monitor_callback_ == nullptr && seg_op.opr != nullptr && seg_op.topo_end <= topo_end) {
      bool profiling = profiler::Profiler::Get()->GetState() == profiler::Profiler::kRunning;
      Engine::Get()->Push(seg_op.opr, seg_op.ctx, 0, profiling);
      nid = seg_op.topo_end - 1;
      continue;
    }
    // Normal mode
    const auto& inode = idx[nid];
    if (inode.source->is_variable()) continue;
    OpNode& opnode = op_nodes_[nid];
    if (op_nodes_[nid].skip_exec_node) continue;
    opnode.exec->op_ctx.is_train = is_train;
    opnode.exec->op_ctx.need_grad = need_grad_;
    if (opnode.exec->exec_type() == ExecType::kCrossDeviceCopy) {
      CHECK_EQ(inode.inputs.size(), 1U);
      CHECK_EQ(opnode.exec->in_array.size(), 1U);
      CHECK_EQ(opnode.exec->out_array.size(), 1U);
      CopyFromTo(opnode.exec->in_array[0], &(opnode.exec->out_array[0]));
    } else if (opnode.exec->exec_type() == ExecType::kSubgraphExec) {
      // If the node contains a subgraph, we can't execute it in the engine.
      opnode.exec->Run(opnode.exec->op_ctx.run_ctx, false);
    } else if (opnode.cached_opr != nullptr) {
      bool profiling = profiler::Profiler::Get()->GetState() == profiler::Profiler::kRunning;
      Engine::Get()->Push(opnode.cached_opr, opnode.ctx, 0, profiling);
    } else {
      LOG(FATAL) << "Not accessed";
    }
    // Monitor callbacks
    if (monitor_callback_) {
      ExecuteMonCallback(nid);
    }
  }
}

GraphExecutor::CachedSegOpr GraphExecutor::CreateCachedSegOpr(size_t topo_start, size_t topo_end) {
  std::vector<Engine::VarHandle> use_vars;
  std::vector<Engine::VarHandle> mutate_vars;
  Context *pctx = nullptr;
  GraphExecutor::CachedSegOpr ret;
  ret.topo_start = topo_start;
  ret.topo_end = topo_end;
  auto& exec_list = ret.exec_list;
  // invalid segment
  if (topo_end <= topo_start) {
    return ret;
  }
  std::string opr_names = "[";

  const auto& idx = graph_.indexed_graph();
  for (size_t nid = topo_start; nid < topo_end; ++nid) {
    std::vector<Engine::VarHandle> all_vars;
    const auto& inode = idx[nid];
    OpNode& op_node = op_nodes_[nid];
    if (op_node.skip_exec_node) continue;
    if (inode.source->is_variable()) continue;
    if (op_node.exec->exec_type() != ExecType::kSync) {
      return ret;
    }
    if (pctx == nullptr) pctx = &(op_node.ctx);
    if (*pctx != op_node.ctx) {
      return ret;
    }
    auto& exec = op_nodes_[nid].exec;
    std::copy(op_node.mutate_vars.begin(), op_node.mutate_vars.end(),
              std::inserter(mutate_vars, mutate_vars.end()));
    std::copy(op_node.use_vars.begin(), op_node.use_vars.end(),
              std::inserter(use_vars, use_vars.end()));
    ret.exec_list.push_back(exec);
    opr_names += inode.source->op()->name + ",";
  }

  if (pctx == nullptr) return ret;
  ret.ctx = *pctx;
  Engine::Get()->DeduplicateVarHandle(&use_vars, &mutate_vars);

  bool is_gpu = pctx->dev_mask() == gpu::kDevMask;
  auto exec_fun = [exec_list, is_gpu] (
      RunContext ctx, Engine::CallbackOnComplete on_complete) {
    // Run all opr in the sub-graph
    for (auto &exec : exec_list) {
      exec->Run(ctx, is_gpu);
    }
    if (is_gpu) {
#if MXNET_USE_CUDA
      // Wait GPU kernel to finish.
      ctx.get_stream<gpu>()->Wait();
#else
      LOG(FATAL) << MXNET_GPU_NOT_ENABLED_ERROR;
#endif
    }
    on_complete();
  };
  opr_names.pop_back();
  opr_names += "]";
  auto iter = cached_seg_opr_names_.insert(opr_names).first;
  ret.opr = Engine::Get()->NewOperator(
    exec_fun, use_vars, mutate_vars, FnProperty::kNormal,
    iter->c_str());
  return ret;
}

// Infer shapes, dtypes, stypes, contexts for the forward graph
static nnvm::Graph InferForwardAttrs(nnvm::Graph g,
                                     nnvm::ShapeVector arg_shapes,
                                     nnvm::DTypeVector arg_dtypes,
                                     StorageTypeVector arg_stypes,
                                     const Context& default_ctx,
                                     const std::map<std::string, Context>& ctx_map,
                                     const std::vector<Context>& in_arg_ctxes,
                                     const std::vector<Context>& aux_state_ctxes) {
  const auto& indexed_graph = g.indexed_graph();
  const auto num_forward_inputs = indexed_graph.input_nodes().size();
  g = AssignContext(g, default_ctx, ctx_map, in_arg_ctxes, {},
                   aux_state_ctxes, {}, num_forward_inputs, g.outputs.size());
  g = InferShape(std::move(g), std::move(arg_shapes), "__shape__");
  if (g.GetAttr<size_t>("shape_num_unknown_nodes") != 0U) {
    HandleInferShapeError(num_forward_inputs, indexed_graph,
                          g.GetAttr<nnvm::ShapeVector>("shape"));
  }
  g = InferType(std::move(g), std::move(arg_dtypes), "__dtype__");
  if (g.GetAttr<size_t>("dtype_num_unknown_nodes") != 0U) {
    HandleInferTypeError(num_forward_inputs, indexed_graph,
                         g.GetAttr<nnvm::DTypeVector>("dtype"));
  }
  g = InferStorageType(std::move(g), std::move(arg_stypes), "__storage_type__");
  if (g.GetAttr<size_t>("storage_type_num_unknown_nodes") != 0U) {
    HandleInferStorageTypeError(num_forward_inputs, indexed_graph,
                                g.GetAttr<StorageTypeVector>("storage_type"));
  }
  return g;
}

// Given input attr arrays, partition the graph using the backend name equal to prop_name.
// This is a common function for bind and simple_bind flows.
static nnvm::Symbol PartitionGraph(const nnvm::Symbol& src,
                                   const std::string& prop_name,
                                   const nnvm::ShapeVector& arg_shapes,
                                   const nnvm::DTypeVector& arg_dtypes,
                                   const StorageTypeVector& arg_stypes,
                                   const Context& default_ctx,
                                   const std::map<std::string, Context>& ctx_map,
                                   const std::vector<Context>& in_arg_ctxes,
                                   const std::vector<Context>& aux_state_ctxes,
                                   std::vector<const nnvm::Node*>* input_nodes) {
  auto subgraph_prop = op::SubgraphPropertyRegistry::Get()->CreateSubgraphProperty(prop_name);
  nnvm::Symbol ret = src.Copy();
  nnvm::Graph g;
  g.outputs = ret.outputs;
  g = InferForwardAttrs(g, arg_shapes, arg_dtypes, arg_stypes, default_ctx,
                        ctx_map, in_arg_ctxes, aux_state_ctxes);
  subgraph_prop->SetAttr("graph", g);
  auto it = op::SubgraphPropertyOpNameSet::Get()->find(prop_name);
  // assign a op name set to the subgraph property if it has been provided by users
  if (it != op::SubgraphPropertyOpNameSet::Get()->end()) {
    LOG(INFO) << "SubgraphPropertyOpNameSet for subgraph property " << prop_name
              << " has been assigned a value. Please make sure it is initialized"
                 " only for the testing purpose.";
    subgraph_prop->SetAttr("op_names", it->second);
  }
  g.attrs["subgraph_property"] = std::make_shared<nnvm::any>(std::move(subgraph_prop));
  const auto &idx_g = g.indexed_graph();
  const auto &input_nodes_index = idx_g.input_nodes();
  input_nodes->resize(input_nodes_index.size());
  // Traverse all input nodes and store the node pointers in order.
  for (size_t i = 0; i < input_nodes_index.size(); ++i) {
    (*input_nodes)[i] = idx_g[input_nodes_index[i]].source;
  }
  g = ApplyPass(std::move(g), "PartitionGraph");
  ret.outputs = g.outputs;
  return ret;
}

// Given input attr dicts, partition the graph using the backend name equal to prop_name.
// This is for simple_bind flow.
static nnvm::Symbol PartitionGraph(const nnvm::Symbol& src,
                                   const std::string& prop_name,
                                   const std::unordered_map<std::string, TShape>& arg_shape_map,
                                   const std::unordered_map<std::string, int>& arg_dtype_map,
                                   const std::unordered_map<std::string, int>& arg_stype_map,
                                   const Context& default_ctx,
                                   const std::map<std::string, Context>& ctx_map,
                                   const std::vector<Context>& in_arg_ctxes,
                                   const std::vector<Context>& aux_state_ctxes,
                                   std::vector<const nnvm::Node*>* input_nodes) {
  const std::vector<std::string> input_names = src.ListInputNames(Symbol::kAll);
  nnvm::ShapeVector arg_shapes(input_names.size(), TShape());
  nnvm::DTypeVector arg_dtypes(input_names.size(), -1);
  StorageTypeVector arg_stypes(input_names.size(), kUndefinedStorage);
  for (size_t i = 0; i < input_names.size(); ++i) {
    auto it1 = arg_shape_map.find(input_names[i]);
    if (arg_shape_map.end() != it1) {
      arg_shapes[i] = it1->second;
    }
    auto it2 = arg_dtype_map.find(input_names[i]);
    if (arg_dtype_map.end() != it2) {
      arg_dtypes[i] = it2->second;
    }
    auto it3 = arg_stype_map.find(input_names[i]);
    if (arg_stype_map.end() != it3) {
      arg_stypes[i] = it3->second;
    }
  }
  return PartitionGraph(src, prop_name, arg_shapes, arg_dtypes, arg_stypes,
                        default_ctx, ctx_map, in_arg_ctxes, aux_state_ctxes,
                        input_nodes);
}

// Given input ndarrays, partition the graph using the backend name equal to prop_name.
// This is for bind flow.
static nnvm::Symbol PartitionGraph(const nnvm::Symbol& src,
                                   const std::string& prop_name,
                                   std::vector<NDArray> *in_args,
                                   const std::vector<NDArray> &aux_states,
                                   const Context& default_ctx,
                                   const std::map<std::string, Context>& ctx_map,
                                   std::vector<const nnvm::Node*>* input_nodes) {
  const std::vector<std::string> input_names = src.ListInputNames(Symbol::kAll);
  const std::vector<std::string> arg_names = src.ListInputNames(nnvm::Symbol::kReadOnlyArgs);
  const std::vector<std::string> aux_names = src.ListInputNames(nnvm::Symbol::kAuxiliaryStates);
  CHECK_EQ(arg_names.size(), in_args->size());
  CHECK_EQ(aux_names.size(), aux_states.size());
  nnvm::ShapeVector arg_shapes;  // all input shapes
  arg_shapes.reserve(input_names.size());
  nnvm::DTypeVector arg_dtypes;  // all input dtypes
  arg_dtypes.reserve(input_names.size());
  StorageTypeVector arg_stypes;  // all input stypes
  arg_stypes.reserve(input_names.size());
  std::vector<Context> in_arg_ctxes(in_args->size());
  std::vector<Context> aux_state_ctxes(aux_states.size());

  size_t i1 = 0, i2 = 0;
  for (size_t i = 0; i < input_names.size(); ++i) {
    if (i2 < aux_names.size() && aux_names[i2] == input_names[i]) {
      arg_shapes.push_back(aux_states[i2].shape());
      arg_dtypes.push_back(aux_states[i2].dtype());
      arg_stypes.push_back(aux_states[i2].storage_type());
      aux_state_ctxes[i2] = aux_states[i2].ctx();
      ++i2;
    } else {
      CHECK(i1 < arg_names.size());
      CHECK_EQ(arg_names[i1], input_names[i]);
      arg_shapes.push_back(in_args->at(i1).shape());
      arg_dtypes.push_back(in_args->at(i1).dtype());
      arg_stypes.push_back(in_args->at(i1).storage_type());
      in_arg_ctxes[i1] = in_args->at(i1).ctx();
      ++i1;
    }
  }
<<<<<<< HEAD
  return PartitionGraph(src, prop_name, arg_shapes, arg_dtypes, arg_stypes,
                        default_ctx, ctx_map, in_arg_ctxes, aux_state_ctxes,
                        input_nodes);
=======

  // setup in_args_map
  std::unordered_map<std::string, NDArray> in_args_map;
  for (size_t i = 0; i < in_args->size(); ++i) {
    in_args_map[arg_names[i]] = in_args->at(i);
  }
  auto result = PartitionGraph(src, prop_name, arg_shapes, arg_dtypes, arg_stypes, default_ctx,
                               ctx_map, in_arg_ctxes, aux_state_ctxes);
  // Reorder in_args into new_in_args according to partitioned symbol input sequence
  std::vector<NDArray> new_in_args(in_args->size());
  // get new symbol in_arg names
  std::vector<std::string> new_arg_names = result.ListInputNames(nnvm::Symbol::kReadOnlyArgs);
  CHECK_EQ(arg_names.size(), new_arg_names.size());
  in_args->clear();
  for (auto arg_name : new_arg_names) {
    CHECK(in_args_map.count(arg_name));
    in_args->push_back(in_args_map[arg_name]);
  }
  return result;
>>>>>>> af551045
}
}  // namespace exec

Executor *Executor::SimpleBind(nnvm::Symbol symbol,
                               const Context& default_ctx,
                               const std::map<std::string, Context>& group2ctx,
                               const std::vector<Context>& in_arg_ctxes,
                               const std::vector<Context>& arg_grad_ctxes,
                               const std::vector<Context>& aux_state_ctxes,
                               const std::unordered_map<std::string, TShape>& arg_shape_map,
                               const std::unordered_map<std::string, int>& arg_dtype_map,
                               const std::unordered_map<std::string, int>& arg_stype_map,
                               const std::vector<OpReqType>& grad_req_types,
                               const std::unordered_set<std::string>& shared_arg_names,
                               std::vector<NDArray>* in_args,
                               std::vector<NDArray>* arg_grads,
                               std::vector<NDArray>* aux_states,
                               std::unordered_map<std::string, NDArray>* shared_buffer,
                               Executor* shared_exec) {
  auto exec = new exec::GraphExecutor();
  // PartitionGraph() may modify the original graph and change the input node
  // ordering due to IndexedGraph DFS traveral. It will store the nnvm node* in
  // the original order in input_nodes to match the expected order from python
  // side during Init(). If input_nodes is empty, it means ParitionGraph() has
  // not been called, and input nodes order has not been modified.
  std::vector<const nnvm::Node*> input_nodes;
  if (!exec->subgraph_property().empty() && group2ctx.empty()) {
    symbol = exec::PartitionGraph(symbol, exec->subgraph_property(), arg_shape_map, arg_dtype_map,
                                  arg_stype_map, default_ctx, group2ctx, in_arg_ctxes,
                                  aux_state_ctxes, &input_nodes);
  }
  exec->Init(symbol, default_ctx, group2ctx,
             in_arg_ctxes, arg_grad_ctxes, aux_state_ctxes,
             arg_shape_map, arg_dtype_map, arg_stype_map,
             grad_req_types, shared_arg_names,
             in_args, arg_grads, aux_states, input_nodes,
             shared_buffer, shared_exec);
  return exec;
}

Executor *Executor::Bind(nnvm::Symbol symbol,
                         const Context& default_ctx,
                         const std::map<std::string, Context>& group2ctx,
                         const std::vector<NDArray> &in_args,
                         const std::vector<NDArray> &arg_grad_store,
                         const std::vector<OpReqType> &grad_req_type,
                         const std::vector<NDArray> &aux_states,
                         Executor* shared_exec) {
  auto exec = new exec::GraphExecutor();
<<<<<<< HEAD
  // PartitionGraph() may modify the original graph and change the input node
  // ordering due to IndexedGraph DFS traveral. It will store the nnvm node* in
  // the original order in input_nodes to match the expected order from python
  // side during Init(). If input_nodes is empty, it means ParitionGraph() has
  // not been called, and input nodes order has not been modified.
  std::vector<const nnvm::Node*> input_nodes;
  if (!exec->subgraph_property().empty() && group2ctx.empty()) {
    symbol = exec::PartitionGraph(symbol, exec->subgraph_property(), in_args, aux_states,
                                  default_ctx, group2ctx, &input_nodes);
  }
  exec->Init(symbol, default_ctx, group2ctx,
             in_args, arg_grad_store, grad_req_type, aux_states,
             input_nodes, reinterpret_cast<Executor*>(shared_exec));
=======
  std::vector<NDArray> tmp_in_args = in_args;
  if (!exec->subgraph_property().empty()) {
    symbol = exec::PartitionGraph(symbol, exec->subgraph_property(), &tmp_in_args, aux_states,
                                  default_ctx, group2ctx);
  }
  exec->Init(symbol, default_ctx, group2ctx,
             tmp_in_args, arg_grad_store, grad_req_type, aux_states,
             reinterpret_cast<Executor*>(shared_exec));
>>>>>>> af551045
  return exec;
}
}  // namespace mxnet<|MERGE_RESOLUTION|>--- conflicted
+++ resolved
@@ -1594,11 +1594,6 @@
       ++i1;
     }
   }
-<<<<<<< HEAD
-  return PartitionGraph(src, prop_name, arg_shapes, arg_dtypes, arg_stypes,
-                        default_ctx, ctx_map, in_arg_ctxes, aux_state_ctxes,
-                        input_nodes);
-=======
 
   // setup in_args_map
   std::unordered_map<std::string, NDArray> in_args_map;
@@ -1618,7 +1613,6 @@
     in_args->push_back(in_args_map[arg_name]);
   }
   return result;
->>>>>>> af551045
 }
 }  // namespace exec
 
@@ -1668,21 +1662,6 @@
                          const std::vector<NDArray> &aux_states,
                          Executor* shared_exec) {
   auto exec = new exec::GraphExecutor();
-<<<<<<< HEAD
-  // PartitionGraph() may modify the original graph and change the input node
-  // ordering due to IndexedGraph DFS traveral. It will store the nnvm node* in
-  // the original order in input_nodes to match the expected order from python
-  // side during Init(). If input_nodes is empty, it means ParitionGraph() has
-  // not been called, and input nodes order has not been modified.
-  std::vector<const nnvm::Node*> input_nodes;
-  if (!exec->subgraph_property().empty() && group2ctx.empty()) {
-    symbol = exec::PartitionGraph(symbol, exec->subgraph_property(), in_args, aux_states,
-                                  default_ctx, group2ctx, &input_nodes);
-  }
-  exec->Init(symbol, default_ctx, group2ctx,
-             in_args, arg_grad_store, grad_req_type, aux_states,
-             input_nodes, reinterpret_cast<Executor*>(shared_exec));
-=======
   std::vector<NDArray> tmp_in_args = in_args;
   if (!exec->subgraph_property().empty()) {
     symbol = exec::PartitionGraph(symbol, exec->subgraph_property(), &tmp_in_args, aux_states,
@@ -1691,7 +1670,6 @@
   exec->Init(symbol, default_ctx, group2ctx,
              tmp_in_args, arg_grad_store, grad_req_type, aux_states,
              reinterpret_cast<Executor*>(shared_exec));
->>>>>>> af551045
   return exec;
 }
 }  // namespace mxnet