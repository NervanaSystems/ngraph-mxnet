--- conflicted
+++ resolved
@@ -1598,11 +1598,6 @@
       ++i1;
     }
   }
-<<<<<<< HEAD
-  return PartitionGraph(src, prop_name, arg_shapes, arg_dtypes, arg_stypes,
-                        default_ctx, ctx_map, in_arg_ctxes, aux_state_ctxes,
-                        grad_req_types, input_nodes);
-=======
 
   // setup in_args_map
   std::unordered_map<std::string, NDArray> in_args_map;
@@ -1610,7 +1605,7 @@
     in_args_map[arg_names[i]] = in_args->at(i);
   }
   auto result = PartitionGraph(src, prop_name, arg_shapes, arg_dtypes, arg_stypes, default_ctx,
-                               ctx_map, in_arg_ctxes, aux_state_ctxes, input_nodes);
+                               ctx_map, in_arg_ctxes, aux_state_ctxes, grad_req_types, input_nodes);
   // Reorder in_args into new_in_args according to partitioned symbol input sequence
   std::vector<NDArray> new_in_args(in_args->size());
   // get new symbol in_arg names
@@ -1622,7 +1617,6 @@
     in_args->push_back(in_args_map[arg_name]);
   }
   return result;
->>>>>>> b8768527
 }
 }  // namespace exec
 
@@ -1649,23 +1643,16 @@
   // side during Init(). If input_nodes is empty, it means ParitionGraph() has
   // not been called, and input nodes order has not been modified.
   std::vector<const nnvm::Node*> input_nodes;
-<<<<<<< HEAD
-  if (!exec->subgraph_property().empty() && group2ctx.empty()) {
-    symbol = exec::PartitionGraph(symbol, exec->subgraph_property(), arg_shape_map, arg_dtype_map,
-                                  arg_stype_map, default_ctx, group2ctx, in_arg_ctxes,
-                                  aux_state_ctxes, grad_req_types, &input_nodes);
-=======
   if (!exec->subgraph_property().empty()) {
     if (group2ctx.empty()) {
       symbol = exec::PartitionGraph(symbol, exec->subgraph_property(),
                                     arg_shape_map, arg_dtype_map, arg_stype_map,
                                     default_ctx, group2ctx, in_arg_ctxes,
-                                    aux_state_ctxes, &input_nodes);
+                                    aux_state_ctxes, grad_req_types, &input_nodes);
     } else {
       LOG(WARNING) << "MXNET_SUBGRAPH_BACKEND does not currently support "
                       "heterogeneous execution";
     }
->>>>>>> b8768527
   }
   exec->Init(symbol, default_ctx, group2ctx,
              in_arg_ctxes, arg_grad_ctxes, aux_state_ctxes,
@@ -1685,23 +1672,22 @@
                          const std::vector<NDArray> &aux_states,
                          Executor* shared_exec) {
   auto exec = new exec::GraphExecutor();
-  std::vector<NDArray> tmp_in_args = in_args;
+  // PartitionGraph() may modify the original graph and change the input node
+  // ordering due to IndexedGraph DFS traveral. It will store the nnvm node* in
+  // the original order in input_nodes to match the expected order from python
+  // side during Init(). If input_nodes is empty, it means ParitionGraph() has
+  // not been called, and input nodes order has not been modified.
+  std::vector<NDArray> tmp_in_args = in_args;  
   std::vector<const nnvm::Node*> input_nodes;
-<<<<<<< HEAD
-  if (!exec->subgraph_property().empty() && group2ctx.empty()) {
-    symbol = exec::PartitionGraph(symbol, exec->subgraph_property(), in_args, aux_states,
-                                  default_ctx, group2ctx, grad_req_type, &input_nodes);
-=======
   if (!exec->subgraph_property().empty()) {
     if (group2ctx.empty()) {
-      symbol =
-          exec::PartitionGraph(symbol, exec->subgraph_property(), &tmp_in_args,
-                               aux_states, default_ctx, group2ctx, &input_nodes);
+      symbol = exec::PartitionGraph(symbol, exec->subgraph_property(),
+                                    &tmp_in_args, aux_states, default_ctx,
+                                    group2ctx, grad_req_type, &input_nodes);
     } else {
       LOG(WARNING) << "MXNET_SUBGRAPH_BACKEND does not currently support "
                       "heterogeneous execution";
     }
->>>>>>> b8768527
   }
   exec->Init(symbol, default_ctx, group2ctx,
              tmp_in_args, arg_grad_store, grad_req_type, aux_states, input_nodes,
