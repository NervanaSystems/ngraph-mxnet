--- conflicted
+++ resolved
@@ -1466,12 +1466,8 @@
                                    const std::map<std::string, Context>& ctx_map,
                                    const std::vector<Context>& in_arg_ctxes,
                                    const std::vector<Context>& aux_state_ctxes,
-<<<<<<< HEAD
                                    const std::vector<OpReqType>& grad_req_types,
                                    std::vector<const nnvm::Node*>* input_nodes) {
-=======
-                                   const std::vector<OpReqType>& grad_req_types) {
->>>>>>> 4432af1f
   auto subgraph_prop = op::SubgraphPropertyRegistry::Get()->CreateSubgraphProperty(prop_name);
   bool need_grad = false;
   for (OpReqType req : grad_req_types) {
@@ -1530,12 +1526,8 @@
                                    const std::map<std::string, Context>& ctx_map,
                                    const std::vector<Context>& in_arg_ctxes,
                                    const std::vector<Context>& aux_state_ctxes,
-<<<<<<< HEAD
                                    const std::vector<OpReqType>& grad_req_types,
                                    std::vector<const nnvm::Node*>* input_nodes) {
-=======
-                                   const std::vector<OpReqType>& grad_req_types) {
->>>>>>> 4432af1f
   const std::vector<std::string> input_names = src.ListInputNames(Symbol::kAll);
   mxnet::ShapeVector arg_shapes(input_names.size(), mxnet::TShape());
   nnvm::DTypeVector arg_dtypes(input_names.size(), -1);
@@ -1555,12 +1547,8 @@
     }
   }
   return PartitionGraph(src, prop_name, arg_shapes, arg_dtypes, arg_stypes,
-<<<<<<< HEAD
                         default_ctx, ctx_map, in_arg_ctxes, aux_state_ctxes,
                         grad_req_types, input_nodes);
-=======
-                        default_ctx, ctx_map, in_arg_ctxes, aux_state_ctxes, grad_req_types);
->>>>>>> 4432af1f
 }
 
 // Given input ndarrays, partition the graph using the backend name equal to prop_name.
@@ -1571,12 +1559,8 @@
                                    const std::vector<NDArray> &aux_states,
                                    const Context& default_ctx,
                                    const std::map<std::string, Context>& ctx_map,
-<<<<<<< HEAD
                                    const std::vector<OpReqType>& grad_req_types,
                                    std::vector<const nnvm::Node*>* input_nodes) {
-=======
-                                   const std::vector<OpReqType>& grad_req_types) {
->>>>>>> 4432af1f
   const std::vector<std::string> input_names = src.ListInputNames(Symbol::kAll);
   const std::vector<std::string> arg_names = src.ListInputNames(nnvm::Symbol::kReadOnlyArgs);
   const std::vector<std::string> aux_names = src.ListInputNames(nnvm::Symbol::kAuxiliaryStates);
@@ -1616,11 +1600,7 @@
     in_args_map[arg_names[i]] = in_args->at(i);
   }
   auto result = PartitionGraph(src, prop_name, arg_shapes, arg_dtypes, arg_stypes, default_ctx,
-<<<<<<< HEAD
                                ctx_map, in_arg_ctxes, aux_state_ctxes, grad_req_types, input_nodes);
-=======
-                               ctx_map, in_arg_ctxes, aux_state_ctxes, grad_req_types);
->>>>>>> 4432af1f
   // Reorder in_args into new_in_args according to partitioned symbol input sequence
   std::vector<NDArray> new_in_args(in_args->size());
   // get new symbol in_arg names
@@ -1659,7 +1639,6 @@
   // not been called, and input nodes order has not been modified.
   std::vector<const nnvm::Node*> input_nodes;
   if (!exec->subgraph_property().empty()) {
-<<<<<<< HEAD
     if (group2ctx.empty()) {
       symbol = exec::PartitionGraph(symbol, exec->subgraph_property(),
                                     arg_shape_map, arg_dtype_map, arg_stype_map,
@@ -1669,11 +1648,6 @@
       LOG(WARNING) << "MXNET_SUBGRAPH_BACKEND does not currently support "
                       "heterogeneous execution";
     }
-=======
-    symbol = exec::PartitionGraph(symbol, exec->subgraph_property(), arg_shape_map, arg_dtype_map,
-                                  arg_stype_map, default_ctx, group2ctx, in_arg_ctxes,
-                                  aux_state_ctxes, grad_req_types);
->>>>>>> 4432af1f
   }
   exec->Init(symbol, default_ctx, group2ctx,
              in_arg_ctxes, arg_grad_ctxes, aux_state_ctxes,
@@ -1701,7 +1675,6 @@
   std::vector<NDArray> tmp_in_args = in_args;
   std::vector<const nnvm::Node*> input_nodes;
   if (!exec->subgraph_property().empty()) {
-<<<<<<< HEAD
     if (group2ctx.empty()) {
       symbol = exec::PartitionGraph(symbol, exec->subgraph_property(),
                                     &tmp_in_args, aux_states, default_ctx,
@@ -1710,10 +1683,6 @@
       LOG(WARNING) << "MXNET_SUBGRAPH_BACKEND does not currently support "
                       "heterogeneous execution";
     }
-=======
-    symbol = exec::PartitionGraph(symbol, exec->subgraph_property(), &tmp_in_args, aux_states,
-                                  default_ctx, group2ctx, grad_req_type);
->>>>>>> 4432af1f
   }
   exec->Init(symbol, default_ctx, group2ctx,
              tmp_in_args, arg_grad_store, grad_req_type, aux_states, input_nodes,
