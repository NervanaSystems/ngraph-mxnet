--- conflicted
+++ resolved
@@ -142,11 +142,7 @@
     }
   }
 
-<<<<<<< HEAD
-  InitArguments(g.indexed_graph(), g.GetAttr<nnvm::ShapeVector>("shape"),
-=======
   InitArguments(g.indexed_graph(), g.GetAttr<mxnet::ShapeVector>("shape"),
->>>>>>> 0f88f613
                 g.GetAttr<nnvm::DTypeVector>("dtype"),
                 g.GetAttr<StorageTypeVector>("storage_type"),
                 *in_arg_ctxes, *arg_grad_ctxes, *aux_state_ctxes,
