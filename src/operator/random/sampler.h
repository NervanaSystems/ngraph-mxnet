/*
 * Licensed to the Apache Software Foundation (ASF) under one
 * or more contributor license agreements.  See the NOTICE file
 * distributed with this work for additional information
 * regarding copyright ownership.  The ASF licenses this file
 * to you under the Apache License, Version 2.0 (the
 * "License"); you may not use this file except in compliance
 * with the License.  You may obtain a copy of the License at
 *
 *   http://www.apache.org/licenses/LICENSE-2.0
 *
 * Unless required by applicable law or agreed to in writing,
 * software distributed under the License is distributed on an
 * "AS IS" BASIS, WITHOUT WARRANTIES OR CONDITIONS OF ANY
 * KIND, either express or implied.  See the License for the
 * specific language governing permissions and limitations
 * under the License.
 */

/*!
 * \file sampler.h
 * \brief implementations of random sampling functors.
 */

#ifndef MXNET_OPERATOR_RANDOM_SAMPLER_H_
#define MXNET_OPERATOR_RANDOM_SAMPLER_H_

#include <algorithm>

using namespace mshadow;
using namespace mxnet::op::mxnet_op;
using namespace mxnet::common::random;

namespace mxnet {
namespace op {

/*!
 * \brief Launch a generic kernel with parallel random generator.
 * \tparam gen random generator
 * \tparam N Number of iterations
 * \tparam Args Varargs type to eventually pass to the OP::Map() function
 */
template<typename OP, typename xpu, typename GType, typename ...Args>
inline static void LaunchRNG(mshadow::Stream<xpu> *s,
                             common::random::RandGenerator<xpu, GType> *gen,
                             const index_t N, Args... args) {
  // minimal check to avoid division by zero, below.
  // if `N` is zero the map operation is a no-op in any case.
  if (N <= 0) {
    return;
  }
  const index_t nloop = (N + RandGenerator<xpu>::kMinNumRandomPerThread - 1) /
                    RandGenerator<xpu>::kMinNumRandomPerThread;
  const index_t nthread = std::min(nloop,
                                   static_cast<index_t>(RandGenerator<xpu>::kNumRandomStates));
  const index_t step = (N + nthread - 1) / nthread;
  Kernel<OP, xpu>::Launch(s, nthread, *gen, N, step, args...);
}

#define RNG_KERNEL_LOOP(xpu, GType, thread_id, gen, N, step, ...)        \
  const index_t start = thread_id * step;                                    \
  const index_t end = start + step;                                          \
  typename RandGenerator<xpu, GType>::Impl genImpl(&gen, thread_id);     \
  for (index_t i = start; i < end && i < N; ++i) {                           \
    {__VA_ARGS__}                                                        \
  }

template<typename xpu>
struct SampleUniformKernel {
  template<typename IType, typename OType>
  MSHADOW_XINLINE static void Map(index_t id, RandGenerator<xpu, OType> gen,
                                  const index_t N, const index_t step,
                                  index_t nParm, index_t nSample,
                                  const IType *lower, const IType *upper, OType *out) {
    RNG_KERNEL_LOOP(xpu, OType, id, gen, N, step, {
      index_t nBatch(1 + (nSample - 1) / nParm);
      out[i] = OType(lower[i / nBatch] +
                     (upper[i / nBatch] - lower[i / nBatch]) * genImpl.uniform());
    });
  }
};

template<typename xpu>
struct UniformSampler {
  template<typename IType, typename OType>
  MSHADOW_FORCE_INLINE void Sample(const Tensor<xpu, 1, IType>& lower,
                                   const Tensor<xpu, 1, IType>& upper,
                                   const Tensor<xpu, 1, OType>& out,
                                   RandGenerator<xpu, OType> *pgen,
                                   Stream<xpu> *s) {
    LaunchRNG<SampleUniformKernel<xpu>, xpu>(s, pgen, out.size(0), lower.size(0), out.size(0),
                                             lower.dptr_, upper.dptr_, out.dptr_);
  }
};

template<typename xpu>
struct SampleRandIntKernel {
<<<<<<< HEAD
=======
  template<typename IType, typename OType>
  MSHADOW_XINLINE static void Map(index_t id, RandGenerator<xpu, OType> gen,
                                  const index_t N, const index_t step,
                                  index_t nParm, index_t nSample,
                                  const IType *lower, const IType *upper, OType *out) {
    RNG_KERNEL_LOOP(xpu, OType, id, gen, N, step, {
      index_t nBatch(1 + (nSample - 1) / nParm);
      if (sizeof(IType) == sizeof(int64_t))
        out[i] = OType(lower[i / nBatch] +
                     genImpl.rand_int64() % (upper[i / nBatch] - lower[i / nBatch]));
      else
        out[i] = OType(lower[i / nBatch] +
                     genImpl.rand() % (upper[i / nBatch] - lower[i / nBatch]));
    });
  }
};

template<typename xpu>
struct RandIntSampler {
  template<typename IType, typename OType>
  MSHADOW_FORCE_INLINE void Sample(const Tensor<xpu, 1, IType>& lower,
                                   const Tensor<xpu, 1, IType>& upper,
                                   const Tensor<xpu, 1, OType>& out,
                                   RandGenerator<xpu, OType> *pgen,
                                   Stream<xpu> *s) {
    LaunchRNG<SampleRandIntKernel<xpu>, xpu>(s, pgen, out.size(0), lower.size(0), out.size(0),
                                             lower.dptr_, upper.dptr_, out.dptr_);
  }
};

template<typename xpu>
struct SampleNormalKernel {
>>>>>>> 0f88f613
  template<typename IType, typename OType>
  MSHADOW_XINLINE static void Map(index_t id, RandGenerator<xpu, OType> gen,
                                  const index_t N, const index_t step,
                                  index_t nParm, index_t nSample,
                                  const IType *lower, const IType *upper, OType *out) {
    RNG_KERNEL_LOOP(xpu, OType, id, gen, N, step, {
      index_t nBatch(1 + (nSample - 1) / nParm);
      if (sizeof(IType) == sizeof(int64_t))
        out[i] = OType(lower[i / nBatch] +
                     genImpl.rand_int64() % (upper[i / nBatch] - lower[i / nBatch]));
      else
        out[i] = OType(lower[i / nBatch] +
                     genImpl.rand() % (upper[i / nBatch] - lower[i / nBatch]));
    });
  }
};

template<typename xpu>
struct RandIntSampler {
  template<typename IType, typename OType>
  MSHADOW_FORCE_INLINE void Sample(const Tensor<xpu, 1, IType>& lower,
                                   const Tensor<xpu, 1, IType>& upper,
                                   const Tensor<xpu, 1, OType>& out,
                                   RandGenerator<xpu, OType> *pgen,
                                   Stream<xpu> *s) {
    LaunchRNG<SampleRandIntKernel<xpu>, xpu>(s, pgen, out.size(0), lower.size(0), out.size(0),
                                             lower.dptr_, upper.dptr_, out.dptr_);
  }
};

template<typename xpu>
struct SampleNormalKernel {
  template<typename IType, typename OType>
  MSHADOW_XINLINE static void Map(index_t id, RandGenerator<xpu, OType> gen,
                                  const index_t N, const index_t step,
                                  index_t nParm, index_t nSample,
                                  const IType *mean, const IType *std, OType *out) {
    RNG_KERNEL_LOOP(xpu, OType, id, gen, N, step, {
      index_t nBatch(1 + (nSample - 1) / nParm);
      out[i] = OType(genImpl.normal() * std[i / nBatch] + mean[i / nBatch]);
    });
  }
};

template<typename xpu>
struct NormalSampler {
  template<typename IType, typename OType>
  MSHADOW_FORCE_INLINE void Sample(const Tensor<xpu, 1, IType>& mean,
                                   const Tensor<xpu, 1, IType>& std,
                                   const Tensor<xpu, 1, OType>& out,
                                   RandGenerator<xpu, OType> *pgen,
                                   Stream<xpu> *s) {
    LaunchRNG<SampleNormalKernel<xpu>, xpu>(s, pgen, out.size(0), mean.size(0), out.size(0),
                                            mean.dptr_, std.dptr_, out.dptr_);
  }
};

template<typename xpu>
struct SampleExponentialKernel {
  template<typename IType, typename OType>
  MSHADOW_XINLINE static void Map(index_t id, RandGenerator<xpu, OType> gen,
                                  const index_t N, const index_t step,
                                  index_t nParm, index_t nSample,
                                  const IType *lambda, OType *out) {
    RNG_KERNEL_LOOP(xpu, OType, id, gen, N, step, {
      index_t nBatch(1 + (nSample - 1) / nParm);
      out[i] = OType(-log(1.0 - genImpl.uniform()) / lambda[i / nBatch]);
    });
  }
};

template<typename xpu>
struct ExponentialSampler {
  template<typename IType, typename OType>
  MSHADOW_FORCE_INLINE void Sample(const Tensor<xpu, 1, IType>& lambda,
                                   const Tensor<xpu, 1, OType>& out,
                                   RandGenerator<xpu, OType> *pgen,
                                   Stream<xpu> *s) {
    LaunchRNG<SampleExponentialKernel<xpu>, xpu>(s, pgen, out.size(0),
                                                 lambda.size(0), out.size(0),
                                                 lambda.dptr_, out.dptr_);
  }
};

template<typename xpu, typename IType, typename OType>
MSHADOW_XINLINE OType SampleGamma(IType a, IType b, typename RandGenerator<xpu, OType>::Impl *gen) {
  // Generate one sample of the gamma distribution
  OType sample;
  OType d = a < 1 ? a + 2.0 / 3.0 : a - 1.0 / 3.0;
  OType k = sqrt(9.0 * d);
  OType c = 1.0 / k;
  while (1) {
    OType Z = gen->normal();
    if (Z > -k) {
      OType x = 1.0 + c * Z;
      OType V = x * x * x;
      if (log(1.0-gen->uniform()) < 0.5 * Z * Z + d * (1.0 - V + log(V))) {
        sample = d * V * b;
        break;
      }
    }
  }
  return a < 1 ? sample * pow(gen->uniform(), OType(1.0 / a)) : sample;
}

template<typename xpu>
struct SampleGammaKernel {
  template<typename IType, typename OType, typename FType>
  MSHADOW_XINLINE static void Map(index_t id, RandGenerator<xpu, FType> gen,
                                  const index_t N, const index_t step,
                                  index_t nParm, index_t nSample,
                                  const IType *alpha, const IType *beta, OType *out) {
    RNG_KERNEL_LOOP(xpu, FType, id, gen, N, step, {
      index_t nBatch(1 + (nSample - 1) / nParm);
      out[i] = OType(SampleGamma<xpu, IType, FType>(alpha[i / nBatch],
                                                    beta[i / nBatch], &genImpl));
    });
  }
};

template<typename xpu>
struct GammaSampler {
  template<typename IType, typename OType>
  MSHADOW_FORCE_INLINE void Sample(const Tensor<xpu, 1, IType>& alpha,
                                   const Tensor<xpu, 1, IType>& beta,
                                   const Tensor<xpu, 1, OType>& out,
                                   RandGenerator<xpu, OType> *pgen,
                                   Stream<xpu> *s) {
    typedef typename std::conditional<std::is_floating_point<OType>::value,
                                      OType, float>::type FType;
    RandGenerator<xpu, FType> *gen = reinterpret_cast<RandGenerator<xpu, FType> *>(pgen);
    LaunchRNG<SampleGammaKernel<xpu>, xpu>(s, gen, out.size(0), alpha.size(0), out.size(0),
                                           alpha.dptr_, beta.dptr_, out.dptr_);
  }
};

template<typename xpu>
MSHADOW_XINLINE int SamplePoisson(float lambda, typename RandGenerator<xpu, float>::Impl *gen) {
  // Generate one sample of the poisson distribution. Intentionally written
  // towards a specific type (float) for internal computation which is sufficient
  // for accurate enough computation.
  if ( lambda < 12.0 ) {
    float t = expf(-lambda);
    int x = 0;
    for ( float prod = gen->uniform(); prod > t; prod *= gen->uniform() ) { x += 1; }
    return x;
  } else {
    // Approximation for high lambda according to:
    // Numerical Recipes in C: The Art of Scientific Computing
    // Cambridge University Press
    const float pi(3.1415926);
    const float sq(sqrt(2.0*lambda));
    const float loglambda(log(lambda));
    const float g(lambda*loglambda-lgammaf(lambda+1.0));
    float em(0), t(0), y(0);
    do {
      do {
        y = tanf(pi * gen->uniform());
        em = sq * y + lambda;
      } while (em < 0.0);
      em = floorf(em);
      t = 0.9 * (1.0 + y * y) * expf(em * loglambda - lgammaf(em + 1.0) - g);
    } while (gen->uniform() > t);
    return static_cast<int>(em);
  }
}

template<typename xpu>
struct SamplePoissonKernel {
  template<typename IType, typename OType>
  MSHADOW_XINLINE static void Map(index_t id, RandGenerator<xpu, float> gen,
                                  const index_t N, const index_t step,
                                  index_t nParm, index_t nSample,
                                  const IType *lambda, OType *out) {
    RNG_KERNEL_LOOP(xpu, float, id, gen, N, step, {
      index_t nBatch(1 + (nSample - 1) / nParm);
      out[i] = OType(SamplePoisson<xpu>(lambda[i / nBatch], &genImpl));
    });
  }
};

template<typename xpu>
struct PoissonSampler {
  template<typename IType, typename OType>
  MSHADOW_FORCE_INLINE void Sample(const Tensor<xpu, 1, IType>& lambda,
                                   const Tensor<xpu, 1, OType>& out,
                                   RandGenerator<xpu, OType> *pgen,
                                   Stream<xpu> *s) {
    RandGenerator<xpu, float> *gen = reinterpret_cast<RandGenerator<xpu, float> *>(pgen);
    LaunchRNG<SamplePoissonKernel<xpu>, xpu>(s, gen, out.size(0), lambda.size(0), out.size(0),
                                             lambda.dptr_, out.dptr_);
  }
};

template<typename xpu>
struct SampleNegativeBinomialKernel {
  template<typename IType, typename OType>
  MSHADOW_XINLINE static void Map(index_t id, RandGenerator<xpu, float> gen,
                                  const index_t N, const index_t step,
                                  index_t nParm, index_t nSample,
                                  const IType *k, const IType *p, OType *out) {
    RNG_KERNEL_LOOP(xpu, float, id, gen, N, step, {
      index_t nBatch(1 + (nSample - 1) / nParm);
      float alpha = k[i / nBatch];
      float prob = p[i / nBatch];
      float beta = (1.0 - prob) / prob;
      float lambda = SampleGamma<xpu, IType, float>(alpha, beta, &genImpl);
      out[i] = OType(SamplePoisson<xpu>(lambda, &genImpl));
    });
  }
};

template<typename xpu>
struct NegativeBinomialSampler {
  template<typename IType, typename OType>
  MSHADOW_FORCE_INLINE void Sample(const Tensor<xpu, 1, IType>& k,
                                   const Tensor<xpu, 1, IType>& p,
                                   const Tensor<xpu, 1, OType>& out,
                                   RandGenerator<xpu, OType> *pgen,
                                   Stream<xpu> *s) {
    RandGenerator<xpu, float> *gen = reinterpret_cast<RandGenerator<xpu, float> *>(pgen);
    LaunchRNG<SampleNegativeBinomialKernel<xpu>, xpu>(s, gen, out.size(0), k.size(0), out.size(0),
                                                      k.dptr_, p.dptr_, out.dptr_);
  }
};

template<typename xpu>
struct SampleGeneralizedNegativeBinomialKernel {
  template<typename IType, typename OType>
  MSHADOW_XINLINE static void Map(index_t id, RandGenerator<xpu, float> gen,
                                  const index_t N, const index_t step,
                                  index_t nParm, index_t nSample,
                                  const IType *mu, const IType *alpha, OType *out) {
    RNG_KERNEL_LOOP(xpu, float, id, gen, N, step, {
      index_t nBatch(1 + (nSample - 1) / nParm);
      float lambda = alpha[i / nBatch] == 0 ?
                     static_cast<float>(mu[i / nBatch]) :
                     SampleGamma<xpu, IType, float>(IType(1) / alpha[i / nBatch],
                                                    alpha[i / nBatch] * mu[i / nBatch], &genImpl);
      out[i] = OType(SamplePoisson<xpu>(lambda, &genImpl));
    });
  }
};

template<typename xpu>
struct GeneralizedNegativeBinomialSampler {
  template<typename IType, typename OType>
  MSHADOW_FORCE_INLINE void Sample(const Tensor<xpu, 1, IType>& mu,
                                   const Tensor<xpu, 1, IType>& alpha,
                                   const Tensor<xpu, 1, OType>& out,
                                   RandGenerator<xpu, OType> *pgen,
                                   Stream<xpu> *s) {
    RandGenerator<xpu, float> *gen = reinterpret_cast<RandGenerator<xpu, float> *>(pgen);
    LaunchRNG<SampleGeneralizedNegativeBinomialKernel<xpu>, xpu>(s, gen, out.size(0),
                                                                 mu.size(0), out.size(0),
                                                                 mu.dptr_, alpha.dptr_, out.dptr_);
  }
};

}  // namespace op
}  // namespace mxnet

#endif  // MXNET_OPERATOR_RANDOM_SAMPLER_H_<|MERGE_RESOLUTION|>--- conflicted
+++ resolved
@@ -95,41 +95,6 @@
 
 template<typename xpu>
 struct SampleRandIntKernel {
-<<<<<<< HEAD
-=======
-  template<typename IType, typename OType>
-  MSHADOW_XINLINE static void Map(index_t id, RandGenerator<xpu, OType> gen,
-                                  const index_t N, const index_t step,
-                                  index_t nParm, index_t nSample,
-                                  const IType *lower, const IType *upper, OType *out) {
-    RNG_KERNEL_LOOP(xpu, OType, id, gen, N, step, {
-      index_t nBatch(1 + (nSample - 1) / nParm);
-      if (sizeof(IType) == sizeof(int64_t))
-        out[i] = OType(lower[i / nBatch] +
-                     genImpl.rand_int64() % (upper[i / nBatch] - lower[i / nBatch]));
-      else
-        out[i] = OType(lower[i / nBatch] +
-                     genImpl.rand() % (upper[i / nBatch] - lower[i / nBatch]));
-    });
-  }
-};
-
-template<typename xpu>
-struct RandIntSampler {
-  template<typename IType, typename OType>
-  MSHADOW_FORCE_INLINE void Sample(const Tensor<xpu, 1, IType>& lower,
-                                   const Tensor<xpu, 1, IType>& upper,
-                                   const Tensor<xpu, 1, OType>& out,
-                                   RandGenerator<xpu, OType> *pgen,
-                                   Stream<xpu> *s) {
-    LaunchRNG<SampleRandIntKernel<xpu>, xpu>(s, pgen, out.size(0), lower.size(0), out.size(0),
-                                             lower.dptr_, upper.dptr_, out.dptr_);
-  }
-};
-
-template<typename xpu>
-struct SampleNormalKernel {
->>>>>>> 0f88f613
   template<typename IType, typename OType>
   MSHADOW_XINLINE static void Map(index_t id, RandGenerator<xpu, OType> gen,
                                   const index_t N, const index_t step,
