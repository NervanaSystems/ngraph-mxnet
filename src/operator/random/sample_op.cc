/*
 * Licensed to the Apache Software Foundation (ASF) under one
 * or more contributor license agreements.  See the NOTICE file
 * distributed with this work for additional information
 * regarding copyright ownership.  The ASF licenses this file
 * to you under the Apache License, Version 2.0 (the
 * "License"); you may not use this file except in compliance
 * with the License.  You may obtain a copy of the License at
 *
 *   http://www.apache.org/licenses/LICENSE-2.0
 *
 * Unless required by applicable law or agreed to in writing,
 * software distributed under the License is distributed on an
 * "AS IS" BASIS, WITHOUT WARRANTIES OR CONDITIONS OF ANY
 * KIND, either express or implied.  See the License for the
 * specific language governing permissions and limitations
 * under the License.
 */

/*!
 *  Copyright (c) 2016 by Contributors
 * \file sample_op.cc
 * \brief CPU Implementation of sample op
 */

#include "./sample_op.h"
#include "../tensor/init_op.h"

namespace mxnet {
namespace op {

DMLC_REGISTER_PARAMETER(SampleUniformParam);
DMLC_REGISTER_PARAMETER(SampleNormalParam);
DMLC_REGISTER_PARAMETER(SampleGammaParam);
DMLC_REGISTER_PARAMETER(SampleExponentialParam);
DMLC_REGISTER_PARAMETER(SamplePoissonParam);
DMLC_REGISTER_PARAMETER(SampleNegBinomialParam);
DMLC_REGISTER_PARAMETER(SampleGenNegBinomialParam);
DMLC_REGISTER_PARAMETER(SampleRandIntParam);

DMLC_REGISTER_PARAMETER(SampleUniformLikeParam);
DMLC_REGISTER_PARAMETER(SampleNormalLikeParam);
DMLC_REGISTER_PARAMETER(SampleGammaLikeParam);
DMLC_REGISTER_PARAMETER(SampleExponentialLikeParam);
DMLC_REGISTER_PARAMETER(SamplePoissonLikeParam);
DMLC_REGISTER_PARAMETER(SampleNegBinomialLikeParam);
DMLC_REGISTER_PARAMETER(SampleGenNegBinomialLikeParam);

#define MXNET_OPERATOR_REGISTER_SAMPLE(name, ParamType)                                      \
  NNVM_REGISTER_OP(name)                                                                     \
  .set_num_inputs(0)                                                                         \
  .set_num_outputs(1)                                                                        \
  .set_attr_parser(ParamParser<ParamType>)                                                   \
<<<<<<< HEAD
  .set_attr<nnvm::FInferShape>("FInferShape", InitShape<ParamType>)                          \
=======
  .set_attr<mxnet::FInferShape>("FInferShape", InitShape<ParamType>)                          \
>>>>>>> 0f88f613
  .set_attr<nnvm::FInferType>("FInferType", SampleOpType<ParamType>)                \
  .set_attr<FResourceRequest>("FResourceRequest", SampleResource)                            \
  .add_arguments(ParamType::__FIELDS__())                                                    \
  .set_attr<FInferStorageType>("FInferStorageType", InitStorageType<ParamType, true, false>) \
  .set_attr<FCompute>("FCompute<cpu>", Sample_<cpu, ParamType>)                              \
  .set_attr<FComputeEx>("FComputeEx<cpu>", SampleEx_<cpu, ParamType>)

#define MXNET_OPERATOR_REGISTER_SAMPLE_LIKE(name, ParamType)                              \
  NNVM_REGISTER_OP(name)                                                                  \
  .set_num_inputs(1)                                                                      \
  .set_num_outputs(1)                                                                     \
  .set_attr_parser(ParamParser<ParamType>)                                                \
<<<<<<< HEAD
  .set_attr<nnvm::FInferShape>("FInferShape", ElemwiseShape<1, 1>)                        \
=======
  .set_attr<mxnet::FInferShape>("FInferShape", ElemwiseShape<1, 1>)                        \
>>>>>>> 0f88f613
  .set_attr<nnvm::FInferType>("FInferType", ElemwiseType<1, 1>)                           \
  .set_attr<FResourceRequest>("FResourceRequest", SampleResource)                         \
  .set_attr<nnvm::FIgnoreInputs>("FIgnoreInputs",                                         \
    [](const NodeAttrs& attrs) { return std::vector<uint32_t>(1, 0); })                   \
  .set_attr<nnvm::FGradient>("FGradient", MakeZeroGradNodes)                              \
  .add_arguments(ParamType::__FIELDS__())                                                 \
  .add_argument("data", "NDArray-or-Symbol", "The input")                                 \
  .set_attr<FInferStorageType>("FInferStorageType",                                       \
                               ElemwiseStorageType<1, 1, false, true, false>)             \
  .set_attr<FCompute>("FCompute<cpu>", Sample_<cpu, ParamType>)                           \
  .set_attr<FComputeEx>("FComputeEx<cpu>", SampleEx_<cpu, ParamType>)

// Add "uniform" alias for backward compatibility
MXNET_OPERATOR_REGISTER_SAMPLE(_random_uniform, SampleUniformParam)
.add_alias("uniform")
.add_alias("random_uniform")
.describe(R"code(Draw random samples from a uniform distribution.

.. note:: The existing alias ``uniform`` is deprecated.

Samples are uniformly distributed over the half-open interval *[low, high)*
(includes *low*, but excludes *high*).

Example::

   uniform(low=0, high=1, shape=(2,2)) = [[ 0.60276335,  0.85794562],
                                          [ 0.54488319,  0.84725171]]

)code" ADD_FILELINE);

// Add "normal" alias for backward compatibility
MXNET_OPERATOR_REGISTER_SAMPLE(_random_normal, SampleNormalParam)
.add_alias("normal")
.add_alias("random_normal")
.describe(R"code(Draw random samples from a normal (Gaussian) distribution.

.. note:: The existing alias ``normal`` is deprecated.

Samples are distributed according to a normal distribution parametrized by *loc* (mean) and *scale*
(standard deviation).

Example::

   normal(loc=0, scale=1, shape=(2,2)) = [[ 1.89171135, -1.16881478],
                                          [-1.23474145,  1.55807114]]
)code" ADD_FILELINE);

MXNET_OPERATOR_REGISTER_SAMPLE(_random_gamma, SampleGammaParam)
.add_alias("random_gamma")
.describe(R"code(Draw random samples from a gamma distribution.

Samples are distributed according to a gamma distribution parametrized by *alpha* (shape) and *beta* (scale).

Example::

   gamma(alpha=9, beta=0.5, shape=(2,2)) = [[ 7.10486984,  3.37695289],
                                            [ 3.91697288,  3.65933681]]
)code" ADD_FILELINE);

MXNET_OPERATOR_REGISTER_SAMPLE(_random_exponential, SampleExponentialParam)
.add_alias("random_exponential")
.describe(R"code(Draw random samples from an exponential distribution.

Samples are distributed according to an exponential distribution parametrized by *lambda* (rate).

Example::

   exponential(lam=4, shape=(2,2)) = [[ 0.0097189 ,  0.08999364],
                                      [ 0.04146638,  0.31715935]]
)code" ADD_FILELINE);

MXNET_OPERATOR_REGISTER_SAMPLE(_random_poisson, SamplePoissonParam)
.add_alias("random_poisson")
.describe(R"code(Draw random samples from a Poisson distribution.

Samples are distributed according to a Poisson distribution parametrized by *lambda* (rate).
Samples will always be returned as a floating point data type.

Example::

   poisson(lam=4, shape=(2,2)) = [[ 5.,  2.],
                                  [ 4.,  6.]]
)code" ADD_FILELINE);

MXNET_OPERATOR_REGISTER_SAMPLE(_random_negative_binomial, SampleNegBinomialParam)
.add_alias("random_negative_binomial")
.describe(R"code(Draw random samples from a negative binomial distribution.

Samples are distributed according to a negative binomial distribution parametrized by
*k* (limit of unsuccessful experiments) and *p* (failure probability in each experiment).
Samples will always be returned as a floating point data type.

Example::

   negative_binomial(k=3, p=0.4, shape=(2,2)) = [[ 4.,  7.],
                                                 [ 2.,  5.]]
)code" ADD_FILELINE);

MXNET_OPERATOR_REGISTER_SAMPLE(_random_generalized_negative_binomial, SampleGenNegBinomialParam)
.add_alias("random_generalized_negative_binomial")
.describe(R"code(Draw random samples from a generalized negative binomial distribution.

Samples are distributed according to a generalized negative binomial distribution parametrized by
*mu* (mean) and *alpha* (dispersion). *alpha* is defined as *1/k* where *k* is the failure limit of the
number of unsuccessful experiments (generalized to real numbers).
Samples will always be returned as a floating point data type.

Example::

   generalized_negative_binomial(mu=2.0, alpha=0.3, shape=(2,2)) = [[ 2.,  1.],
                                                                    [ 6.,  4.]]
)code" ADD_FILELINE);

MXNET_OPERATOR_REGISTER_SAMPLE(_random_randint, SampleRandIntParam)
.add_alias("random_randint")
.describe(R"code(Draw random samples from a discrete uniform distribution.

Samples are uniformly distributed over the half-open interval *[low, high)*
(includes *low*, but excludes *high*).

Example::

   randint(low=0, high=5, shape=(2,2)) = [[ 0,  2],
                                          [ 3,  1]]

)code" ADD_FILELINE);

// *_like operators

MXNET_OPERATOR_REGISTER_SAMPLE_LIKE(_random_uniform_like, SampleUniformLikeParam)
.describe(R"code(Draw random samples from a uniform distribution according to the input array shape.

Samples are uniformly distributed over the half-open interval *[low, high)*
(includes *low*, but excludes *high*).

Example::

   uniform(low=0, high=1, data=ones(2,2)) = [[ 0.60276335,  0.85794562],
                                             [ 0.54488319,  0.84725171]]

)code" ADD_FILELINE);

MXNET_OPERATOR_REGISTER_SAMPLE_LIKE(_random_normal_like, SampleNormalLikeParam)
.describe(R"code(Draw random samples from a normal (Gaussian) distribution according to the input array shape.

Samples are distributed according to a normal distribution parametrized by *loc* (mean) and *scale*
(standard deviation).

Example::

   normal(loc=0, scale=1, data=ones(2,2)) = [[ 1.89171135, -1.16881478],
                                             [-1.23474145,  1.55807114]]
)code" ADD_FILELINE);

MXNET_OPERATOR_REGISTER_SAMPLE_LIKE(_random_gamma_like, SampleGammaLikeParam)
.describe(R"code(Draw random samples from a gamma distribution according to the input array shape.

Samples are distributed according to a gamma distribution parametrized by *alpha* (shape) and *beta* (scale).

Example::

   gamma(alpha=9, beta=0.5, data=ones(2,2)) = [[ 7.10486984,  3.37695289],
                                               [ 3.91697288,  3.65933681]]
)code" ADD_FILELINE);

MXNET_OPERATOR_REGISTER_SAMPLE_LIKE(_random_exponential_like, SampleExponentialLikeParam)
.describe(R"code(Draw random samples from an exponential distribution according to the input array shape.

Samples are distributed according to an exponential distribution parametrized by *lambda* (rate).

Example::

   exponential(lam=4, data=ones(2,2)) = [[ 0.0097189 ,  0.08999364],
                                         [ 0.04146638,  0.31715935]]
)code" ADD_FILELINE);

MXNET_OPERATOR_REGISTER_SAMPLE_LIKE(_random_poisson_like, SamplePoissonLikeParam)
.describe(R"code(Draw random samples from a Poisson distribution according to the input array shape.

Samples are distributed according to a Poisson distribution parametrized by *lambda* (rate).
Samples will always be returned as a floating point data type.

Example::

   poisson(lam=4, data=ones(2,2)) = [[ 5.,  2.],
                                     [ 4.,  6.]]
)code" ADD_FILELINE);

MXNET_OPERATOR_REGISTER_SAMPLE_LIKE(_random_negative_binomial_like, SampleNegBinomialLikeParam)
.describe(R"code(Draw random samples from a negative binomial distribution according to the input array shape.

Samples are distributed according to a negative binomial distribution parametrized by
*k* (limit of unsuccessful experiments) and *p* (failure probability in each experiment).
Samples will always be returned as a floating point data type.

Example::

   negative_binomial(k=3, p=0.4, data=ones(2,2)) = [[ 4.,  7.],
                                                    [ 2.,  5.]]
)code" ADD_FILELINE);

MXNET_OPERATOR_REGISTER_SAMPLE_LIKE(_random_generalized_negative_binomial_like,
                                    SampleGenNegBinomialLikeParam)
.describe(R"code(Draw random samples from a generalized negative binomial distribution according to the
input array shape.

Samples are distributed according to a generalized negative binomial distribution parametrized by
*mu* (mean) and *alpha* (dispersion). *alpha* is defined as *1/k* where *k* is the failure limit of the
number of unsuccessful experiments (generalized to real numbers).
Samples will always be returned as a floating point data type.

Example::

   generalized_negative_binomial(mu=2.0, alpha=0.3, data=ones(2,2)) = [[ 2.,  1.],
                                                                       [ 6.,  4.]]
)code" ADD_FILELINE);

}  // namespace op
}  // namespace mxnet<|MERGE_RESOLUTION|>--- conflicted
+++ resolved
@@ -51,11 +51,7 @@
   .set_num_inputs(0)                                                                         \
   .set_num_outputs(1)                                                                        \
   .set_attr_parser(ParamParser<ParamType>)                                                   \
-<<<<<<< HEAD
-  .set_attr<nnvm::FInferShape>("FInferShape", InitShape<ParamType>)                          \
-=======
   .set_attr<mxnet::FInferShape>("FInferShape", InitShape<ParamType>)                          \
->>>>>>> 0f88f613
   .set_attr<nnvm::FInferType>("FInferType", SampleOpType<ParamType>)                \
   .set_attr<FResourceRequest>("FResourceRequest", SampleResource)                            \
   .add_arguments(ParamType::__FIELDS__())                                                    \
@@ -68,11 +64,7 @@
   .set_num_inputs(1)                                                                      \
   .set_num_outputs(1)                                                                     \
   .set_attr_parser(ParamParser<ParamType>)                                                \
-<<<<<<< HEAD
-  .set_attr<nnvm::FInferShape>("FInferShape", ElemwiseShape<1, 1>)                        \
-=======
   .set_attr<mxnet::FInferShape>("FInferShape", ElemwiseShape<1, 1>)                        \
->>>>>>> 0f88f613
   .set_attr<nnvm::FInferType>("FInferType", ElemwiseType<1, 1>)                           \
   .set_attr<FResourceRequest>("FResourceRequest", SampleResource)                         \
   .set_attr<nnvm::FIgnoreInputs>("FIgnoreInputs",                                         \
