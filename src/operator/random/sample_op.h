/*
 * Licensed to the Apache Software Foundation (ASF) under one
 * or more contributor license agreements.  See the NOTICE file
 * distributed with this work for additional information
 * regarding copyright ownership.  The ASF licenses this file
 * to you under the Apache License, Version 2.0 (the
 * "License"); you may not use this file except in compliance
 * with the License.  You may obtain a copy of the License at
 *
 *   http://www.apache.org/licenses/LICENSE-2.0
 *
 * Unless required by applicable law or agreed to in writing,
 * software distributed under the License is distributed on an
 * "AS IS" BASIS, WITHOUT WARRANTIES OR CONDITIONS OF ANY
 * KIND, either express or implied.  See the License for the
 * specific language governing permissions and limitations
 * under the License.
 */

/*!
 *  Copyright (c) 2016 by Contributors
 * \file sample_op.h
 * \brief Elementary sampling operators
 */
#ifndef MXNET_OPERATOR_RANDOM_SAMPLE_OP_H_
#define MXNET_OPERATOR_RANDOM_SAMPLE_OP_H_

#include <mxnet/operator_util.h>
#include <mshadow/base.h>
#include <string>
#include <vector>
#include "../mxnet_op.h"
#include "../mshadow_op.h"
#include "../elemwise_op_common.h"
#include "../tensor/init_op.h"
#include "./sampler.h"

namespace mxnet {
namespace op {


struct SampleOpParam {
<<<<<<< HEAD
  TShape shape;
=======
  mxnet::TShape shape;
>>>>>>> 0f88f613
  std::string ctx;
  int dtype;
};

struct UniformParam {
  float low;
  float high;
};

struct NormalParam {
  float loc;
  float scale;
};

struct GammaParam {
  float alpha;
  float beta;
};

struct ExponentialParam {
  float lam;
};

struct PoissonParam {
  float lam;
};

struct NegBinomialParam {
  int k;
  float p;
};

struct GenNegBinomialParam {
  float mu;
  float alpha;
};

struct RandIntParam {
  int64_t low;
  int64_t high;
};

struct SampleUniformParam : public dmlc::Parameter<SampleUniformParam>,
  UniformParam, SampleOpParam {
  DMLC_DECLARE_PARAMETER(SampleUniformParam) {
    DMLC_DECLARE_FIELD(low).set_default(0.0f)
    .describe("Lower bound of the distribution.");
    DMLC_DECLARE_FIELD(high).set_default(1.0f)
    .describe("Upper bound of the distribution.");
    DMLC_DECLARE_FIELD(shape)
    .set_default(mxnet::TShape())
    .describe("Shape of the output.");
    DMLC_DECLARE_FIELD(ctx)
    .set_default("")
    .describe("Context of output, in format [cpu|gpu|cpu_pinned](n)."
              " Only used for imperative calls.");
    DMLC_DECLARE_FIELD(dtype)
    .add_enum("None", -1)
    .add_enum("float32", kFloat32)
    .add_enum("float64", kFloat64)
    .add_enum("float16", kFloat16)
    .set_default(-1)
    .describe("DType of the output in case this can't be inferred. "
              "Defaults to float32 if not defined (dtype=None).");
  }
};

struct SampleNormalParam : public dmlc::Parameter<SampleNormalParam>,
  NormalParam, SampleOpParam {
  DMLC_DECLARE_PARAMETER(SampleNormalParam) {
    DMLC_DECLARE_FIELD(loc).set_default(0.0f)
    .describe("Mean of the distribution.");
    DMLC_DECLARE_FIELD(scale).set_default(1.0f)
    .describe("Standard deviation of the distribution.");
    DMLC_DECLARE_FIELD(shape)
    .set_default(mxnet::TShape())
    .describe("Shape of the output.");
    DMLC_DECLARE_FIELD(ctx)
    .set_default("")
    .describe("Context of output, in format [cpu|gpu|cpu_pinned](n)."
              " Only used for imperative calls.");
    DMLC_DECLARE_FIELD(dtype)
    .add_enum("None", -1)
    .add_enum("float32", kFloat32)
    .add_enum("float64", kFloat64)
    .add_enum("float16", kFloat16)
    .set_default(-1)
    .describe("DType of the output in case this can't be inferred. "
              "Defaults to float32 if not defined (dtype=None).");
  }
};

struct SampleGammaParam : public dmlc::Parameter<SampleGammaParam>,
  GammaParam, SampleOpParam {
  DMLC_DECLARE_PARAMETER(SampleGammaParam) {
    DMLC_DECLARE_FIELD(alpha).set_default(1.0f)
    .describe("Alpha parameter (shape) of the gamma distribution.");
    DMLC_DECLARE_FIELD(beta).set_default(1.0f)
    .describe("Beta parameter (scale) of the gamma distribution.");
    DMLC_DECLARE_FIELD(shape)
    .set_default(mxnet::TShape())
    .describe("Shape of the output.");
    DMLC_DECLARE_FIELD(ctx)
    .set_default("")
    .describe("Context of output, in format [cpu|gpu|cpu_pinned](n)."
              " Only used for imperative calls.");
    DMLC_DECLARE_FIELD(dtype)
    .add_enum("None", -1)
    .add_enum("float32", kFloat32)
    .add_enum("float64", kFloat64)
    .add_enum("float16", kFloat16)
    .set_default(-1)
    .describe("DType of the output in case this can't be inferred. "
              "Defaults to float32 if not defined (dtype=None).");
  }
};

struct SampleExponentialParam : public dmlc::Parameter<SampleExponentialParam>,
  ExponentialParam, SampleOpParam {
  DMLC_DECLARE_PARAMETER(SampleExponentialParam) {
    DMLC_DECLARE_FIELD(lam).set_default(1.0f)
    .describe("Lambda parameter (rate) of the exponential distribution.");
    DMLC_DECLARE_FIELD(shape)
    .set_default(mxnet::TShape())
    .describe("Shape of the output.");
    DMLC_DECLARE_FIELD(ctx)
    .set_default("")
    .describe("Context of output, in format [cpu|gpu|cpu_pinned](n)."
              " Only used for imperative calls.");
    DMLC_DECLARE_FIELD(dtype)
    .add_enum("None", -1)
    .add_enum("float32", kFloat32)
    .add_enum("float64", kFloat64)
    .add_enum("float16", kFloat16)
    .set_default(-1)
    .describe("DType of the output in case this can't be inferred. "
              "Defaults to float32 if not defined (dtype=None).");
  }
};

struct SamplePoissonParam : public dmlc::Parameter<SamplePoissonParam>,
  PoissonParam, SampleOpParam {
  DMLC_DECLARE_PARAMETER(SamplePoissonParam) {
    DMLC_DECLARE_FIELD(lam).set_default(1.0f)
    .describe("Lambda parameter (rate) of the Poisson distribution.");
    DMLC_DECLARE_FIELD(shape)
    .set_default(mxnet::TShape())
    .describe("Shape of the output.");
    DMLC_DECLARE_FIELD(ctx)
    .set_default("")
    .describe("Context of output, in format [cpu|gpu|cpu_pinned](n)."
              " Only used for imperative calls.");
    DMLC_DECLARE_FIELD(dtype)
    .add_enum("None", -1)
    .add_enum("float32", kFloat32)
    .add_enum("float64", kFloat64)
    .add_enum("float16", kFloat16)
    .set_default(-1)
    .describe("DType of the output in case this can't be inferred. "
              "Defaults to float32 if not defined (dtype=None).");
  }
};

struct SampleNegBinomialParam : public dmlc::Parameter<SampleNegBinomialParam>,
  NegBinomialParam, SampleOpParam {
  DMLC_DECLARE_PARAMETER(SampleNegBinomialParam) {
    DMLC_DECLARE_FIELD(k).set_default(1)
    .describe("Limit of unsuccessful experiments.");
    DMLC_DECLARE_FIELD(p).set_default(1.0f)
    .describe("Failure probability in each experiment.");
    DMLC_DECLARE_FIELD(shape)
    .set_default(mxnet::TShape())
    .describe("Shape of the output.");
    DMLC_DECLARE_FIELD(ctx)
    .set_default("")
    .describe("Context of output, in format [cpu|gpu|cpu_pinned](n)."
              " Only used for imperative calls.");
    DMLC_DECLARE_FIELD(dtype)
    .add_enum("None", -1)
    .add_enum("float32", kFloat32)
    .add_enum("float64", kFloat64)
    .add_enum("float16", kFloat16)
    .set_default(-1)
    .describe("DType of the output in case this can't be inferred. "
              "Defaults to float32 if not defined (dtype=None).");
  }
};

struct SampleGenNegBinomialParam : public dmlc::Parameter<SampleGenNegBinomialParam>,
  GenNegBinomialParam, SampleOpParam {
  DMLC_DECLARE_PARAMETER(SampleGenNegBinomialParam) {
    DMLC_DECLARE_FIELD(mu).set_default(1.0f)
    .describe("Mean of the negative binomial distribution.");
    DMLC_DECLARE_FIELD(alpha).set_default(1.0f)
    .describe("Alpha (dispersion) parameter of the negative binomial distribution.");
    DMLC_DECLARE_FIELD(shape)
    .set_default(mxnet::TShape())
    .describe("Shape of the output.");
    DMLC_DECLARE_FIELD(ctx)
    .set_default("")
    .describe("Context of output, in format [cpu|gpu|cpu_pinned](n)."
              " Only used for imperative calls.");
    DMLC_DECLARE_FIELD(dtype)
    .add_enum("None", -1)
    .add_enum("float32", kFloat32)
    .add_enum("float64", kFloat64)
    .add_enum("float16", kFloat16)
    .set_default(-1)
    .describe("DType of the output in case this can't be inferred. "
              "Defaults to float32 if not defined (dtype=None).");
  }
};

struct SampleRandIntParam : public dmlc::Parameter<SampleRandIntParam>,
  RandIntParam, SampleOpParam {
  DMLC_DECLARE_PARAMETER(SampleRandIntParam) {
    DMLC_DECLARE_FIELD(low)
    .describe("Lower bound of the distribution.");
    DMLC_DECLARE_FIELD(high)
    .describe("Upper bound of the distribution.");
    DMLC_DECLARE_FIELD(shape)
<<<<<<< HEAD
    .set_default(TShape())
=======
    .set_default(mxnet::TShape())
>>>>>>> 0f88f613
    .describe("Shape of the output.");
    DMLC_DECLARE_FIELD(ctx)
    .set_default("")
    .describe("Context of output, in format [cpu|gpu|cpu_pinned](n)."
              " Only used for imperative calls.");
    DMLC_DECLARE_FIELD(dtype)
    .add_enum("None", -1)
    .add_enum("int32", kInt32)
    .add_enum("int64", kInt64)
    .set_default(-1)
    .describe("DType of the output in case this can't be inferred. "
              "Defaults to int32 if not defined (dtype=None).");
  }
};

struct SampleUniformLikeParam : public dmlc::Parameter<SampleUniformLikeParam>,
  UniformParam {
  DMLC_DECLARE_PARAMETER(SampleUniformLikeParam) {
    DMLC_DECLARE_FIELD(low).set_default(0.0f)
    .describe("Lower bound of the distribution.");
    DMLC_DECLARE_FIELD(high).set_default(1.0f)
    .describe("Upper bound of the distribution.");
  }
};

struct SampleNormalLikeParam : public dmlc::Parameter<SampleNormalLikeParam>,
  NormalParam {
  DMLC_DECLARE_PARAMETER(SampleNormalLikeParam) {
    DMLC_DECLARE_FIELD(loc).set_default(0.0f)
    .describe("Mean of the distribution.");
    DMLC_DECLARE_FIELD(scale).set_default(1.0f)
    .describe("Standard deviation of the distribution.");
  }
};

struct SampleGammaLikeParam : public dmlc::Parameter<SampleGammaLikeParam>,
  GammaParam {
  DMLC_DECLARE_PARAMETER(SampleGammaLikeParam) {
    DMLC_DECLARE_FIELD(alpha).set_default(1.0f)
    .describe("Alpha parameter (shape) of the gamma distribution.");
    DMLC_DECLARE_FIELD(beta).set_default(1.0f)
    .describe("Beta parameter (scale) of the gamma distribution.");
  }
};

struct SampleExponentialLikeParam : public dmlc::Parameter<SampleExponentialLikeParam>,
  ExponentialParam {
  DMLC_DECLARE_PARAMETER(SampleExponentialLikeParam) {
    DMLC_DECLARE_FIELD(lam).set_default(1.0f)
    .describe("Lambda parameter (rate) of the exponential distribution.");
  }
};

struct SamplePoissonLikeParam : public dmlc::Parameter<SamplePoissonLikeParam>,
  PoissonParam {
  DMLC_DECLARE_PARAMETER(SamplePoissonLikeParam) {
    DMLC_DECLARE_FIELD(lam).set_default(1.0f)
    .describe("Lambda parameter (rate) of the Poisson distribution.");
  }
};

struct SampleNegBinomialLikeParam : public dmlc::Parameter<SampleNegBinomialLikeParam>,
  NegBinomialParam {
  DMLC_DECLARE_PARAMETER(SampleNegBinomialLikeParam) {
    DMLC_DECLARE_FIELD(k).set_default(1)
    .describe("Limit of unsuccessful experiments.");
    DMLC_DECLARE_FIELD(p).set_default(1.0f)
    .describe("Failure probability in each experiment.");
  }
};

struct SampleGenNegBinomialLikeParam : public dmlc::Parameter<SampleGenNegBinomialLikeParam>,
  GenNegBinomialParam {
  DMLC_DECLARE_PARAMETER(SampleGenNegBinomialLikeParam) {
    DMLC_DECLARE_FIELD(mu).set_default(1.0f)
    .describe("Mean of the negative binomial distribution.");
    DMLC_DECLARE_FIELD(alpha).set_default(1.0f)
    .describe("Alpha (dispersion) parameter of the negative binomial distribution.");
  }
};

using FSampleCompute = std::function<void (const nnvm::NodeAttrs& attrs,
                                           const OpContext& ctx,
                                           const OpReqType& req,
                                           TBlob* outputs)>;

using mxnet::TBlob;
using namespace mxnet::common::random;

// Allocates a single chunk of workspace memory and partitions it into three
// workspace tensors that hold the seeds as well as the distribution parameters.
template<typename xpu, typename DType>
MSHADOW_FORCE_INLINE void GetSamplingTempData(DType p1, DType p2, const OpContext& ctx,
                                              Tensor<xpu, 1, DType>* parm1,
                                              Tensor<xpu, 1, DType>* parm2) {
  Stream<xpu> *s = ctx.get_stream<xpu>();
  // Combined memory requirement for the workspace data.
  const index_t nInt((2 * sizeof(DType) + sizeof(unsigned) - 1) / sizeof(unsigned));
  Tensor<xpu, 1, unsigned> wspace
    = ctx.requested[1].get_space_typed<xpu, 1, unsigned>(Shape1(nInt), s);
  // Partition workspace into two chunks and initialize them.
  DType *pspace = static_cast<DType*>(static_cast<void*>(wspace.dptr_));
  *parm1 = Tensor<xpu, 1, DType>(pspace, Shape1(1), s);
  Copy(*parm1, Tensor<cpu, 1, DType>(&p1, Shape1(1)), s);
  *parm2 = Tensor<xpu, 1, DType>(pspace+1, Shape1(1), s);
  Copy(*parm2, Tensor<cpu, 1, DType>(&p2, Shape1(1)), s);
}

template<typename xpu, typename ParamType>
static inline void uniform_op(const nnvm::NodeAttrs& attrs,
                              const OpContext& ctx,
                              const OpReqType& req,
                              TBlob* outputs) {
  Stream<xpu> *s = ctx.get_stream<xpu>();
  const UniformParam& param = nnvm::get<ParamType>(attrs.parsed);
  CHECK_GE(param.high, param.low) << "low must be less or equal to high in uniform distribution";
  Tensor<xpu, 1, float> low, high;
  GetSamplingTempData<xpu, float>(param.low, param.high, ctx,
                                  &low, &high);
  UniformSampler<xpu> sampler;
  MSHADOW_REAL_TYPE_SWITCH(outputs[0].type_flag_, OType, {
    RandGenerator<xpu, OType> *pgen = ctx.requested[0].get_parallel_random<xpu, OType>();
    Tensor<xpu, 1, OType> out = outputs->FlatTo1D<xpu, OType>(s);
    sampler.Sample(low, high, out, pgen, s);
  });
}

template<typename xpu, typename ParamType>
static inline void normal_op(const nnvm::NodeAttrs& attrs,
                             const OpContext& ctx,
                             const OpReqType& req,
                             TBlob* outputs) {
  Stream<xpu> *s = ctx.get_stream<xpu>();
  const NormalParam& param = nnvm::get<ParamType>(attrs.parsed);
  CHECK_GT(param.scale, 0) << "scale parameter in gaussian has to be positive";
  Tensor<xpu, 1, float> loc, scale;
  GetSamplingTempData<xpu, float>(param.loc, param.scale, ctx, &loc, &scale);
  NormalSampler<xpu> sampler;
  MSHADOW_REAL_TYPE_SWITCH(outputs[0].type_flag_, OType, {
    RandGenerator<xpu, OType> *pgen = ctx.requested[0].get_parallel_random<xpu, OType>();
    Tensor<xpu, 1, OType> out = outputs->FlatTo1D<xpu, OType>(s);
    sampler.Sample(loc, scale, out, pgen, s);
  });
}

template<typename xpu, typename ParamType>
static inline void gamma_op(const nnvm::NodeAttrs& attrs,
                            const OpContext& ctx,
                            const OpReqType& req,
                            TBlob* outputs) {
  Stream<xpu> *s = ctx.get_stream<xpu>();
  const GammaParam& param = nnvm::get<ParamType>(attrs.parsed);
  CHECK_GT(param.alpha, 0) << "alpha parameter in gamma distribution has to be positive";
  CHECK_GT(param.beta, 0) << "beta parameter in gamma distribution has to be positive";
  Tensor<xpu, 1, float> alpha, beta;
  GetSamplingTempData<xpu, float>(param.alpha, param.beta, ctx, &alpha, &beta);
  GammaSampler<xpu> sampler;
  MSHADOW_REAL_TYPE_SWITCH(outputs[0].type_flag_, OType, {
    RandGenerator<xpu, OType> *pgen = ctx.requested[0].get_parallel_random<xpu, OType>();
    Tensor<xpu, 1, OType> out = outputs->FlatTo1D<xpu, OType>(s);
    sampler.Sample(alpha, beta, out, pgen, s);
  });
}

template<typename xpu, typename ParamType>
static inline void exponential_op(const nnvm::NodeAttrs& attrs,
                                  const OpContext& ctx,
                                  const OpReqType& req,
                                  TBlob* outputs) {
  Stream<xpu> *s = ctx.get_stream<xpu>();
  const ExponentialParam& param = nnvm::get<ParamType>(attrs.parsed);
  CHECK_GT(param.lam, 0) << "lambda parameter in exponential distribution has to be positive";
  Tensor<xpu, 1, float> lam, dummy;
  GetSamplingTempData<xpu, float>(param.lam, 0, ctx, &lam, &dummy);
  ExponentialSampler<xpu> sampler;
  MSHADOW_REAL_TYPE_SWITCH(outputs[0].type_flag_, OType, {
    RandGenerator<xpu, OType> *pgen = ctx.requested[0].get_parallel_random<xpu, OType>();
    Tensor<xpu, 1, OType> out = outputs->FlatTo1D<xpu, OType>(s);
    sampler.Sample(lam, out, pgen, s);
  });
}

template<typename xpu, typename ParamType>
static inline void poisson_op(const nnvm::NodeAttrs& attrs,
                              const OpContext& ctx,
                              const OpReqType& req,
                              TBlob* outputs) {
  Stream<xpu> *s = ctx.get_stream<xpu>();
  const PoissonParam& param = nnvm::get<ParamType>(attrs.parsed);
  CHECK_GE(param.lam, 0) << "lambda parameter in poisson distribution has to be non-negative";
  Tensor<xpu, 1, float> lam, dummy;
  GetSamplingTempData<xpu, float>(param.lam, 0, ctx, &lam, &dummy);
  PoissonSampler<xpu> sampler;
  MSHADOW_REAL_TYPE_SWITCH(outputs[0].type_flag_, OType, {
    RandGenerator<xpu, OType> *pgen = ctx.requested[0].get_parallel_random<xpu, OType>();
    Tensor<xpu, 1, OType> out = outputs->FlatTo1D<xpu, OType>(s);
    sampler.Sample(lam, out, pgen, s);
  });
}

template<typename xpu, typename ParamType>
static inline void neg_binomial_op(const nnvm::NodeAttrs& attrs,
                                   const OpContext& ctx,
                                   const OpReqType& req,
                                   TBlob* outputs) {
  Stream<xpu> *s = ctx.get_stream<xpu>();
  const NegBinomialParam& param = nnvm::get<ParamType>(attrs.parsed);
  CHECK_GE(param.k, 0) << "k parameter in negative binomial distribution has to be non-negative";
  CHECK_GE(param.p, 0) << "p parameter in negative binomial distribution has to be non-negative";
  Tensor<xpu, 1, float> k, p;
  GetSamplingTempData<xpu, float>(param.k, param.p, ctx, &k, &p);
  NegativeBinomialSampler<xpu> sampler;
  MSHADOW_REAL_TYPE_SWITCH(outputs[0].type_flag_, OType, {
    RandGenerator<xpu, OType> *pgen = ctx.requested[0].get_parallel_random<xpu, OType>();
    Tensor<xpu, 1, OType> out = outputs->FlatTo1D<xpu, OType>(s);
    sampler.Sample(k, p, out, pgen, s);
  });
}

template<typename xpu, typename ParamType>
static inline void gen_neg_binomial_op(const nnvm::NodeAttrs& attrs,
                                       const OpContext& ctx,
                                       const OpReqType& req,
                                       TBlob* outputs) {
  Stream<xpu> *s = ctx.get_stream<xpu>();
  const GenNegBinomialParam& param = nnvm::get<ParamType>(attrs.parsed);
  CHECK_GE(param.mu, 0)
    << "mu parameter in generalized negative binomial distribution has to be non-negative";
  CHECK_GE(param.alpha, 0)
    << "alpha parameter in generalized negative binomial distribution has to be non-negative";
  Tensor<xpu, 1, float> mu, alpha;
  GetSamplingTempData<xpu, float>(param.mu, param.alpha, ctx, &mu, &alpha);
  GeneralizedNegativeBinomialSampler<xpu> sampler;
  MSHADOW_REAL_TYPE_SWITCH(outputs[0].type_flag_, OType, {
    RandGenerator<xpu, OType> *pgen = ctx.requested[0].get_parallel_random<xpu, OType>();
    Tensor<xpu, 1, OType> out = outputs->FlatTo1D<xpu, OType>(s);
    sampler.Sample(mu, alpha, out, pgen, s);
  });
}

template<typename xpu, typename ParamType>
static inline void rand_int_op(const nnvm::NodeAttrs& attrs,
                               const OpContext& ctx,
                               const OpReqType& req,
                               TBlob* outputs) {
    Stream<xpu> *s = ctx.get_stream<xpu>();
    const SampleRandIntParam& param = nnvm::get<SampleRandIntParam>(attrs.parsed);
    CHECK_GE(param.high, param.low) << "low must be less or equal to high in uniform distribution";
    Tensor<xpu, 1, int64_t> low, high;
    GetSamplingTempData<xpu, int64_t>(param.low, param.high, ctx,
                                    &low, &high);
    RandIntSampler<xpu> sampler;
    MSHADOW_TYPE_SWITCH(outputs[0].type_flag_, OType, {
      RandGenerator<xpu, OType> *pgen = ctx.requested[0].get_parallel_random<xpu, OType>();
      Tensor<xpu, 1, OType> out = outputs->FlatTo1D<xpu, OType>(s);
      sampler.Sample(low, high, out, pgen, s);
    });
}

template<typename xpu, typename ParamType>
struct SampleMaster;

template<typename xpu>
struct SampleMaster<xpu, SampleUniformParam> {
  static inline void op(const nnvm::NodeAttrs& attrs,
                        const OpContext& ctx,
                        const OpReqType& req,
                        TBlob* outputs) {
    uniform_op<xpu, SampleUniformParam>(attrs, ctx, req, outputs);
  }
};

template<typename xpu>
struct SampleMaster<xpu, SampleUniformLikeParam> {
  static inline void op(const nnvm::NodeAttrs& attrs,
                        const OpContext& ctx,
                        const OpReqType& req,
                        TBlob* outputs) {
    uniform_op<xpu, SampleUniformLikeParam>(attrs, ctx, req, outputs);
  }
};

template<typename xpu>
struct SampleMaster<xpu, SampleNormalParam> {
  static inline void op(const nnvm::NodeAttrs& attrs,
                        const OpContext& ctx,
                        const OpReqType& req,
                        TBlob* outputs) {
    normal_op<xpu, SampleNormalParam>(attrs, ctx, req, outputs);
  }
};

template<typename xpu>
struct SampleMaster<xpu, SampleNormalLikeParam> {
  static inline void op(const nnvm::NodeAttrs& attrs,
                        const OpContext& ctx,
                        const OpReqType& req,
                        TBlob* outputs) {
    normal_op<xpu, SampleNormalLikeParam>(attrs, ctx, req, outputs);
  }
};

template<typename xpu>
struct SampleMaster<xpu, SampleGammaParam> {
  static inline void op(const nnvm::NodeAttrs& attrs,
                        const OpContext& ctx,
                        const OpReqType& req,
                        TBlob* outputs) {
    gamma_op<xpu, SampleGammaParam>(attrs, ctx, req, outputs);
  }
};

template<typename xpu>
struct SampleMaster<xpu, SampleGammaLikeParam> {
  static inline void op(const nnvm::NodeAttrs& attrs,
                        const OpContext& ctx,
                        const OpReqType& req,
                        TBlob* outputs) {
    gamma_op<xpu, SampleGammaLikeParam>(attrs, ctx, req, outputs);
<<<<<<< HEAD
  }
};

template<typename xpu>
struct SampleMaster<xpu, SampleExponentialParam> {
  static inline void op(const nnvm::NodeAttrs& attrs,
                        const OpContext& ctx,
                        const OpReqType& req,
                        TBlob* outputs) {
    exponential_op<xpu, SampleExponentialParam>(attrs, ctx, req, outputs);
  }
};

template<typename xpu>
struct SampleMaster<xpu, SampleExponentialLikeParam> {
  static inline void op(const nnvm::NodeAttrs& attrs,
                        const OpContext& ctx,
                        const OpReqType& req,
                        TBlob* outputs) {
    exponential_op<xpu, SampleExponentialLikeParam>(attrs, ctx, req, outputs);
  }
};

template<typename xpu>
struct SampleMaster<xpu, SamplePoissonParam> {
  static inline void op(const nnvm::NodeAttrs& attrs,
                        const OpContext& ctx,
                        const OpReqType& req,
                        TBlob* outputs) {
    poisson_op<xpu, SamplePoissonParam>(attrs, ctx, req, outputs);
  }
};

template<typename xpu>
struct SampleMaster<xpu, SamplePoissonLikeParam> {
  static inline void op(const nnvm::NodeAttrs& attrs,
                        const OpContext& ctx,
                        const OpReqType& req,
                        TBlob* outputs) {
    poisson_op<xpu, SamplePoissonLikeParam>(attrs, ctx, req, outputs);
  }
};

template<typename xpu>
struct SampleMaster<xpu, SampleNegBinomialParam> {
  static inline void op(const nnvm::NodeAttrs& attrs,
                        const OpContext& ctx,
                        const OpReqType& req,
                        TBlob* outputs) {
    neg_binomial_op<xpu, SampleNegBinomialParam>(attrs, ctx, req, outputs);
  }
};

template<typename xpu>
struct SampleMaster<xpu, SampleNegBinomialLikeParam> {
  static inline void op(const nnvm::NodeAttrs& attrs,
                        const OpContext& ctx,
                        const OpReqType& req,
                        TBlob* outputs) {
    neg_binomial_op<xpu, SampleNegBinomialLikeParam>(attrs, ctx, req, outputs);
  }
};

template<typename xpu>
struct SampleMaster<xpu, SampleGenNegBinomialParam> {
  static inline void op(const nnvm::NodeAttrs& attrs,
                        const OpContext& ctx,
                        const OpReqType& req,
                        TBlob* outputs) {
    gen_neg_binomial_op<xpu, SampleGenNegBinomialParam>(attrs, ctx, req, outputs);
=======
>>>>>>> 0f88f613
  }
};

template<typename xpu>
<<<<<<< HEAD
=======
struct SampleMaster<xpu, SampleExponentialParam> {
  static inline void op(const nnvm::NodeAttrs& attrs,
                        const OpContext& ctx,
                        const OpReqType& req,
                        TBlob* outputs) {
    exponential_op<xpu, SampleExponentialParam>(attrs, ctx, req, outputs);
  }
};

template<typename xpu>
struct SampleMaster<xpu, SampleExponentialLikeParam> {
  static inline void op(const nnvm::NodeAttrs& attrs,
                        const OpContext& ctx,
                        const OpReqType& req,
                        TBlob* outputs) {
    exponential_op<xpu, SampleExponentialLikeParam>(attrs, ctx, req, outputs);
  }
};

template<typename xpu>
struct SampleMaster<xpu, SamplePoissonParam> {
  static inline void op(const nnvm::NodeAttrs& attrs,
                        const OpContext& ctx,
                        const OpReqType& req,
                        TBlob* outputs) {
    poisson_op<xpu, SamplePoissonParam>(attrs, ctx, req, outputs);
  }
};

template<typename xpu>
struct SampleMaster<xpu, SamplePoissonLikeParam> {
  static inline void op(const nnvm::NodeAttrs& attrs,
                        const OpContext& ctx,
                        const OpReqType& req,
                        TBlob* outputs) {
    poisson_op<xpu, SamplePoissonLikeParam>(attrs, ctx, req, outputs);
  }
};

template<typename xpu>
struct SampleMaster<xpu, SampleNegBinomialParam> {
  static inline void op(const nnvm::NodeAttrs& attrs,
                        const OpContext& ctx,
                        const OpReqType& req,
                        TBlob* outputs) {
    neg_binomial_op<xpu, SampleNegBinomialParam>(attrs, ctx, req, outputs);
  }
};

template<typename xpu>
struct SampleMaster<xpu, SampleNegBinomialLikeParam> {
  static inline void op(const nnvm::NodeAttrs& attrs,
                        const OpContext& ctx,
                        const OpReqType& req,
                        TBlob* outputs) {
    neg_binomial_op<xpu, SampleNegBinomialLikeParam>(attrs, ctx, req, outputs);
  }
};

template<typename xpu>
struct SampleMaster<xpu, SampleGenNegBinomialParam> {
  static inline void op(const nnvm::NodeAttrs& attrs,
                        const OpContext& ctx,
                        const OpReqType& req,
                        TBlob* outputs) {
    gen_neg_binomial_op<xpu, SampleGenNegBinomialParam>(attrs, ctx, req, outputs);
  }
};

template<typename xpu>
>>>>>>> 0f88f613
struct SampleMaster<xpu, SampleGenNegBinomialLikeParam> {
  static inline void op(const nnvm::NodeAttrs& attrs,
                        const OpContext& ctx,
                        const OpReqType& req,
                        TBlob* outputs) {
    gen_neg_binomial_op<xpu, SampleGenNegBinomialLikeParam>(attrs, ctx, req, outputs);
  }
};

template<typename xpu>
struct SampleMaster<xpu, SampleRandIntParam> {
  static void op(const nnvm::NodeAttrs& attrs,
                 const OpContext& ctx,
                 const OpReqType& req,
                 TBlob* outputs) {
    rand_int_op<xpu, SampleRandIntParam>(attrs, ctx, req, outputs);
  }
};

template<typename xpu, typename ParamType>
void SampleComputeEx_(const nnvm::NodeAttrs& attrs,
                      const OpContext& ctx,
                      const std::vector<NDArray>& inputs,
                      const std::vector<OpReqType>& req,
                      const std::vector<NDArray>& outputs,
                      SampleMaster<xpu, ParamType> sample_master) {
  using namespace mxnet::op;
  NDArray output = outputs[0];
  mshadow::Stream<xpu> *s = ctx.get_stream<xpu>();
  if (output.storage_type() == kRowSparseStorage) {
    // indices
    nnvm::dim_t nnr = output.shape()[0];
    output.CheckAndAlloc({mshadow::Shape1(nnr)});
    MSHADOW_IDX_TYPE_SWITCH(output.aux_type(rowsparse::kIdx), IType, {
      IType* idx = output.aux_data(rowsparse::kIdx).dptr<IType>();
      mxnet_op::Kernel<PopulateFullIdxRspKernel, xpu>::Launch(s, nnr, idx);
    });
    // data
    TBlob out_blob = output.data();
    sample_master.op(attrs, ctx, req[0], &out_blob);
  } else {
    LOG(FATAL) << "Unexpected storage type for SampleComputeEx_: "
               << output.storage_type();
  }
}

template<typename xpu, typename ParamType>
void Sample_(const nnvm::NodeAttrs& attrs,
             const OpContext& ctx,
             const std::vector<TBlob>& inputs,
             const std::vector<OpReqType>& req,
             const std::vector<TBlob>& outputs) {
  TBlob out = outputs[0];
  SampleMaster<xpu, ParamType>::op(attrs, ctx, req[0], &out);
}

template<typename xpu, typename ParamType>
void SampleEx_(const nnvm::NodeAttrs& attrs,
               const OpContext& ctx,
               const std::vector<NDArray>& inputs,
               const std::vector<OpReqType>& req,
               const std::vector<NDArray>& outputs) {
  SampleMaster<xpu, ParamType> sample_master;
  SampleComputeEx_<xpu, ParamType>(attrs, ctx, inputs, req, outputs, sample_master);
}

template<typename ParamType>
inline bool SampleOpType(const nnvm::NodeAttrs& attrs,
                         std::vector<int> *in_type,
                         std::vector<int> *out_type) {
  const ParamType& param = nnvm::get<ParamType>(attrs.parsed);
  CHECK_EQ(in_type->size(), 0);
  CHECK_EQ(out_type->size(), 1);
  int dtype = -1;
  int dtype_out = (*out_type)[0];
  if (dtype_out != -1) {
    // Output type can be inferred, use it and make sure it matches
    dtype = dtype_out;
    if (param.dtype != -1) {
      // dtype given in args, check that it matches the output type
      CHECK_EQ(dtype_out, param.dtype) << "Output type does not match requested type: "
      << dtype_out << " vs " << param.dtype;
    }
  } else {
    // Output type can't be inferred
    if (param.dtype != -1) {
      // Use dtype given in args
      dtype = param.dtype;
    } else {
      // Use default
      dtype = kFloat32;
    }
  }
  bool dtype_ok = (dtype == kFloat16) || (dtype == kFloat32) ||
  (dtype == kFloat64);
  CHECK(dtype_ok) << "Output type must be float16, float32, float64: dtype is "
  << dtype_out << " vs " << kFloat16 << " or " << kFloat32 << " or "
  << kFloat64;
  TYPE_ASSIGN_CHECK(*out_type, 0, dtype);
  return true;
}

template<>
inline bool SampleOpType<SampleRandIntParam>(const nnvm::NodeAttrs& attrs,
                         std::vector<int> *in_type,
                         std::vector<int> *out_type) {
  const SampleRandIntParam& param = nnvm::get<SampleRandIntParam>(attrs.parsed);
  CHECK_EQ(in_type->size(), 0);
  CHECK_EQ(out_type->size(), 1);
  int dtype = -1;
  int dtype_out = (*out_type)[0];
  if (dtype_out != -1) {
    // Output type can be inferred, use it and make sure it matches
    dtype = dtype_out;
    if (param.dtype != -1) {
      // dtype given in args, check that it matches the output type
      CHECK_EQ(dtype_out, param.dtype) << "Output type does not match requested type: "
      << dtype_out << " vs " << param.dtype;
    }
  } else {
    // Output type can't be inferred
    if (param.dtype != -1) {
      // Use dtype given in args
      dtype = param.dtype;
    } else {
      // Use default
      dtype = kInt32;
    }
  }
  bool dtype_ok = (dtype == kInt32) || (dtype == kInt64);
  CHECK(dtype_ok) << "Output type must be int32, int64: dtype is "
  << dtype_out << " vs " << kInt32 << " or " << kInt64;
  TYPE_ASSIGN_CHECK(*out_type, 0, dtype);
  return true;
}

inline std::vector<ResourceRequest> SampleResource(const NodeAttrs& attrs) {
  return { ResourceRequest::kParallelRandom, ResourceRequest::kTempSpace };
}

}  // namespace op
}  // namespace mxnet
#endif  // MXNET_OPERATOR_RANDOM_SAMPLE_OP_H_<|MERGE_RESOLUTION|>--- conflicted
+++ resolved
@@ -40,11 +40,7 @@
 
 
 struct SampleOpParam {
-<<<<<<< HEAD
-  TShape shape;
-=======
   mxnet::TShape shape;
->>>>>>> 0f88f613
   std::string ctx;
   int dtype;
 };
@@ -266,11 +262,7 @@
     DMLC_DECLARE_FIELD(high)
     .describe("Upper bound of the distribution.");
     DMLC_DECLARE_FIELD(shape)
-<<<<<<< HEAD
-    .set_default(TShape())
-=======
     .set_default(mxnet::TShape())
->>>>>>> 0f88f613
     .describe("Shape of the output.");
     DMLC_DECLARE_FIELD(ctx)
     .set_default("")
@@ -590,7 +582,6 @@
                         const OpReqType& req,
                         TBlob* outputs) {
     gamma_op<xpu, SampleGammaLikeParam>(attrs, ctx, req, outputs);
-<<<<<<< HEAD
   }
 };
 
@@ -661,85 +652,10 @@
                         const OpReqType& req,
                         TBlob* outputs) {
     gen_neg_binomial_op<xpu, SampleGenNegBinomialParam>(attrs, ctx, req, outputs);
-=======
->>>>>>> 0f88f613
-  }
-};
-
-template<typename xpu>
-<<<<<<< HEAD
-=======
-struct SampleMaster<xpu, SampleExponentialParam> {
-  static inline void op(const nnvm::NodeAttrs& attrs,
-                        const OpContext& ctx,
-                        const OpReqType& req,
-                        TBlob* outputs) {
-    exponential_op<xpu, SampleExponentialParam>(attrs, ctx, req, outputs);
-  }
-};
-
-template<typename xpu>
-struct SampleMaster<xpu, SampleExponentialLikeParam> {
-  static inline void op(const nnvm::NodeAttrs& attrs,
-                        const OpContext& ctx,
-                        const OpReqType& req,
-                        TBlob* outputs) {
-    exponential_op<xpu, SampleExponentialLikeParam>(attrs, ctx, req, outputs);
-  }
-};
-
-template<typename xpu>
-struct SampleMaster<xpu, SamplePoissonParam> {
-  static inline void op(const nnvm::NodeAttrs& attrs,
-                        const OpContext& ctx,
-                        const OpReqType& req,
-                        TBlob* outputs) {
-    poisson_op<xpu, SamplePoissonParam>(attrs, ctx, req, outputs);
-  }
-};
-
-template<typename xpu>
-struct SampleMaster<xpu, SamplePoissonLikeParam> {
-  static inline void op(const nnvm::NodeAttrs& attrs,
-                        const OpContext& ctx,
-                        const OpReqType& req,
-                        TBlob* outputs) {
-    poisson_op<xpu, SamplePoissonLikeParam>(attrs, ctx, req, outputs);
-  }
-};
-
-template<typename xpu>
-struct SampleMaster<xpu, SampleNegBinomialParam> {
-  static inline void op(const nnvm::NodeAttrs& attrs,
-                        const OpContext& ctx,
-                        const OpReqType& req,
-                        TBlob* outputs) {
-    neg_binomial_op<xpu, SampleNegBinomialParam>(attrs, ctx, req, outputs);
-  }
-};
-
-template<typename xpu>
-struct SampleMaster<xpu, SampleNegBinomialLikeParam> {
-  static inline void op(const nnvm::NodeAttrs& attrs,
-                        const OpContext& ctx,
-                        const OpReqType& req,
-                        TBlob* outputs) {
-    neg_binomial_op<xpu, SampleNegBinomialLikeParam>(attrs, ctx, req, outputs);
-  }
-};
-
-template<typename xpu>
-struct SampleMaster<xpu, SampleGenNegBinomialParam> {
-  static inline void op(const nnvm::NodeAttrs& attrs,
-                        const OpContext& ctx,
-                        const OpReqType& req,
-                        TBlob* outputs) {
-    gen_neg_binomial_op<xpu, SampleGenNegBinomialParam>(attrs, ctx, req, outputs);
-  }
-};
-
-template<typename xpu>
->>>>>>> 0f88f613
+  }
+};
+
+template<typename xpu>
 struct SampleMaster<xpu, SampleGenNegBinomialLikeParam> {
   static inline void op(const nnvm::NodeAttrs& attrs,
                         const OpContext& ctx,
