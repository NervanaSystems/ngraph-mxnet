--- conflicted
+++ resolved
@@ -542,13 +542,8 @@
   }
 
   void CuDNNAlgoSetter(const RunContext& rctx,
-<<<<<<< HEAD
-                       const std::vector<TShape>& in_shape,
-                       const std::vector<TShape>& out_shape,
-=======
                        const mxnet::ShapeVector& in_shape,
                        const mxnet::ShapeVector& out_shape,
->>>>>>> 0f88f613
                        cudnnDataType_t cudnn_forward_compute_type,
                        cudnnDataType_t cudnn_backward_compute_type,
                        CuDNNAlgo<cudnnConvolutionFwdAlgo_t> *fwd,
@@ -762,13 +757,8 @@
   }
 
   void SelectAlgo(const RunContext& rctx,
-<<<<<<< HEAD
-                  const std::vector<TShape>& in_shape,
-                  const std::vector<TShape>& out_shape,
-=======
                   const mxnet::ShapeVector& in_shape,
                   const mxnet::ShapeVector& out_shape,
->>>>>>> 0f88f613
                   cudnnDataType_t cudnn_forward_compute_type,
                   cudnnDataType_t cudnn_backward_compute_type) {
     auto algo_setter = [&](CuDNNAlgo<cudnnConvolutionFwdAlgo_t> *fwd,
@@ -789,21 +779,12 @@
         // To get somewhat the same effect as this, we can pre-allocate the areas needed for the
         // I/Os (possibly triggering a desirable StorageManager::ReleaseAll()), followed by a
         // DirectFree(), which makes these areas available for cudnn's subsequent cudaMalloc().
-<<<<<<< HEAD
 
         // Allocate for x (or dx), w (or dw) and y (or dy).
         ReserveElements({in_shape[conv::kData].Size(),
                          in_shape[conv::kWeight].Size(),
                          out_shape[conv::kOut].Size()});
 
-=======
-
-        // Allocate for x (or dx), w (or dw) and y (or dy).
-        ReserveElements({in_shape[conv::kData].Size(),
-                         in_shape[conv::kWeight].Size(),
-                         out_shape[conv::kOut].Size()});
-
->>>>>>> 0f88f613
         // We're about to call cudnnFind so we need to quiet the system by grabbing
         // the Storage lock.  Concurrent cudaMalloc's can disrupt the accurate timing
         // measurements of the algos, and can prevent the cuda driver's proper freeing
