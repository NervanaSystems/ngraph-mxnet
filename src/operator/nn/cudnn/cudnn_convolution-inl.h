--- conflicted
+++ resolved
@@ -637,13 +637,8 @@
   }
 
   void CuDNNAlgoSetter(const RunContext& rctx,
-<<<<<<< HEAD
-                  const std::vector<TShape>& in_shape,
-                  const std::vector<TShape>& out_shape,
-=======
                   const mxnet::ShapeVector& in_shape,
                   const mxnet::ShapeVector& out_shape,
->>>>>>> 0f88f613
                   cudnnDataType_t cudnn_forward_compute_type,
                   cudnnDataType_t cudnn_backward_compute_type,
                   CuDNNAlgo<cudnnConvolutionFwdAlgo_t> *fwd,
@@ -803,7 +798,6 @@
         LogNoSuitableAlgoAndExit(nalgo, min_memory_needs, workspace_byte, "backward filter");
       } else {
         flt->Set(bwd_filter_algo[i].algo, false);
-<<<<<<< HEAD
       }
     }
     // Backprop-to-Data Algorithm Get(), v6 and earlier
@@ -838,42 +832,6 @@
                            bwd_data_algo[i].memory :
                            std::min(min_memory_needs, bwd_data_algo[i].memory);
       }
-=======
-      }
-    }
-    // Backprop-to-Data Algorithm Get(), v6 and earlier
-    if (!param_.cudnn_tune.value()) {
-      cudnnConvolutionBwdDataAlgo_t fastest_bwd_data_algo;
-      CUDNN_CALL(cudnnGetConvolutionBackwardDataAlgorithm(s->dnn_handle_,
-                                          filter_desc_,
-                                          out_desc_,
-                                          back_conv_desc_,
-                                          in_desc_,
-                                          CUDNN_CONVOLUTION_BWD_DATA_SPECIFY_WORKSPACE_LIMIT,
-                                          workspace_byte,
-                                          &fastest_bwd_data_algo));
-      bwd->Set(fastest_bwd_data_algo, false);
-    } else {
-      cudnnConvolutionBwdDataAlgoPerf_t bwd_data_algo[kMaxAlgos];
-      CUDNN_CALL(cudnnFindConvolutionBackwardDataAlgorithm(s->dnn_handle_,
-                                                           filter_desc_,
-                                                           out_desc_,
-                                                           back_conv_desc_,
-                                                           in_desc_,
-                                                           kMaxAlgos,
-                                                           &nalgo,
-                                                           bwd_data_algo));
-      i = 0;
-      while (i < nalgo
-             && (bwd_data_algo[i].status != CUDNN_STATUS_SUCCESS
-                 || (param_.cudnn_tune.value() == conv::kLimited
-                     && bwd_data_algo[i].memory > workspace_byte))) {
-        ++i;
-        min_memory_needs = (i == 0) ?
-                           bwd_data_algo[i].memory :
-                           std::min(min_memory_needs, bwd_data_algo[i].memory);
-      }
->>>>>>> 0f88f613
       if (i == nalgo) {
         LogNoSuitableAlgoAndExit(nalgo, min_memory_needs, workspace_byte, "backward data");
       } else {
@@ -890,13 +848,8 @@
   }
 
   void SelectAlgo(const RunContext& rctx,
-<<<<<<< HEAD
-                  const std::vector<TShape>& in_shape,
-                  const std::vector<TShape>& out_shape,
-=======
                   const mxnet::ShapeVector& in_shape,
                   const mxnet::ShapeVector& out_shape,
->>>>>>> 0f88f613
                   cudnnDataType_t cudnn_forward_compute_type,
                   cudnnDataType_t cudnn_backward_compute_type) {
     auto algo_setter = [&](CuDNNAlgo<cudnnConvolutionFwdAlgo_t> *fwd,
@@ -983,14 +936,8 @@
   }
 
 
-<<<<<<< HEAD
-  void GetTempSize(const OpContext& ctx) {
-    mshadow::Stream<gpu> *s = ctx.get_stream<gpu>();
-    size_t back_size = 0, back_size_w = 0;
-=======
   void GetTempSize(const RunContext& rctx) {
     mshadow::Stream<gpu> *s = rctx.get_stream<gpu>();
->>>>>>> 0f88f613
     CUDNN_CALL(cudnnGetConvolutionBackwardDataWorkspaceSize(s->dnn_handle_,
                filter_desc_,
                out_desc_,
