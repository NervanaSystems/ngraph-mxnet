/*
 * Licensed to the Apache Software Foundation (ASF) under one
 * or more contributor license agreements.  See the NOTICE file
 * distributed with this work for additional information
 * regarding copyright ownership.  The ASF licenses this file
 * to you under the Apache License, Version 2.0 (the
 * "License"); you may not use this file except in compliance
 * with the License.  You may obtain a copy of the License at
 *
 *   http://www.apache.org/licenses/LICENSE-2.0
 *
 * Unless required by applicable law or agreed to in writing,
 * software distributed under the License is distributed on an
 * "AS IS" BASIS, WITHOUT WARRANTIES OR CONDITIONS OF ANY
 * KIND, either express or implied.  See the License for the
 * specific language governing permissions and limitations
 * under the License.
 */

/*!
 * Copyright (c) 2015 by Contributors
 * \file cudnn_algoreg-inl.h
 * \brief
 * \author Bing Xu
 */
#ifndef MXNET_OPERATOR_NN_CUDNN_CUDNN_ALGOREG_INL_H_
#define MXNET_OPERATOR_NN_CUDNN_CUDNN_ALGOREG_INL_H_

#include <algorithm>
#include <mutex>
#include <string>
#include <vector>
#include <functional>
#include <utility>
#include "../../../common/cuda_utils.h"
#include "../convolution-inl.h"
#include "../deconvolution-inl.h"
namespace mxnet {
namespace op {
#if MXNET_USE_CUDNN == 1

/*!
 * \brief A cuDNN algorithm: an algo number and whether it should be run in TENSOR CORE mode.
 */
template <typename CuDNNAlgoType>
class CuDNNAlgo {
 public:
  CuDNNAlgo() :
      algo_number_(static_cast<CuDNNAlgoType>(0)),
      is_tensor_core_algo_(false) { }
  void Set(CuDNNAlgoType algo, bool is_tensor_core) {
    algo_number_ = algo;
    is_tensor_core_algo_ = is_tensor_core;
  }
  CuDNNAlgoType AlgoNumber() const { return algo_number_; }
  bool IsTensorCoreAlgo() const { return is_tensor_core_algo_; }
  #if CUDNN_MAJOR >= 7
  cudnnMathType_t MathType() {
    return IsTensorCoreAlgo() ? CUDNN_TENSOR_OP_MATH : CUDNN_DEFAULT_MATH;
  }
  #endif
 private:
  CuDNNAlgoType algo_number_;
  bool is_tensor_core_algo_;
};

template<typename ParamType>
class CuDNNAlgoReg {
 public:
  using AlgoSetter_t = std::function<void(CuDNNAlgo<cudnnConvolutionFwdAlgo_t> *,
                            CuDNNAlgo<cudnnConvolutionBwdDataAlgo_t> *,
                            CuDNNAlgo<cudnnConvolutionBwdFilterAlgo_t> *)>;

  void FindOrElseRegister(const ParamType &param,
<<<<<<< HEAD
            const std::vector<TShape> &in_shape,
            const std::vector<TShape> &out_shape,
=======
            const mxnet::ShapeVector &in_shape,
            const mxnet::ShapeVector &out_shape,
>>>>>>> 0f88f613
            cudnnDataType_t cudnn_data_type,
            cudnnDataType_t cudnn_forward_compute_type,
            cudnnDataType_t cudnn_backward_compute_type,
            int sm_arch,
            bool add_to_weight,
            CuDNNAlgo<cudnnConvolutionFwdAlgo_t> *fwd,
            CuDNNAlgo<cudnnConvolutionBwdDataAlgo_t> *bwd,
            CuDNNAlgo<cudnnConvolutionBwdFilterAlgo_t> *flt,
            const AlgoSetter_t &algo_setter) {
    CHECK(in_shape.size() == 2 || in_shape.size() == 3);
    ParamKey key{param, in_shape[0], in_shape[1], out_shape[0], cudnn_data_type,
                 cudnn_forward_compute_type, cudnn_backward_compute_type, sm_arch, add_to_weight};
    std::lock_guard<std::mutex> guard(lock_);
    auto i = reg_.find(key);
    if (i != reg_.end()) {
      *fwd = i->second.fwd;
      *bwd = i->second.bwd;
      *flt = i->second.flt;
    } else {
      if (param.cudnn_tune.value() && reg_.size() % 50 == 0) {
        LOG(INFO) << "Running performance tests to find the best convolution "
            "algorithm, "
            "this can take a while... (setting env variable "
            "MXNET_CUDNN_AUTOTUNE_DEFAULT to 0 to disable)";
        if (reg_.size() >= 1000) {
          // Many people are very concerned about this warning, so change the warning once.
          if (!is_warning_autotune_) {
            LOG(INFO)
                << "If you see this message in the middle of training, you are "
                    "probably using bucketing. Consider setting env variable "
                    "MXNET_CUDNN_AUTOTUNE_DEFAULT to 0 to disable cudnn tuning.";
            is_warning_autotune_ = true;
          }
        }
      }
      // Call provided function to determine the algos- likely uses cudnnFind() or cudnnGet()
      algo_setter(fwd, bwd, flt);
      // Save result so future lookups hit in this registry
      reg_.insert(std::pair<ParamKey, CudnnAlgorithms>(key, CudnnAlgorithms{*fwd, *bwd, *flt}));
    }
  }

  static CuDNNAlgoReg *Get();

 private:
  struct CudnnAlgorithms {
    CuDNNAlgo<cudnnConvolutionFwdAlgo_t> fwd;
    CuDNNAlgo<cudnnConvolutionBwdDataAlgo_t> bwd;
    CuDNNAlgo<cudnnConvolutionBwdFilterAlgo_t> flt;
  };

  struct ParamKey {
    ParamType param;
    mxnet::TShape data_shape, weight_shape, out_shape;
    cudnnDataType_t cudnn_data_type;
    cudnnDataType_t cudnn_forward_compute_type;
    cudnnDataType_t cudnn_backward_compute_type;
    int sm_arch;
    bool add_to_weight;

    bool operator==(const ParamKey& other) const {
      return this->param == other.param &&
             this->data_shape == other.data_shape &&
             this->weight_shape == other.weight_shape &&
             this->out_shape == other.out_shape &&
             this->cudnn_data_type == other.cudnn_data_type &&
             this->cudnn_forward_compute_type == other.cudnn_forward_compute_type &&
             this->cudnn_backward_compute_type == other.cudnn_backward_compute_type &&
             this->sm_arch == other.sm_arch &&
             this->add_to_weight == other.add_to_weight;
    }
  };

  struct ParamHash {
    size_t operator()(const ParamKey& key) const {
      std::hash<ParamType> hash_param;
      size_t ret = hash_param(key.param);
      ret = dmlc::HashCombine(ret, key.data_shape);
      ret = dmlc::HashCombine(ret, key.weight_shape);
      ret = dmlc::HashCombine(ret, key.out_shape);
      ret = dmlc::HashCombine(ret, static_cast<int>(key.cudnn_data_type));
      ret = dmlc::HashCombine(ret, static_cast<int>(key.cudnn_forward_compute_type));
      ret = dmlc::HashCombine(ret, static_cast<int>(key.cudnn_backward_compute_type));
      ret = dmlc::HashCombine(ret, key.sm_arch);
      ret = dmlc::HashCombine(ret, key.add_to_weight);
      return ret;
    }
  };

  std::mutex lock_;
  std::unordered_map<ParamKey, CudnnAlgorithms, ParamHash> reg_;
  bool is_warning_autotune_ = false;
};

typedef CuDNNAlgoReg<ConvolutionParam> CuDNNConvAlgoReg;
typedef CuDNNAlgoReg<DeconvolutionParam> CuDNNDeconvAlgoReg;

#endif  // __CUDACC__ && CUDNN
}  // namespace op
}  // namespace mxnet

#endif  // MXNET_OPERATOR_NN_CUDNN_CUDNN_ALGOREG_INL_H_<|MERGE_RESOLUTION|>--- conflicted
+++ resolved
@@ -72,13 +72,8 @@
                             CuDNNAlgo<cudnnConvolutionBwdFilterAlgo_t> *)>;
 
   void FindOrElseRegister(const ParamType &param,
-<<<<<<< HEAD
-            const std::vector<TShape> &in_shape,
-            const std::vector<TShape> &out_shape,
-=======
             const mxnet::ShapeVector &in_shape,
             const mxnet::ShapeVector &out_shape,
->>>>>>> 0f88f613
             cudnnDataType_t cudnn_data_type,
             cudnnDataType_t cudnn_forward_compute_type,
             cudnnDataType_t cudnn_backward_compute_type,
