--- conflicted
+++ resolved
@@ -271,22 +271,8 @@
   CHECK_EQ(in_attrs->size(), in_expected);
   CHECK_EQ(out_attrs->size(), 1);
 
-<<<<<<< HEAD
-  DispatchMode wanted_mode;
-#if MXNET_USE_MKLDNN == 1
-  if (dev_mask == mshadow::cpu::kDevMask && !MKLDNNEnvSet())
-    wanted_mode = DispatchMode::kFComputeFallback;
-  else if (dev_mask == mshadow::cpu::kDevMask)
-    wanted_mode = DispatchMode::kFComputeEx;
-  else
-#endif
-    wanted_mode = DispatchMode::kFCompute;
-  return storage_type_assign(out_attrs, mxnet::kDefaultStorage,
-                             dispatch_mode, wanted_mode);
-=======
   return MKLDNNStorageType(attrs, dev_mask, true, dispatch_mode, in_attrs,
                            out_attrs);
->>>>>>> 8e4aeee6
 }
 
 inline static bool BackwardDeconvStorageType(const nnvm::NodeAttrs& attrs,
@@ -299,22 +285,8 @@
   CHECK_EQ(in_attrs->size(), param.no_bias ? 3U : 4U);
   CHECK_EQ(out_attrs->size(), out_expected);
 
-<<<<<<< HEAD
-  DispatchMode wanted_mode;
-#if MXNET_USE_MKLDNN == 1
-  if (dev_mask == mshadow::cpu::kDevMask && !MKLDNNEnvSet())
-    wanted_mode = DispatchMode::kFComputeFallback;
-  else if (dev_mask == mshadow::cpu::kDevMask)
-    wanted_mode = DispatchMode::kFComputeEx;
-  else
-#endif
-    wanted_mode = DispatchMode::kFCompute;
-  return storage_type_assign(out_attrs, mxnet::kDefaultStorage,
-                             dispatch_mode, wanted_mode);
-=======
   return MKLDNNStorageType(attrs, dev_mask, true, dispatch_mode, in_attrs,
                            out_attrs);
->>>>>>> 8e4aeee6
 }
 
 static void DeconvolutionComputeExCPU(const nnvm::NodeAttrs& attrs,
