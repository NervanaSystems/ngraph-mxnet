/*
 * Licensed to the Apache Software Foundation (ASF) under one
 * or more contributor license agreements.  See the NOTICE file
 * distributed with this work for additional information
 * regarding copyright ownership.  The ASF licenses this file
 * to you under the Apache License, Version 2.0 (the
 * "License"); you may not use this file except in compliance
 * with the License.  You may obtain a copy of the License at
 *
 *   http://www.apache.org/licenses/LICENSE-2.0
 *
 * Unless required by applicable law or agreed to in writing,
 * software distributed under the License is distributed on an
 * "AS IS" BASIS, WITHOUT WARRANTIES OR CONDITIONS OF ANY
 * KIND, either express or implied.  See the License for the
 * specific language governing permissions and limitations
 * under the License.
 */

/*!
 * Copyright (c) 2015 by Contributors
 * \file dropout-inl.h
 * \brief
 * \author Bing Xu, Da Zheng, Hang Zhang
*/

#ifndef MXNET_OPERATOR_NN_DROPOUT_INL_H_
#define MXNET_OPERATOR_NN_DROPOUT_INL_H_
#include <dmlc/logging.h>
#include <dmlc/parameter.h>
#include <mxnet/operator.h>
#include <map>
#include <vector>
#include <string>
#include <utility>
#include <algorithm>
#include "../mxnet_op.h"
#include "../mshadow_op.h"
#include "../random/sampler.h"
#include "../tensor/elemwise_binary_broadcast_op.h"

#define MXNET_USE_MKL_DROPOUT defined(USE_MKL) && defined(_OPENMP) && !defined(__CUDACC__)
#if MXNET_USE_MKL_DROPOUT
#include <omp.h>

#include <mkl_vml_functions.h>
#include <mkl_vsl.h>
#endif  // MXNET_USE_MKL_DROPOUT

#define MXNET_USE_CUDNN_DROPOUT MXNET_USE_CUDNN == 1 && CUDNN_MAJOR >= 7

namespace dropout {
enum DropoutOpInputs {kData};
enum DropoutOpOutputs {kOut, kMask};
enum DropoutOpForwardResource {kRandom};
enum DropoutOpMode {kTraining, kAlways};
}  // namespace dropout

namespace mxnet {
namespace op {

const int MAX_DIM = 5;

struct DropoutParam : public dmlc::Parameter<DropoutParam> {
  float p;
  int mode;
<<<<<<< HEAD
  TShape axes;
=======
  mxnet::TShape axes;
>>>>>>> 0f88f613
  dmlc::optional<bool> cudnn_off;
  DMLC_DECLARE_PARAMETER(DropoutParam) {
    DMLC_DECLARE_FIELD(p).set_default(0.5)
    .set_range(0, 1)
    .describe("Fraction of the input that gets dropped out during training time.");
    DMLC_DECLARE_FIELD(mode)
    .add_enum("training", dropout::kTraining)
    .add_enum("always", dropout::kAlways)
    .set_default(dropout::kTraining)
    .describe("Whether to only turn on dropout during training or to also turn on for inference.");
    DMLC_DECLARE_FIELD(axes).set_default(mxnet::TShape())
    .describe("Axes for variational dropout kernel.");
<<<<<<< HEAD
    DMLC_DECLARE_FIELD(cudnn_off).set_default(dmlc::optional<bool>(true))
=======
    DMLC_DECLARE_FIELD(cudnn_off).set_default(dmlc::optional<bool>(false))
>>>>>>> 0f88f613
    .describe("Whether to turn off cudnn in dropout operator. "
              "This option is ignored if axes is specified.");
  }
};  // struct DropoutParam

template<typename xpu, typename DType>
class DropoutOp {
#if MXNET_USE_MKL_DROPOUT
  static void BernoulliGenerate(common::random::RandGenerator<cpu, DType> gen,
                                int n, double p, int* r) {
    typename RandGenerator<xpu, DType>::Impl genImpl(&gen, 1);
    const int seed = 17 + abs(genImpl.rand() % 4096);
    CHECK_GE(seed, 0);
    const int nthr = engine::OpenMP::Get()->GetRecommendedOMPThreadCount();
#pragma omp parallel num_threads(nthr)
    {
      const int ithr = omp_get_thread_num();
      const int avg_amount = (n + nthr - 1) / nthr;
      const int my_offset = ithr * avg_amount;
      const int my_amount = std::min(my_offset + avg_amount, n) - my_offset;
      if (my_amount > 0) {
        VSLStreamStatePtr stream;
        vslNewStream(&stream, VSL_BRNG_MCG31, seed);
        vslSkipAheadStream(stream, my_offset);
        viRngBernoulli(VSL_RNG_METHOD_BERNOULLI_ICDF, stream, my_amount, r + my_offset, p);
        vslDeleteStream(&stream);
      }
    }
  }
  static inline bool MKLAvailable() {
    // BernoulliGenerate expects an array int, so for types smaller than int, the mask buffer
    // will be too small, so we can;t use MKL in those cases
    return sizeof(DType) >= sizeof(int);
  }

  // MKL forward pass
  inline void MKLForward(const OpContext &ctx,
                         const std::vector<TBlob> &in_data,
                         const std::vector<TBlob> &out_data) {
    Stream<xpu> *s = ctx.get_stream<xpu>();
    RandGenerator<xpu, DType> *pgen = ctx.requested[0].get_parallel_random<xpu, DType>();
    CHECK_NOTNULL(pgen);
    Tensor<xpu, 2, DType> mask = out_data[dropout::kMask].FlatTo2D<xpu, DType>(s);
    Tensor<xpu, 2, DType> data = in_data[dropout::kData].FlatTo2D<xpu, DType>(s);
    Tensor<xpu, 2, DType> out = out_data[dropout::kOut].FlatTo2D<xpu, DType>(s);
    DType *outptr = out.dptr_;
    DType *dataptr = data.dptr_;
    auto maskptr = reinterpret_cast<int *>(mask.dptr_);
    int count = mask.shape_[0] * mask.shape_[1];
    BernoulliGenerate(*pgen, count, this->pkeep_, maskptr);
    const float pk_1 = 1.0f / this->pkeep_;
#pragma omp parallel for num_threads(engine::OpenMP::Get()->GetRecommendedOMPThreadCount())
    for (int i = 0; i < count; ++i) {
      outptr[i] = dataptr[i] * maskptr[i] * pk_1;
    }
  }

  // MKL backward pass
  inline void MKLBackward(const OpContext &ctx,
                          const std::vector<TBlob> &in_grad,
                          const std::vector<TBlob> &out_data,
                          const std::vector<TBlob> &out_grad) {
    Stream<xpu> *s = ctx.get_stream<xpu>();
    Tensor<xpu, 2, DType> grad = out_grad[dropout::kOut].FlatTo2D<xpu, DType>(s);
    Tensor<xpu, 2, DType> mask = out_data[dropout::kMask].FlatTo2D<xpu, DType>(s);
    Tensor<xpu, 2, DType> gdata = in_grad[dropout::kData].FlatTo2D<xpu, DType>(s);
    DType *ingradptr = gdata.dptr_;
    const DType *outgradptr = grad.dptr_;
    auto maskptr = reinterpret_cast<int *>(mask.dptr_);
    int count = mask.shape_[0] * mask.shape_[1];
    const float pk_1 = 1.0f / this->pkeep_;
#pragma omp parallel for num_threads(engine::OpenMP::Get()->GetRecommendedOMPThreadCount())
    for (int i = 0; i < count; ++i) {
      ingradptr[i] = outgradptr[i] * maskptr[i] * pk_1;
    }
  }

#endif  // #if MXNET_USE_MKL_DROPOUT

 public:
  /*!
   * \brief Dropout kernel, compute dropout tensor
   */
  struct DropoutKernel {
    /*!
     * \brief Dropout kernel function
     * \param id Thread number (0-based representing count)
     * \param gen Random number generator
     * \param N Total number of items in the output
     * \param step Step between items, related to parallelism
     * \param dropout_out Output dropout values
     * \param mask_out  Output mask (is multiplied to create dropout output, may be 0)
     * \param input_data Input data to perform the dropout on
     * \param pkeep Dropout rate (keep when the generated random number is less than this value)
     */
    MSHADOW_XINLINE static void Map(int id,
                                    RandGenerator<xpu, DType> gen,
                                    const int N,
                                    const int step,
                                    DType *dropout_out,
                                    DType *mask_out,
                                    const DType *input_data,
                                    const real_t pkeep) {
      RNG_KERNEL_LOOP(xpu, DType, id, gen, N, step, {
        const real_t rand_num = static_cast<real_t>(genImpl.uniform());
        mask_out[i] = mshadow_op::threshold_eq::Map<real_t>(rand_num, pkeep) * (1.0f / pkeep);
        dropout_out[i] = input_data[i] * mask_out[i];
      });
    }
  };
  struct BernoulliKernel {
    /*! \brief Bernoulli kernel for generating mask */
    MSHADOW_XINLINE static void Map(int id,
                                    RandGenerator<xpu, DType> gen,
                                    const int N,
                                    const int step,
                                    DType *mask_out,
                                    const real_t pkeep) {
      RNG_KERNEL_LOOP(xpu, DType, id, gen, N, step, {
        const real_t rand_num = static_cast<real_t>(genImpl.uniform());
        mask_out[i] = mshadow_op::threshold::Map<real_t>(rand_num, pkeep) * (1.0f / pkeep);
      });
    }
  };

  explicit DropoutOp(const DropoutParam &param, Context ctx) {
    this->pkeep_ = 1.0f - param.p;
    this->mode_ = static_cast<dropout::DropoutOpMode>(param.mode);
    this->axes_ = param.axes;
    this->dropout_passthrough_ = true;
#if MXNET_USE_CUDNN_DROPOUT
    this->cudnn_off_ = param.cudnn_off && param.cudnn_off.value();
    this->ctx_ = ctx;
    if (ctx.dev_type == kGPU && this->pkeep_ > 0 && !this->cudnn_off_) {
      dtype_ = mshadow::DataType<DType>::kCudnnFlag;
      CUDNN_CALL(cudnnCreateTensorDescriptor(&x_desc_));
      CUDNN_CALL(cudnnCreateTensorDescriptor(&y_desc_));
      CUDNN_CALL(cudnnCreateTensorDescriptor(&dx_desc_));
      CUDNN_CALL(cudnnCreateTensorDescriptor(&dy_desc_));
      CUDNN_CALL(cudnnCreateDropoutDescriptor(&dropout_desc_));
    }
#endif  // MXNET_USE_CUDNN_DROPOUT
  }

  ~DropoutOp() {
#if MXNET_USE_CUDNN_DROPOUT
    if (this->ctx_.dev_type == kGPU && this->pkeep_ > 0 && !this->cudnn_off_) {
      CUDNN_CALL(cudnnDestroyTensorDescriptor(x_desc_));
      CUDNN_CALL(cudnnDestroyTensorDescriptor(y_desc_));
      CUDNN_CALL(cudnnDestroyTensorDescriptor(dx_desc_));
      CUDNN_CALL(cudnnDestroyTensorDescriptor(dy_desc_));
      CUDNN_CALL(cudnnDestroyDropoutDescriptor(dropout_desc_));
    }
#endif  // MXNET_USE_CUDNN_DROPOUT
  }

#if MXNET_USE_CUDNN_DROPOUT && defined(__CUDACC__)
  inline bool CuDNNAvailable() {
    return this->pkeep_ > 0 && !this->cudnn_off_;
  }

  inline void CuDNNForward(const OpContext &ctx,
                           const TBlob &in,
                           const TBlob &mask,
                           const TBlob &out) {
      Stream<xpu> *s = ctx.get_stream<xpu>();

      // set dropout state.
      ctx.requested[0].get_cudnn_dropout_desc(&dropout_desc_, s, 1.0f - this->pkeep_, seed_);

      // describe input/output tensor
      int dim[4], stride[4];
      dim[0] = 1;
      dim[1] = 1;
      dim[2] = 1;
      dim[3] = out.Size();
      stride[0] = out.Size();
      stride[1] = out.Size();
      stride[2] = out.Size();
      stride[3] = 1;
      CUDNN_CALL(cudnnSetTensorNdDescriptor(x_desc_,
                                            dtype_,
                                            4,
                                            dim,
                                            stride));
      CUDNN_CALL(cudnnSetTensorNdDescriptor(y_desc_,
                                            dtype_,
                                            4,
                                            dim,
                                            stride));

      // perform dropout with cudnn
      CUDNN_CALL(cudnnDropoutGetReserveSpaceSize(x_desc_, &dropout_reserve_byte_));
      // cudnn uses bits to record the positions that are dropped, so reserve bytes is always
      // 1/8 of input size.
      CHECK_GE(mask.Size() * sizeof(DType), dropout_reserve_byte_) <<
        "The size of the mask space is smaller than the required cudnn reserved space.";
      CUDNN_CALL(cudnnDropoutForward(s->dnn_handle_,
                                     dropout_desc_,
                                     x_desc_,
                                     in.dptr<DType>(),
                                     y_desc_,
                                     out.dptr<DType>(),
                                     mask.dptr<DType>(),
                                     dropout_reserve_byte_));
  }

  inline void CuDNNBackward(const OpContext &ctx,
                            const TBlob &out_grad,
                            const TBlob &mask,
                            const TBlob &in_grad) {
      Stream<xpu> *s = ctx.get_stream<xpu>();

      // describe input/output tensor
      int dim[4], stride[4];
      dim[0] = 1;
      dim[1] = 1;
      dim[2] = 1;
      dim[3] = in_grad.Size();
      stride[0] = in_grad.Size();
      stride[1] = in_grad.Size();
      stride[2] = in_grad.Size();
      stride[3] = 1;
      CUDNN_CALL(cudnnSetTensorNdDescriptor(dy_desc_,
                                            dtype_,
                                            4,
                                            dim,
                                            stride));
      CUDNN_CALL(cudnnSetTensorNdDescriptor(dx_desc_,
                                            dtype_,
                                            4,
                                            dim,
                                            stride));

      // perform dropout with cudnn
      CUDNN_CALL(cudnnDropoutBackward(s->dnn_handle_,
                                      dropout_desc_,
                                      dy_desc_,
                                      out_grad.dptr<DType>(),
                                      dx_desc_,
                                      in_grad.dptr<DType>(),
                                      mask.dptr<DType>(),
                                      dropout_reserve_byte_));
  }
#endif  // MXNET_USE_CUDNN_DROPOUT && defined(__CUDACC__)

  void Forward(const OpContext &ctx,
               const std::vector<TBlob> &in_data,
               const std::vector<OpReqType> &req,
               const std::vector<TBlob> &out_data) {
    this->dropout_passthrough_ = true;
    if (req[dropout::kOut] != kNullOp) {
      CHECK_EQ(in_data.size(), 1U);
      if (ctx.is_train) {
        CHECK_EQ(out_data.size(), 2U);
      }
      Stream<xpu> *s = ctx.get_stream<xpu>();
      const TBlob &in = in_data[dropout::kData];
      const TBlob &out = out_data[dropout::kOut];
      const TBlob &mask = out_data[dropout::kMask];
      if (this->pkeep_ < 1 && (ctx.is_train || this->mode_ == dropout::kAlways)) {
        this->dropout_passthrough_ = false;
        if (this->axes_.ndim() == 0) {
#if MXNET_USE_MKL_DROPOUT
          if (MKLAvailable()) {
            MKLForward(ctx, in_data, out_data);
            return;
          }
#endif  // MXNET_USE_MKL_DROPOUT
#if MXNET_USE_CUDNN_DROPOUT && defined(__CUDACC__)
          if (CuDNNAvailable()) {
            CuDNNForward(ctx, in, mask, out);
            return;
          }
#endif  // MXNET_USE_CUDNN_DROPOUT && defined(__CUDACC__)
          RandGenerator<xpu, DType> *pgen = ctx.requested[0].get_parallel_random<xpu, DType>();
          CHECK_NOTNULL(pgen);
          CHECK(req[dropout::kOut] != kAddTo);
          LaunchRNG<DropoutKernel, xpu>(s, pgen, out.Size(),
                                        out.dptr<DType>(),
                                        mask.dptr<DType>(),
                                        in.dptr<DType>(),
                                        this->pkeep_);
          return;
        } else {
          RandGenerator<xpu, DType> *pgen = ctx.requested[0].get_parallel_random<xpu, DType>();
          CHECK_NOTNULL(pgen);
          // initialize the mask
          LaunchRNG<BernoulliKernel, xpu>(s, pgen, mask.Size(),
                                          mask.dptr<DType>(),
                                          this->pkeep_);
          // broadcast mul
<<<<<<< HEAD
          TShape new_lshape, new_rshape, new_oshape;
=======
          mxnet::TShape new_lshape, new_rshape, new_oshape;
>>>>>>> 0f88f613
          int ndim = BinaryBroadcastShapeCompact(in.shape_,
                                                 mask.shape_, out.shape_,
                                                 &new_lshape, &new_rshape, &new_oshape);
          if (!ndim) {
            MXNET_ASSIGN_REQ_SWITCH(req[dropout::kOut], Req, {
              mxnet_op::Kernel<mxnet_op::op_with_req<mshadow_op::mul, Req>, xpu>::Launch(
                s, out.Size(), out.dptr<DType>(), in.dptr<DType>(),
                mask.dptr<DType>());
            });
          } else {
            BROADCAST_NDIM_SWITCH(ndim, NDim, {
              mshadow::Shape<NDim> oshape = new_oshape.get<NDim>();
              mshadow::Shape<NDim> lstride = mxnet_op::calc_stride(new_lshape.get<NDim>());
              mshadow::Shape<NDim> rstride = mxnet_op::calc_stride(new_rshape.get<NDim>());
              mxnet_op::Kernel<mxnet_op::binary_broadcast_kernel<NDim, DType,
                               mshadow_op::mul>, xpu>::
              template LaunchEx(s, new_oshape.Size(), req[dropout::kOut],
              lstride, rstride, oshape,
              in.dptr<DType>(),
              mask.dptr<DType>(), out.dptr<DType>());
            });
          }
        }
      } else {
        MXNET_ASSIGN_REQ_SWITCH(req[dropout::kOut], Req, {
          mxnet_op::Kernel<mxnet_op::op_with_req<mshadow_op::identity, Req>, xpu>::Launch(
            s, out.Size(), out.dptr<DType>(), in.dptr<DType>());
        });
      }
    }
  }

  void Backward(const OpContext &ctx,
                const std::vector<TBlob> &out_grad,
                const std::vector<TBlob> &out_data,
                const std::vector<OpReqType> &req,
                const std::vector<TBlob> &in_grad) {
    using namespace mshadow;
    using namespace mshadow::expr;
    Stream<xpu> *s = ctx.get_stream<xpu>();
    if (!this->dropout_passthrough_) {
      this->dropout_passthrough_ = true;
      const TBlob &gdata = in_grad[dropout::kData];
      const TBlob &grad = out_grad[dropout::kOut];
      const TBlob &mask = out_data[dropout::kMask];
      if (this->axes_.ndim() == 0) {
#if MXNET_USE_MKL_DROPOUT
        if (MKLAvailable()) {
          MKLBackward(ctx, in_grad, out_data, out_grad);
          return;
        }
#endif  // MXNET_USE_MKL_DROPOUT
#if MXNET_USE_CUDNN_DROPOUT && defined(__CUDACC__)
        if (CuDNNAvailable()) {
          CuDNNBackward(ctx, grad, mask, gdata);
          return;
        }
#endif  // MXNET_USE_CUDNN_DROPOUT && defined(__CUDACC__)
        // standard case for dropout
        CHECK_EQ(grad.Size(), mask.Size());
        MXNET_ASSIGN_REQ_SWITCH(req[dropout::kData], Req, {
          mxnet_op::Kernel<mxnet_op::op_with_req<mshadow_op::mul, Req>, xpu>::Launch(
            s, gdata.Size(), gdata.dptr<DType>(), grad.dptr<DType>(), mask.dptr<DType>());
        });
        return;
      } else {
        // broardcast mul
        mxnet::TShape new_lshape, new_rshape, new_oshape;
        int ndim = BinaryBroadcastShapeCompact(grad.shape_,
                                               mask.shape_, gdata.shape_,
                                               &new_lshape, &new_rshape, &new_oshape);
        if (!ndim) {
          MXNET_ASSIGN_REQ_SWITCH(req[dropout::kData], Req, {
            mxnet_op::Kernel<mxnet_op::op_with_req<mshadow_op::mul, Req>, xpu>::Launch(
              s, gdata.Size(), gdata.dptr<DType>(), grad.dptr<DType>(), mask.dptr<DType>());
          });
        } else {
          BROADCAST_NDIM_SWITCH(ndim, NDim, {
            mshadow::Shape<NDim> oshape = new_oshape.get<NDim>();
            mshadow::Shape<NDim> lstride = mxnet_op::calc_stride(new_lshape.get<NDim>());
            mshadow::Shape<NDim> rstride = mxnet_op::calc_stride(new_rshape.get<NDim>());
            mxnet_op::Kernel<mxnet_op::binary_broadcast_kernel<NDim, DType,
                             mshadow_op::mul>, xpu>::
            template LaunchEx(s, new_oshape.Size(), req[0], lstride, rstride, oshape,
            grad.dptr<DType>(), mask.dptr<DType>(), gdata.dptr<DType>());
          });
        }
      }
    } else {
      const TBlob& gdata = in_grad[dropout::kData];
      const TBlob& grad = out_grad[dropout::kOut];
      MXNET_ASSIGN_REQ_SWITCH(req[dropout::kData], Req, {
        mxnet_op::Kernel<mxnet_op::op_with_req<mshadow_op::identity, Req>, xpu>::Launch(
          s, gdata.Size(), gdata.dptr<DType>(), grad.dptr<DType>());
      });
    }
  }

 private:
  /*! \brief Dropout rate (keep when the generated random number is less than this value) */
  real_t pkeep_;
  /*! \brief Dropout mode */
  dropout::DropoutOpMode mode_;
  /*! \brief Axes on which dropout mask is shared in the form of broadcast multiply */
<<<<<<< HEAD
  TShape axes_;
=======
  mxnet::TShape axes_;
>>>>>>> 0f88f613
  /*! \brief Flag to record whether forward is executed in pass-through mode */
  bool dropout_passthrough_;
#if MXNET_USE_CUDNN_DROPOUT
  bool cudnn_off_;
  Context ctx_;
  cudnnDataType_t dtype_;
  cudnnDropoutDescriptor_t dropout_desc_;
  uint64_t seed_ = 17 + rand() % 4096;  // NOLINT(runtime/threadsafe_fn)
  size_t dropout_reserve_byte_;
  cudnnTensorDescriptor_t x_desc_, y_desc_, dx_desc_, dy_desc_;
#endif  // MXNET_USE_CUDNN_DROPOUT
};  // class DropoutOp

static OpStatePtr CreateDropoutState(const nnvm::NodeAttrs &attrs,
                                     const Context ctx,
<<<<<<< HEAD
                                     const std::vector<TShape> &in_shapes,
=======
                                     const mxnet::ShapeVector &in_shapes,
>>>>>>> 0f88f613
                                     const std::vector<int> &in_types) {
  const DropoutParam& param = nnvm::get<DropoutParam>(attrs.parsed);
  OpStatePtr state;
  MSHADOW_REAL_TYPE_SWITCH(in_types[dropout::kData], DType, {
    if (ctx.dev_type == kGPU) {
      state = OpStatePtr::Create<DropoutOp<gpu, DType>>(param, ctx);
    } else {
      state = OpStatePtr::Create<DropoutOp<cpu, DType>>(param, ctx);
    }
    return state;
  });
  LOG(FATAL) << "should never reach here";
  return OpStatePtr();  // should never reach here
}

template<typename xpu>
void DropoutCompute(const OpStatePtr& state,
                    const OpContext& ctx,
                    const std::vector<TBlob>& inputs,
                    const std::vector<OpReqType>& req,
                    const std::vector<TBlob>& outputs) {
  MSHADOW_REAL_TYPE_SWITCH(inputs[0].type_flag_, DType, {
    DropoutOp<xpu, DType>& op = state.get_state<DropoutOp<xpu, DType>>();
    op.Forward(ctx, inputs, req, outputs);
  });
}

template<typename xpu>
void DropoutGradCompute(const OpStatePtr& state,
                        const OpContext& ctx,
                        const std::vector<TBlob>& inputs,
                        const std::vector<OpReqType>& req,
                        const std::vector<TBlob>& outputs) {
  CHECK_EQ(inputs.size(), 2U);
  CHECK_EQ(outputs.size(), 1);
  CHECK_EQ(req.size(), 1);
  std::vector<TBlob> out_grads(2);
  std::vector<TBlob> out_data(2);
  out_grads[dropout::kOut] = inputs[0];
  out_data[dropout::kMask] = inputs[1];

  MSHADOW_REAL_TYPE_SWITCH(inputs[0].type_flag_, DType, {
    DropoutOp<xpu, DType>& op = state.get_state<DropoutOp<xpu, DType>>();
    op.Backward(ctx, out_grads, out_data, req, outputs);
  });
}

}  // namespace op
}  // namespace mxnet

#undef MXNET_USE_MKL_DROPOUT
#endif  // MXNET_OPERATOR_NN_DROPOUT_INL_H_<|MERGE_RESOLUTION|>--- conflicted
+++ resolved
@@ -64,11 +64,7 @@
 struct DropoutParam : public dmlc::Parameter<DropoutParam> {
   float p;
   int mode;
-<<<<<<< HEAD
-  TShape axes;
-=======
   mxnet::TShape axes;
->>>>>>> 0f88f613
   dmlc::optional<bool> cudnn_off;
   DMLC_DECLARE_PARAMETER(DropoutParam) {
     DMLC_DECLARE_FIELD(p).set_default(0.5)
@@ -81,11 +77,7 @@
     .describe("Whether to only turn on dropout during training or to also turn on for inference.");
     DMLC_DECLARE_FIELD(axes).set_default(mxnet::TShape())
     .describe("Axes for variational dropout kernel.");
-<<<<<<< HEAD
-    DMLC_DECLARE_FIELD(cudnn_off).set_default(dmlc::optional<bool>(true))
-=======
     DMLC_DECLARE_FIELD(cudnn_off).set_default(dmlc::optional<bool>(false))
->>>>>>> 0f88f613
     .describe("Whether to turn off cudnn in dropout operator. "
               "This option is ignored if axes is specified.");
   }
@@ -378,11 +370,7 @@
                                           mask.dptr<DType>(),
                                           this->pkeep_);
           // broadcast mul
-<<<<<<< HEAD
-          TShape new_lshape, new_rshape, new_oshape;
-=======
           mxnet::TShape new_lshape, new_rshape, new_oshape;
->>>>>>> 0f88f613
           int ndim = BinaryBroadcastShapeCompact(in.shape_,
                                                  mask.shape_, out.shape_,
                                                  &new_lshape, &new_rshape, &new_oshape);
@@ -487,11 +475,7 @@
   /*! \brief Dropout mode */
   dropout::DropoutOpMode mode_;
   /*! \brief Axes on which dropout mask is shared in the form of broadcast multiply */
-<<<<<<< HEAD
-  TShape axes_;
-=======
   mxnet::TShape axes_;
->>>>>>> 0f88f613
   /*! \brief Flag to record whether forward is executed in pass-through mode */
   bool dropout_passthrough_;
 #if MXNET_USE_CUDNN_DROPOUT
@@ -507,11 +491,7 @@
 
 static OpStatePtr CreateDropoutState(const nnvm::NodeAttrs &attrs,
                                      const Context ctx,
-<<<<<<< HEAD
-                                     const std::vector<TShape> &in_shapes,
-=======
                                      const mxnet::ShapeVector &in_shapes,
->>>>>>> 0f88f613
                                      const std::vector<int> &in_types) {
   const DropoutParam& param = nnvm::get<DropoutParam>(attrs.parsed);
   OpStatePtr state;
