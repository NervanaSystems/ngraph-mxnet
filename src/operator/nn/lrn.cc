/*
 * Licensed to the Apache Software Foundation (ASF) under one
 * or more contributor license agreements.  See the NOTICE file
 * distributed with this work for additional information
 * regarding copyright ownership.  The ASF licenses this file
 * to you under the Apache License, Version 2.0 (the
 * "License"); you may not use this file except in compliance
 * with the License.  You may obtain a copy of the License at
 *
 *   http://www.apache.org/licenses/LICENSE-2.0
 *
 * Unless required by applicable law or agreed to in writing,
 * software distributed under the License is distributed on an
 * "AS IS" BASIS, WITHOUT WARRANTIES OR CONDITIONS OF ANY
 * KIND, either express or implied.  See the License for the
 * specific language governing permissions and limitations
 * under the License.
 */

/*!
 * Copyright (c) 2015 by Contributors
 * \file lrn.cc
 * \brief
 * \author Bing Xu, Patric Zhao (patric.zhao@intel.com)
*/

#include "./lrn-inl.h"
#include "../operator_common.h"
#if MXNET_USE_MKLDNN == 1
#include "./mkldnn/mkldnn_lrn-inl.h"
#include "./mkldnn/mkldnn_base-inl.h"
#endif

namespace mxnet {
namespace op {

bool LRNShape(const nnvm::NodeAttrs& attrs,
              std::vector<TShape> *in_shape,
              std::vector<TShape> *out_shape) {
  using namespace mshadow;
  CHECK_EQ(in_shape->size(), 1U) << "Input:[data]";
  const TShape &dshape = in_shape->at(0);
  if (dshape.ndim() == 0) return false;
  out_shape->clear();
  out_shape->push_back(dshape);
  out_shape->push_back(dshape);
  return true;
}

inline std::vector<std::string> ListArguments() {
  return {"data"};
}

bool LRNType(const nnvm::NodeAttrs& attrs,
             std::vector<int> *in_type,
             std::vector<int> *out_type) {
  CHECK_GE(in_type->size(), 1U);
  int dtype = (*in_type)[0];
  CHECK_NE(dtype, -1) << "First input must have specified type";
  for (index_t i = 0; i < in_type->size(); ++i) {
    if ((*in_type)[i] == -1) {
      (*in_type)[i] = dtype;
    } else {
      UNIFORM_TYPE_CHECK((*in_type)[i], dtype, ListArguments()[i]);
    }
  }
  int n_out = 2;
  out_type->clear();
  for (int i = 0; i < n_out; ++i ) out_type->push_back(dtype);
  return true;
}

struct LRNGrad {
  const char *op_name;
  std::vector<nnvm::NodeEntry> operator()(const nnvm::NodePtr& n,
                const std::vector<nnvm::NodeEntry>& ograds) const {
    std::vector<nnvm::NodeEntry> heads;
    heads.push_back(ograds[0]);  // out_grad
    heads.push_back(n->inputs[lrn_enum::kData]);
    heads.emplace_back(nnvm::NodeEntry{n, lrn_enum::kTmpNorm, 0});
    return MakeGradNode(op_name, n, heads, n->attrs.dict);
  }
};

#if MXNET_USE_MKLDNN == 1
bool LRNForwardInferStorageType(const nnvm::NodeAttrs& attrs,
                                const int dev_mask,
                                DispatchMode* dispatch_mode,
                                std::vector<int> *in_attrs,
                                std::vector<int> *out_attrs) {
  CHECK(!in_attrs->empty());
<<<<<<< HEAD
#if MXNET_USE_MKLDNN == 1
  if (dev_mask == mshadow::cpu::kDevMask && !MKLDNNEnvSet()) {
    return storage_type_assign(out_attrs, mxnet::kDefaultStorage,
                        dispatch_mode, DispatchMode::kFComputeFallback);
  } else if (dev_mask == mshadow::cpu::kDevMask) {
    return storage_type_assign(out_attrs, mxnet::kDefaultStorage,
                        dispatch_mode, DispatchMode::kFComputeEx);
  }
#endif
  storage_type_assign(out_attrs, mxnet::kDefaultStorage,
                      dispatch_mode, DispatchMode::kFCompute);
  return true;
=======

  return MKLDNNStorageType(attrs, dev_mask, true, dispatch_mode, in_attrs,
                           out_attrs);
>>>>>>> 8e4aeee6
}

bool LRNBackwardInferStorageType(const nnvm::NodeAttrs& attrs,
                                 const int dev_mask,
                                 DispatchMode* dispatch_mode,
                                 std::vector<int> *in_attrs,
                                 std::vector<int> *out_attrs) {
  CHECK(!in_attrs->empty());
<<<<<<< HEAD
#if MXNET_USE_MKLDNN == 1
  if (dev_mask == mshadow::cpu::kDevMask && !MKLDNNEnvSet()) {
    return storage_type_assign(out_attrs, mxnet::kDefaultStorage,
                        dispatch_mode, DispatchMode::kFComputeFallback);
  } else if (dev_mask == mshadow::cpu::kDevMask) {
    return storage_type_assign(out_attrs, mxnet::kDefaultStorage,
                        dispatch_mode, DispatchMode::kFComputeEx);
  }
#endif
  return storage_type_assign(out_attrs, mxnet::kDefaultStorage,
                      dispatch_mode, DispatchMode::kFCompute);
=======

  return MKLDNNStorageType(attrs, dev_mask, true, dispatch_mode, in_attrs,
                           out_attrs);
>>>>>>> 8e4aeee6
}

void LRNComputeExCPU(const nnvm::NodeAttrs &attrs,
                     const OpContext &ctx,
                     const std::vector<NDArray> &inputs,
                     const std::vector<OpReqType> &req,
                     const std::vector<NDArray> &outputs) {
  const LRNParam &param = nnvm::get<LRNParam>(attrs.parsed);
  if (SupportMKLDNN(inputs[0])) {
    // We only need to test one output array.
    MKLDNN_OPCHECK_INIT(false, 1, inputs, outputs);
    MKLDNNLRNForward(ctx, param, inputs[0], req[0], outputs[0]);
    MKLDNN_OPCHECK_RUN(LRNCompute<cpu>, attrs, ctx, inputs, req, outputs);
    return;
  }
  FallBackCompute(LRNCompute<cpu>, attrs, ctx, inputs, req, outputs);
}

void LRNGradComputeExCPU(const nnvm::NodeAttrs &attrs,
                         const OpContext &ctx,
                         const std::vector<NDArray> &inputs,
                         const std::vector<OpReqType> &req,
                         const std::vector<NDArray> &outputs) {
  const LRNParam &param = nnvm::get<LRNParam>(attrs.parsed);
  const NDArray &out_grad = inputs[0];
  const NDArray &in_data = inputs[1];
  const NDArray &in_grad = outputs[0];

  if (SupportMKLDNN(inputs[0])) {
    MKLDNN_OPCHECK_INIT(true, outputs.size(), inputs, outputs);
    MKLDNNLRNBackward(ctx, param, out_grad, in_data, req[0], in_grad);
    MKLDNN_OPCHECK_RUN(LRNGradCompute<cpu>, attrs, ctx, inputs, req, outputs);
    return;
  }
  FallBackCompute(LRNGradCompute<cpu>, attrs, ctx, inputs, req, outputs);
}
#endif

DMLC_REGISTER_PARAMETER(LRNParam);

NNVM_REGISTER_OP(LRN)
.describe(R"code(Applies local response normalization to the input.

The local response normalization layer performs "lateral inhibition" by normalizing
over local input regions.

If :math:`a_{x,y}^{i}` is the activity of a neuron computed by applying kernel :math:`i` at position
:math:`(x, y)` and then applying the ReLU nonlinearity, the response-normalized
activity :math:`b_{x,y}^{i}` is given by the expression:

.. math::
   b_{x,y}^{i} = \frac{a_{x,y}^{i}}{\Bigg({k + \frac{\alpha}{n} \sum_{j=max(0, i-\frac{n}{2})}^{min(N-1, i+\frac{n}{2})} (a_{x,y}^{j})^{2}}\Bigg)^{\beta}}

where the sum runs over :math:`n` "adjacent" kernel maps at the same spatial position, and :math:`N` is the total
number of kernels in the layer.

)code" ADD_FILELINE)
.set_num_inputs(1)
.set_num_outputs(2)
.set_attr<nnvm::FNumVisibleOutputs>("FNumVisibleOutputs",
                                    [](const NodeAttrs& attrs) { return 1; })
.set_attr_parser(ParamParser<LRNParam>)
.set_attr<nnvm::FInferShape>("FInferShape", LRNShape)
.set_attr<nnvm::FInferType>("FInferType", LRNType)
#if MXNET_USE_MKLDNN == 1
.set_attr<FInferStorageType>("FInferStorageType", LRNForwardInferStorageType)
#endif
.set_attr<nnvm::FListInputNames>("FListInputNames",
    [](const NodeAttrs& attrs) {
  return std::vector<std::string>{"data"};
})
.set_attr<nnvm::FListOutputNames>("FListOutputNames",
    [](const NodeAttrs& attrs) {
  return std::vector<std::string>{"output", "tmp_norm"};
})
.set_attr<FCompute>("FCompute<cpu>", LRNCompute<cpu>)
#if MXNET_USE_MKLDNN == 1
.set_attr<bool>("TIsMKLDNN", true)
.set_attr<FComputeEx>("FComputeEx<cpu>", LRNComputeExCPU)
#endif
.set_attr<nnvm::FGradient>("FGradient", LRNGrad{"_backward_LRN"})
.add_argument("data", "NDArray-or-Symbol", "Input data to LRN")
.add_arguments(LRNParam::__FIELDS__());

NNVM_REGISTER_OP(_backward_LRN)
.set_num_outputs(1)
.set_attr_parser(ParamParser<LRNParam>)
#if MXNET_USE_MKLDNN == 1
.set_attr<FInferStorageType>("FInferStorageType", LRNBackwardInferStorageType)
#endif
.set_attr<nnvm::TIsBackward>("TIsBackward", true)
#if MXNET_USE_MKLDNN == 1
.set_attr<bool>("TIsMKLDNN", true)
.set_attr<FComputeEx>("FComputeEx<cpu>", LRNGradComputeExCPU)
// Native compute requires norm while MKLDNN does not so cannot be compared in debug mode
.set_attr<bool>("TExcludeMKLDNNDebug", true)
#endif
.set_attr<FCompute>("FCompute<cpu>", LRNGradCompute<cpu>);

}  // namespace op
}  // namespace mxnet<|MERGE_RESOLUTION|>--- conflicted
+++ resolved
@@ -89,24 +89,9 @@
                                 std::vector<int> *in_attrs,
                                 std::vector<int> *out_attrs) {
   CHECK(!in_attrs->empty());
-<<<<<<< HEAD
-#if MXNET_USE_MKLDNN == 1
-  if (dev_mask == mshadow::cpu::kDevMask && !MKLDNNEnvSet()) {
-    return storage_type_assign(out_attrs, mxnet::kDefaultStorage,
-                        dispatch_mode, DispatchMode::kFComputeFallback);
-  } else if (dev_mask == mshadow::cpu::kDevMask) {
-    return storage_type_assign(out_attrs, mxnet::kDefaultStorage,
-                        dispatch_mode, DispatchMode::kFComputeEx);
-  }
-#endif
-  storage_type_assign(out_attrs, mxnet::kDefaultStorage,
-                      dispatch_mode, DispatchMode::kFCompute);
-  return true;
-=======
 
   return MKLDNNStorageType(attrs, dev_mask, true, dispatch_mode, in_attrs,
                            out_attrs);
->>>>>>> 8e4aeee6
 }
 
 bool LRNBackwardInferStorageType(const nnvm::NodeAttrs& attrs,
@@ -115,23 +100,9 @@
                                  std::vector<int> *in_attrs,
                                  std::vector<int> *out_attrs) {
   CHECK(!in_attrs->empty());
-<<<<<<< HEAD
-#if MXNET_USE_MKLDNN == 1
-  if (dev_mask == mshadow::cpu::kDevMask && !MKLDNNEnvSet()) {
-    return storage_type_assign(out_attrs, mxnet::kDefaultStorage,
-                        dispatch_mode, DispatchMode::kFComputeFallback);
-  } else if (dev_mask == mshadow::cpu::kDevMask) {
-    return storage_type_assign(out_attrs, mxnet::kDefaultStorage,
-                        dispatch_mode, DispatchMode::kFComputeEx);
-  }
-#endif
-  return storage_type_assign(out_attrs, mxnet::kDefaultStorage,
-                      dispatch_mode, DispatchMode::kFCompute);
-=======
 
   return MKLDNNStorageType(attrs, dev_mask, true, dispatch_mode, in_attrs,
                            out_attrs);
->>>>>>> 8e4aeee6
 }
 
 void LRNComputeExCPU(const nnvm::NodeAttrs &attrs,
