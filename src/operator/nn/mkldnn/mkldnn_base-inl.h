--- conflicted
+++ resolved
@@ -239,16 +239,6 @@
 
   ret *= mshadow::mshadow_sizeof(get_mxnet_type(md.data.data_type));
   return ret;
-<<<<<<< HEAD
-}
-
-inline static mkldnn::memory::desc GetMemDesc(const NDArray &arr, int ndim) {
-  mkldnn::memory::dims dims(ndim);
-  for (size_t i = 0; i < dims.size(); i++) dims[i] = arr.shape()[i];
-  return mkldnn::memory::desc{dims, get_mkldnn_type(arr.dtype()),
-                              mkldnn::memory::format::any};
-=======
->>>>>>> 0a2419ff
 }
 
 inline static mkldnn::memory::desc GetMemDesc(const NDArray &arr, int dtype = -1) {
@@ -260,27 +250,16 @@
 }
 
 inline static mkldnn::memory::desc GetWeightDesc(const NDArray &arr,
-<<<<<<< HEAD
-                                                 int num_groups) {
-  auto ndim = arr.shape().ndim();
-  mkldnn::memory::dims tz = mkldnn::memory::dims{0};
-=======
                                                  int num_groups,
                                                  bool quantized = false) {
   int dtype = quantized ? mshadow::kInt8 : arr.dtype();
->>>>>>> 0a2419ff
   if (num_groups == 1) {
     return GetMemDesc(arr, dtype);
   } else {
-<<<<<<< HEAD
-    CHECK((ndim == 3) || (ndim == 4))
-        << "MKL-DNN weight currectly supports 3d and 4d layout";
-=======
     auto ndim = arr.shape().ndim();
     CHECK((ndim == 3) || (ndim == 4))
         << "MKL-DNN weight currectly supports 3d and 4d layout";
     auto tz = mkldnn::memory::dims{0};
->>>>>>> 0a2419ff
     const int N = 0, H = 2, W = 3, C = 1;
     if (ndim == 3) {
       tz = mkldnn::memory::dims{
@@ -292,12 +271,7 @@
           static_cast<int>(arr.shape()[C]), static_cast<int>(arr.shape()[H]),
           static_cast<int>(arr.shape()[W])};
     }
-<<<<<<< HEAD
-    return mkldnn::memory::desc{tz, get_mkldnn_type(arr.dtype()),
-                                mkldnn::memory::format::any};
-=======
     return mkldnn::memory::desc{tz, get_mkldnn_type(dtype), mkldnn::memory::format::any};
->>>>>>> 0a2419ff
   }
 }
 
