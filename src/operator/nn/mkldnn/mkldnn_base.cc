--- conflicted
+++ resolved
@@ -229,31 +229,6 @@
   }
 }
 
-<<<<<<< HEAD
-const mkldnn::memory *GetWeights(const NDArray &arr,
-                                 const mkldnn::memory::primitive_desc &target_pd,
-                                 int num_groups) {
-  const mkldnn::memory *mem = arr.GetMKLDNNData(target_pd);
-  // If the weight array already uses the target layout, simply return it
-  // directly.
-  if (mem)
-    return mem;
-
-  mkldnn::memory::data_type type = get_mkldnn_type(arr.dtype());
-  mkldnn::memory::dims tz = mkldnn::memory::dims{0};
-  mkldnn::memory::format format = mkldnn::memory::format::format_undef;
-  auto engine = CpuEngine::Get()->get_engine();
-  const int O = 0, I = 1, H = 2, W = 3;
-  if (arr.shape().ndim() == 2) {
-    tz = mkldnn::memory::dims{static_cast<int>(arr.shape()[O]),
-                              static_cast<int>(arr.shape()[I])};
-    format = mkldnn::memory::format::oi;
-  } else if (arr.shape().ndim() == 3) {
-    tz = num_groups > 1
-             ? mkldnn::memory::dims{num_groups,
-                                    static_cast<int>(arr.shape()[O] /
-                                                     num_groups),
-=======
 const mkldnn::memory *GetWeights(const NDArray &arr, int num_groups) {
   const auto type = get_mkldnn_type(arr.dtype());
   auto tz = mkldnn::memory::dims{0};
@@ -266,30 +241,11 @@
   } else if (arr.shape().ndim() == 3) {
     tz = num_groups > 1
              ? mkldnn::memory::dims{num_groups, static_cast<int>(arr.shape()[O] / num_groups),
->>>>>>> 0a2419ff
                                     static_cast<int>(arr.shape()[I]),
                                     static_cast<int>(arr.shape()[H])}
              : mkldnn::memory::dims{static_cast<int>(arr.shape()[O]),
                                     static_cast<int>(arr.shape()[I]),
                                     static_cast<int>(arr.shape()[H])};
-<<<<<<< HEAD
-    format = num_groups > 1 ? mkldnn::memory::format::goiw
-                            : mkldnn::memory::format::oiw;
-  } else if (arr.shape().ndim() == 4) {
-    tz = num_groups > 1
-             ? mkldnn::memory::dims{num_groups,
-                                    static_cast<int>(arr.shape()[O] /
-                                                     num_groups),
-                                    static_cast<int>(arr.shape()[I]),
-                                    static_cast<int>(arr.shape()[H]),
-                                    static_cast<int>(arr.shape()[W])}
-             : mkldnn::memory::dims{static_cast<int>(arr.shape()[O]),
-                                    static_cast<int>(arr.shape()[I]),
-                                    static_cast<int>(arr.shape()[H]),
-                                    static_cast<int>(arr.shape()[W])};
-    format = num_groups > 1 ? mkldnn::memory::format::goihw
-                            : mkldnn::memory::format::oihw;
-=======
     format = num_groups > 1 ? mkldnn::memory::format::goiw : mkldnn::memory::format::oiw;
   } else if (arr.shape().ndim() == 4) {
     tz = num_groups > 1
@@ -301,19 +257,9 @@
                    static_cast<int>(arr.shape()[O]), static_cast<int>(arr.shape()[I]),
                    static_cast<int>(arr.shape()[H]), static_cast<int>(arr.shape()[W])};
     format = num_groups > 1 ? mkldnn::memory::format::goihw : mkldnn::memory::format::oihw;
->>>>>>> 0a2419ff
   } else {
     LOG(FATAL) << "The weight array has an unsupported number of dimensions";
   }
-<<<<<<< HEAD
-  mkldnn::memory::desc md =
-      mkldnn::memory::desc{tz, type, format};
-  mkldnn::memory::primitive_desc pd =
-      mkldnn::memory::primitive_desc{md, engine};
-  mem = arr.GetMKLDNNData(pd);
-  if (mem == nullptr)
-    mem = arr.GetMKLDNNDataReorder(target_pd);
-=======
   const auto md = mkldnn::memory::desc{tz, type, format};
   const auto pd = mkldnn::memory::primitive_desc{md, engine};
   return arr.GetMKLDNNData(pd);
@@ -326,7 +272,6 @@
   if (mem) return mem;
   mem = GetWeights(arr, num_groups);
   if (mem == nullptr) mem = arr.GetMKLDNNDataReorder(target_pd);
->>>>>>> 0a2419ff
   if (mem->get_primitive_desc() == target_pd) return mem;
 
   auto ret = TmpMemMgr::Get()->Alloc(target_pd);
