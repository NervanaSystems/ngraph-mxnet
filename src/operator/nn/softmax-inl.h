--- conflicted
+++ resolved
@@ -118,11 +118,7 @@
 };
 
 
-<<<<<<< HEAD
-template<typename OP1, typename OP2, int Req, typename DType, int ndim>
-=======
 template<typename OP1, typename OP2, int Req, bool negate, typename DType, int ndim>
->>>>>>> 8e4aeee6
 inline void SoftmaxGrad(Stream<cpu> *s, DType *out, DType *ograd,
                         DType *igrad, Shape<ndim> shape, int axis,
                         const DType temperature) {
@@ -148,24 +144,16 @@
     DType final_result;
     if (temperature == 1.0) {
       for (index_t j = 0; j < M; ++j) {
-<<<<<<< HEAD
-        final_result = OP2::Map(ograd[base + j*sa], out[base + j*sa], sum);
-=======
         final_result = negate ?
                        -OP2::Map(ograd[base + j*sa], out[base + j*sa], sum) :
                        OP2::Map(ograd[base + j*sa], out[base + j*sa], sum);
->>>>>>> 8e4aeee6
         KERNEL_ASSIGN(igrad[base + j*sa], Req, final_result);
       }
     } else {
       for (index_t j = 0; j < M; ++j) {
-<<<<<<< HEAD
-        final_result = OP2::Map(ograd[base + j*sa], out[base + j*sa], sum) / temperature;
-=======
         final_result = negate ?
                        -OP2::Map(ograd[base + j*sa], out[base + j*sa], sum) / temperature :
                        OP2::Map(ograd[base + j*sa], out[base + j*sa], sum) / temperature;
->>>>>>> 8e4aeee6
         KERNEL_ASSIGN(igrad[base + j*sa], Req, final_result);
       }
     }
@@ -231,11 +219,7 @@
 }
 
 
-<<<<<<< HEAD
-template<int x_bits, typename OP1, typename OP2, int Req, typename DType, int ndim>
-=======
 template<int x_bits, typename OP1, typename OP2, int Req, bool negate, typename DType, int ndim>
->>>>>>> 8e4aeee6
 __global__ void softmax_gradient_kernel(DType *out, DType *ograd, DType *igrad,
                                         index_t M, int axis, Shape<ndim> sshape,
                                         Shape<ndim> stride, const double temperature) {
@@ -258,15 +242,6 @@
   DType final_result;
   for (index_t i = x; i < M; i += x_size) {
     final_result =
-<<<<<<< HEAD
-      OP2::Map(ograd[base + i*sa], out[base + i*sa], ssum) / static_cast<DType>(temperature);
-    KERNEL_ASSIGN(igrad[base + i*sa], Req, final_result);
-  }
-}
-
-
-template<typename OP1, typename OP2, int Req, typename DType, int ndim>
-=======
       negate ?
       -OP2::Map(ograd[base + i*sa], out[base + i*sa], ssum) :
       OP2::Map(ograd[base + i*sa], out[base + i*sa], ssum);
@@ -276,7 +251,6 @@
 
 
 template<typename OP1, typename OP2, int Req, bool negate, typename DType, int ndim>
->>>>>>> 8e4aeee6
 inline void SoftmaxGrad(Stream<gpu> *s, DType *out, DType *ograd,
                         DType *igrad, Shape<ndim> shape, int axis,
                         const double temperature) {
@@ -288,11 +262,7 @@
   Shape<ndim> sshape = shape;
   sshape[axis] = 1;
 
-<<<<<<< HEAD
-  softmax_gradient_kernel<x_bits, OP1, OP2, Req, DType, ndim>
-=======
   softmax_gradient_kernel<x_bits, OP1, OP2, Req, negate, DType, ndim>
->>>>>>> 8e4aeee6
     <<<N, x_size, 0, mshadow::Stream<gpu>::GetStream(s)>>>(
       out, ograd, igrad, M, axis, sshape, stride, temperature);
   MSHADOW_CUDA_POST_KERNEL_CHECK(softmax_gradient_kernel);
@@ -357,15 +327,6 @@
   MSHADOW_REAL_TYPE_SWITCH(inputs[0].type_flag_, DType, {
     MXNET_ASSIGN_REQ_SWITCH(req[0], Req, {
       if (shape.ndim() == 2) {
-<<<<<<< HEAD
-        SoftmaxGrad<OP1, OP2, Req>(ctx.get_stream<xpu>(), inputs[1].dptr<DType>(),
-                                   inputs[0].dptr<DType>(), outputs[0].dptr<DType>(),
-                                   shape.get<2>(), axis, static_cast<DType>(temperature));
-      } else {
-        SoftmaxGrad<OP1, OP2, Req>(ctx.get_stream<xpu>(), inputs[1].dptr<DType>(),
-                                   inputs[0].dptr<DType>(), outputs[0].dptr<DType>(),
-                                   shape.get<3>(), axis, static_cast<DType>(temperature));
-=======
         SoftmaxGrad<OP1, OP2, Req, negate>(ctx.get_stream<xpu>(), inputs[1].dptr<DType>(),
                                            inputs[0].dptr<DType>(), outputs[0].dptr<DType>(),
                                            shape.get<2>(), axis, static_cast<DType>(temperature));
@@ -373,7 +334,6 @@
         SoftmaxGrad<OP1, OP2, Req, negate>(ctx.get_stream<xpu>(), inputs[1].dptr<DType>(),
                                            inputs[0].dptr<DType>(), outputs[0].dptr<DType>(),
                                            shape.get<3>(), axis, static_cast<DType>(temperature));
->>>>>>> 8e4aeee6
       }
     });
   });
