/*
 * Licensed to the Apache Software Foundation (ASF) under one
 * or more contributor license agreements.  See the NOTICE file
 * distributed with this work for additional information
 * regarding copyright ownership.  The ASF licenses this file
 * to you under the Apache License, Version 2.0 (the
 * "License"); you may not use this file except in compliance
 * with the License.  You may obtain a copy of the License at
 *
 *   http://www.apache.org/licenses/LICENSE-2.0
 *
 * Unless required by applicable law or agreed to in writing,
 * software distributed under the License is distributed on an
 * "AS IS" BASIS, WITHOUT WARRANTIES OR CONDITIONS OF ANY
 * KIND, either express or implied.  See the License for the
 * specific language governing permissions and limitations
 * under the License.
 */

/*!
 * Copyright (c) 2017 by Contributors
 * \file control_flow.h
 * \brief Function definitions of operators for controlling flow
 */
#ifndef MXNET_OPERATOR_TENSOR_CONTROL_FLOW_OP_H_
#define MXNET_OPERATOR_TENSOR_CONTROL_FLOW_OP_H_

#include <mxnet/operator_util.h>
#include <vector>
#include "../mshadow_op.h"
#include "../mxnet_op.h"
#include "../operator_common.h"
#include "../elemwise_op_common.h"
#include "../tensor/init_op.h"

namespace mxnet {
namespace op {

/*! \brief Choose elements from x or y depending on condition.
 * The condition, x, and y have the same shape.
 * The returned array is formed by elements from x or y
 * depending on the elements of condition.
 */
template<int req>
struct where {
  // DType is the output data type
  // CType is condition data type
  template<typename DType, typename CType>
  MSHADOW_XINLINE static void Map(int i, DType* out, const CType* cond,
                                  const DType* x, const DType* y) {
    KERNEL_ASSIGN(out[i], req, (0 != cond[i]? x[i] : y[i]));
  }
};

/*! \brief Choose elements from x or y depending on condition.
 * The condition, x, and y have the same shape.
 * The returned array is formed by elements from x or y
 * depending on the elements of condition.
 * The condition is a csr matrix, while x and y are both dense.
 */
template<int req>
struct where_csr {
  // DType is the output data type
  // CType is condition data type
  // i is for i-th row in the output
  template<typename DType, typename CType, typename IType>
  MSHADOW_XINLINE static void Map(int i, DType* out, const IType* cond_idx,
                                  const IType* cond_indptr, const CType* cond_data,
                                  const nnvm::dim_t num_cols, const DType* x) {
    using nnvm::dim_t;
    const dim_t offset = i * num_cols;
    for (dim_t j = cond_indptr[i]; j < cond_indptr[i + 1]; j++) {
      const CType data = cond_data[j];
      if (data != 0) {
        const IType col_idx = cond_idx[j];
        const dim_t out_idx = offset + col_idx;
        KERNEL_ASSIGN(out[out_idx], req, x[out_idx]);
      }
    }
  }
};


/*! \brief Choose elements from x or y depending on condition
 * The condition is a vector whose size is the same as the
 * x's first dim size.
 * The returned array is formed by rows from x or y depending on
 * the condition's elements.
 */
template<int req>
struct where_batch {
  // DType is the output data type
  // CType is the condition data type
  template<typename DType, typename CType>
  MSHADOW_XINLINE static void Map(int i, DType* out, const CType* cond,
                                  const DType* x, const DType* y, int M) {
    KERNEL_ASSIGN(out[i], req, (0 != cond[i/M]? x[i] : y[i]));
  }
};

/*!
 * \brief Template for calculating grad[x] and grad[y].
 * template argument req is OpReqType; negate indicates
 * whether the output is grad_x (negate=true)
 * or grad_y (negate=false).
 */
template<int req, bool negate>
struct where_backward {
  // DType is the output data type
  // CType is condition data type
  template<typename DType, typename CType>
  MSHADOW_XINLINE static void Map(int i, DType* grad_out,
                                  const DType* grad_in,
                                  const CType* cond) {
    KERNEL_ASSIGN(grad_out[i], req,
      ((0 == cond[i])^negate)? grad_in[i] : static_cast<DType>(0));
  }
};

/*!
 * \brief Template for calculating grad[x] and grad[y].
 * template argument req is OpReqType; negate indicates
 * whether the output is grad_x (negate=true)
 * or grad_y (negate=false).
 * cond is a csr matrix, while others are dense ones.
 */
template<int req, bool negate>
struct where_backward_csr {
  // DType is the output data type
  // CType is condition data type
  // IType is condition aux data type
  template<typename DType, typename CType, typename IType>
  MSHADOW_XINLINE static void Map(int i, DType* grad_out,
                                  const DType* grad_in,
                                  const CType* cond_data,
                                  const IType* cond_idx,
                                  const IType* cond_indptr,
                                  const nnvm::dim_t num_cols) {
    const IType offset = i * num_cols;
    const DType zero = static_cast<DType>(0);
    for (IType j = cond_indptr[i]; j < cond_indptr[i + 1]; j++) {
      const IType col = cond_idx[j];
      const IType grad_offset = offset + col;
      KERNEL_ASSIGN(grad_out[grad_offset], req,
        ((0 == cond_data[j])^negate)? grad_in[grad_offset] : zero);
    }
  }
};


/*!
 * \brief Template for calculating grad[x] and grad[y].
 * template argument req is OpReqType; negate indicates
 * whether the output is grad_x (negate=true)
 * or grad_y (negate=false).
 * The condition is a vector whose size is the same as the
 * x's first dim size.
 */
template<int req, bool negate>
struct where_batch_backward {
  // DType is the output data type
  // CType is condition data type
  template<typename DType, typename CType>
  MSHADOW_XINLINE static void Map(int i, DType* grad_out,
                                  const DType* grad_in,
                                  const CType* cond, int M) {
    KERNEL_ASSIGN(grad_out[i], req,
      ((0 == cond[i/M])^negate)? grad_in[i] : static_cast<DType>(0));
  }
};

inline bool WhereOpShape(const nnvm::NodeAttrs& attrs,
                         std::vector<TShape>* in_attrs,
                         std::vector<TShape>* out_attrs) {
  CHECK_EQ(in_attrs->size(), 3U)
    << "where operator takes 3 arguments (" << in_attrs->size() << " given)";
  CHECK_EQ(out_attrs->size(), 1U);

  TShape tshape((*in_attrs)[1]);
  if (!shape_assign(&tshape, (*in_attrs)[2])) return false;
  if (!shape_assign(&tshape, (*out_attrs)[0])) return false;
  SHAPE_ASSIGN_CHECK(*in_attrs, 1, tshape);
  SHAPE_ASSIGN_CHECK(*in_attrs, 2, tshape);
  SHAPE_ASSIGN_CHECK(*out_attrs, 0, tshape);

  if ((*in_attrs)[0].ndim() == tshape.ndim()) {
    if (!shape_assign(&tshape, (*in_attrs)[0])) return false;
    SHAPE_ASSIGN_CHECK(*in_attrs, 0, tshape);
    return true;
  } else if ((*in_attrs)[0].ndim() == 1) {
    CHECK_EQ((*in_attrs)[0].Size(), static_cast<size_t>(tshape[0]));
<<<<<<< HEAD
=======
    return true;
>>>>>>> 8e4aeee6
  }
  return false;
}

inline bool WhereOpType(const nnvm::NodeAttrs& attrs,
                        std::vector<int>* in_attrs,
                        std::vector<int>* out_attrs) {
  CHECK_EQ(in_attrs->size(), 3U)
    << "where operator takes 3 arguments (" << in_attrs->size() << " given)";
  CHECK_EQ(out_attrs->size(), 1U);

  int dtype = -1;
  if (!type_assign(&dtype, (*in_attrs)[1])) return false;
  if (!type_assign(&dtype, (*in_attrs)[2])) return false;
  if (!type_assign(&dtype, (*out_attrs)[0])) return false;
  if (-1 == dtype) return false;

  TYPE_ASSIGN_CHECK(*in_attrs, 1, dtype);
  TYPE_ASSIGN_CHECK(*in_attrs, 2, dtype);
  TYPE_ASSIGN_CHECK(*out_attrs, 0, dtype);

  return true;
}

inline bool WhereOpForwardStorageType(const nnvm::NodeAttrs& attrs,
                                      const int dev_mask,
                                      DispatchMode* dispatch_mode,
                                      std::vector<int>* in_attrs,
                                      std::vector<int>* out_attrs) {
  CHECK_EQ(in_attrs->size(), 3U);
  CHECK_EQ(out_attrs->size(), 1U);
  const int cond_stype = in_attrs->at(0);
  const int x_stype = in_attrs->at(1);
  const int y_stype = in_attrs->at(2);
  auto& out_stype = out_attrs->at(0);
  bool dispatched = false;
  if (!dispatched && common::ContainsOnlyStorage(*in_attrs, kDefaultStorage)) {
    // dns, dns -> dns
    dispatched = storage_type_assign(&out_stype, kDefaultStorage, dispatch_mode,
                                     DispatchMode::kFCompute);
  }
  if (!dispatched && cond_stype == kCSRStorage && x_stype == kDefaultStorage &&
      y_stype == kDefaultStorage) {
    // csr, dns, dns -> dns
    dispatched = storage_type_assign(&out_stype, kDefaultStorage,
                                     dispatch_mode, DispatchMode::kFComputeEx);
  }
  if (!dispatched) {
    dispatched = dispatch_fallback(out_attrs, dispatch_mode);
  }
  return dispatched;
}

inline bool WhereOpBackwardStorageType(const nnvm::NodeAttrs& attrs,
                                       const int dev_mask,
                                       DispatchMode* dispatch_mode,
                                       std::vector<int>* in_attrs,
                                       std::vector<int>* out_attrs) {
  CHECK_EQ(in_attrs->size(), 2U);
  CHECK_EQ(out_attrs->size(), 2U);
  const auto in_grad_stype = in_attrs->at(0);
  const auto cond_stype = in_attrs->at(1);
  bool dispatched = false;
  if (!dispatched && common::ContainsOnlyStorage(*in_attrs, kDefaultStorage)) {
    // dns, dns -> dns, dns
    dispatched = storage_type_assign(out_attrs, kDefaultStorage,
                                     dispatch_mode, DispatchMode::kFCompute);
  }
  if (!dispatched && cond_stype == kCSRStorage && in_grad_stype == kDefaultStorage) {
    // dns, csr -> dns, dns
    dispatched = storage_type_assign(out_attrs, kDefaultStorage,
                                     dispatch_mode, DispatchMode::kFComputeEx);
  }
  if (!dispatched) {
    dispatched = dispatch_fallback(out_attrs, dispatch_mode);
  }
  return dispatched;
}



template<typename xpu>
void WhereOpForward(const nnvm::NodeAttrs& attrs,
                    const OpContext& ctx,
                    const std::vector<TBlob>& inputs,
                    const std::vector<OpReqType>& req,
                    const std::vector<TBlob>& outputs) {
  CHECK_EQ(inputs.size(), 3U);
  CHECK_EQ(outputs.size(), 1U);
  CHECK_EQ(req.size(), 1U);
  using namespace mxnet_op;
  mshadow::Stream<xpu> *s = ctx.get_stream<xpu>();
  const TBlob& cond = inputs[0];
  const TBlob& x = inputs[1];
  const TBlob& y = inputs[2];
  const TBlob& out = outputs[0];
  if (out.Size() == 0) return;
  MSHADOW_TYPE_SWITCH(out.type_flag_, DType, {
    MSHADOW_TYPE_SWITCH(cond.type_flag_, CType, {
      MXNET_ASSIGN_REQ_SWITCH(req[0], req_type, {
        if (cond.shape_ == x.shape_) {
          Kernel<where<req_type>, xpu>::Launch(s, out.Size(), out.dptr<DType>(),
                                               cond.dptr<CType>(), x.dptr<DType>(),
                                               y.dptr<DType>());
        } else {
          Kernel<where_batch<req_type>, xpu>::Launch(s, out.Size(), out.dptr<DType>(),
                                                     cond.dptr<CType>(), x.dptr<DType>(),
                                                     y.dptr<DType>(), x.Size()/cond.Size());
        }
      });
    });
  });
}

template<typename xpu>
void WhereOpForwardCsrImpl(mshadow::Stream<xpu> *s,
                           const NDArray& cond,
                           const TBlob& x,
                           const TBlob& y,
                           const OpReqType req,
                           const TBlob& out) {
  using namespace mxnet_op;
  using namespace csr;
  if (out.Size() == 0 || req == kNullOp) return;
  CHECK(cond.shape() == x.shape_)
    << "WhereOpForwardCsrImpl only supports inputs of same 2-D shapes";
  CHECK(req == kWriteInplace || req == kWriteTo)
    << "WhereOpForwardCsrImpl doesn't support req = " << req;
  MSHADOW_TYPE_SWITCH(out.type_flag_, DType, {
    MSHADOW_TYPE_SWITCH(cond.dtype(), CType, {
      MSHADOW_TYPE_SWITCH(cond.aux_type(kIdx), IType, {
        MXNET_ASSIGN_REQ_SWITCH(req, req_type, {
          mshadow::Copy(out.FlatTo1D<xpu, DType>(s), y.FlatTo1D<xpu, DType>(s), s);
          // no condition is satisfied
          if (!cond.storage_initialized()) return;
          IType* cond_idx = cond.aux_data(kIdx).dptr<IType>();
          IType* cond_indptr = cond.aux_data(kIndPtr).dptr<IType>();
          CType* cond_data = cond.data().dptr<CType>();
          Kernel<where_csr<req_type>, xpu>::Launch(s, cond.shape()[0], out.dptr<DType>(),
                 cond_idx, cond_indptr, cond_data, cond.shape()[1], x.dptr<DType>());
        });
      });
    });
  });
}

template<typename xpu>
void WhereOpForwardEx(const nnvm::NodeAttrs& attrs,
                      const OpContext& ctx,
                      const std::vector<NDArray>& inputs,
                      const std::vector<OpReqType>& req,
                      const std::vector<NDArray>& outputs) {
  CHECK_EQ(inputs.size(), 3U);
  CHECK_EQ(outputs.size(), 1U);
  CHECK_EQ(req.size(), 1U);
  const int cond_stype = inputs[0].storage_type();
  const int x_stype = inputs[1].storage_type();
  const int y_stype = inputs[2].storage_type();
  const auto& out_stype = outputs[0].storage_type();
  mshadow::Stream<xpu> *s = ctx.get_stream<xpu>();
  CHECK_NE(inputs[0].shape().ndim(), 1) << "WhereOpForwardEx with 1-D cond is not implemented";
  if (cond_stype == kCSRStorage && x_stype == kDefaultStorage &&
      y_stype == kDefaultStorage && out_stype == kDefaultStorage) {
    WhereOpForwardCsrImpl(s, inputs[0], inputs[1].data(), inputs[2].data(), req[0],
                          outputs[0].data());
  } else {
    LogUnimplementedOp(attrs, ctx, inputs, req, outputs);
  }
}

/*!
 * \brief Compute the gradient of the loss function
 * with respect to condition, x, and y. The gradient
 * with respect to condition is always 0. The gradient
 * with respect to x and y depends on the corresponding
 * elements in the condition.
 * The inputs are gradient with respect to the output
 * of the operator, condition, x, and y.
 * The outputs are gradients with respect to
 * condition, x, and y.
 */
template<typename xpu>
void WhereOpBackward(const nnvm::NodeAttrs& attrs,
                     const OpContext& ctx,
                     const std::vector<TBlob>& inputs,
                     const std::vector<OpReqType>& req,
                     const std::vector<TBlob>& outputs) {
  CHECK_EQ(inputs.size(), 2U);
  CHECK_EQ(req.size(), 2U);
  CHECK_EQ(outputs.size(), 2U);
  using namespace mxnet_op;
  mshadow::Stream<xpu> *s = ctx.get_stream<xpu>();
  const TBlob& grad_in = inputs[0];
  const TBlob& cond = inputs[1];
  const TBlob& grad_x = outputs[0];
  const TBlob& grad_y = outputs[1];
  if (grad_in.Size() == 0) return;
  MSHADOW_TYPE_SWITCH(grad_in.type_flag_, DType, {
    MSHADOW_TYPE_SWITCH(cond.type_flag_, CType, {
      bool same_shape = (cond.shape_ == grad_in.shape_);
      MXNET_ASSIGN_REQ_SWITCH(req[0], req_type_x, {
        if (same_shape) {
          Kernel<where_backward<req_type_x, true>, xpu>::Launch(s, grad_in.Size(),
            grad_x.dptr<DType>(), grad_in.dptr<DType>(), cond.dptr<CType>());
        } else {
          Kernel<where_batch_backward<req_type_x, true>, xpu>::Launch(s, grad_in.Size(),
            grad_x.dptr<DType>(), grad_in.dptr<DType>(), cond.dptr<CType>(),
            grad_in.Size()/cond.Size());
        }
      });
      MXNET_ASSIGN_REQ_SWITCH(req[1], req_type_y, {
        if (same_shape) {
          Kernel<where_backward<req_type_y, false>, xpu>::Launch(s, grad_in.Size(),
            grad_y.dptr<DType>(), grad_in.dptr<DType>(), cond.dptr<CType>());
        } else {
          Kernel<where_batch_backward<req_type_y, false>, xpu>::Launch(s, grad_in.Size(),
            grad_y.dptr<DType>(), grad_in.dptr<DType>(), cond.dptr<CType>(),
            grad_in.Size()/cond.Size());
        }
      });
    });
  });
}

template<typename xpu>
void WhereOpBackwardCsrImpl(mshadow::Stream<xpu> *s,
                            const TBlob& grad_in,
                            const NDArray& cond,
                            const std::vector<OpReqType>& req,
                            const TBlob& grad_x,
                            const TBlob& grad_y) {
  using namespace mxnet_op;
  using namespace csr;
  if (grad_in.Size() == 0) return;
  CHECK(cond.shape() == grad_x.shape_)
    << "WhereOpForwardCsrImpl only supports inputs of same 2-D shapes";
  CHECK_NE(req[0], kAddTo) << "WhereOpForwardCsrImpl doesn't support kAddTo";
  CHECK_NE(req[1], kAddTo) << "WhereOpForwardCsrImpl doesn't support kAddTo";
  MSHADOW_TYPE_SWITCH(grad_in.type_flag_, DType, {
    MSHADOW_TYPE_SWITCH(cond.dtype(), CType, {
      MSHADOW_IDX_TYPE_SWITCH(cond.aux_type(kIdx), IType, {
        if (req[0] != kNullOp) {
          Fill<false>(s, grad_x, req[0], 0);
          // some conditions are satisfied
          if (cond.storage_initialized()) {
            const IType* cond_indptr = cond.aux_data(kIndPtr).dptr<IType>();
            const IType* cond_idx = cond.aux_data(kIdx).dptr<IType>();
            const CType* cond_data = cond.data().dptr<CType>();
            MXNET_ASSIGN_REQ_SWITCH(req[0], req_type_x, {
              Kernel<where_backward_csr<req_type_x, true>, xpu>::Launch(s, cond.shape()[0],
                grad_x.dptr<DType>(), grad_in.dptr<DType>(), cond_data, cond_idx,
                cond_indptr, cond.shape()[1]);
            });
          }
        }
        if (req[1] != kNullOp) {
          mshadow::Copy(grad_y.FlatTo1D<xpu, DType>(s), grad_in.FlatTo1D<xpu, DType>(s), s);
          CHECK_EQ(req[1], kWriteTo);
          if (cond.storage_initialized()) {
            const IType* cond_indptr = cond.aux_data(kIndPtr).dptr<IType>();
            const IType* cond_idx = cond.aux_data(kIdx).dptr<IType>();
            const CType* cond_data = cond.data().dptr<CType>();
            MXNET_ASSIGN_REQ_SWITCH(req[1], req_type_y, {
              Kernel<where_backward_csr<req_type_y, false>, xpu>::Launch(s, cond.shape()[0],
                grad_y.dptr<DType>(), grad_in.dptr<DType>(), cond_data, cond_idx,
                cond_indptr, cond.shape()[1]);
            });
          }
        }
      });
    });
  });
}

template<typename xpu>
void WhereOpBackwardEx(const nnvm::NodeAttrs& attrs,
                       const OpContext& ctx,
                       const std::vector<NDArray>& inputs,
                       const std::vector<OpReqType>& req,
                       const std::vector<NDArray>& outputs) {
  CHECK_EQ(inputs.size(), 2U);
  CHECK_EQ(req.size(), 2U);
  CHECK_EQ(outputs.size(), 2U);
  mshadow::Stream<xpu> *s = ctx.get_stream<xpu>();
  if (inputs[1].shape().ndim() == 1) {
    LOG(FATAL) << "WhereOpBackwardEx with 1-D cond is not implemented";
  }
  const auto grad_in_stype = inputs[0].storage_type();
  const auto cond_stype = inputs[1].storage_type();
  const auto grad_x_stype = outputs[0].storage_type();
  const auto grad_y_stype = outputs[1].storage_type();
  if (grad_in_stype == kDefaultStorage && cond_stype == kCSRStorage &&
      grad_x_stype == kDefaultStorage && grad_y_stype == kDefaultStorage) {
    WhereOpBackwardCsrImpl(s, inputs[0].data(), inputs[1], req, outputs[0].data(),
                           outputs[1].data());
  } else {
    LogUnimplementedOp(attrs, ctx, inputs, req, outputs);
  }
}

}  // namespace op
}  // namespace mxnet

#endif  // MXNET_OPERATOR_TENSOR_CONTROL_FLOW_OP_H_<|MERGE_RESOLUTION|>--- conflicted
+++ resolved
@@ -189,10 +189,7 @@
     return true;
   } else if ((*in_attrs)[0].ndim() == 1) {
     CHECK_EQ((*in_attrs)[0].Size(), static_cast<size_t>(tshape[0]));
-<<<<<<< HEAD
-=======
     return true;
->>>>>>> 8e4aeee6
   }
   return false;
 }
