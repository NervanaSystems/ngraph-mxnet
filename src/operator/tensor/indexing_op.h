/*
 * Licensed to the Apache Software Foundation (ASF) under one
 * or more contributor license agreements.  See the NOTICE file
 * distributed with this work for additional information
 * regarding copyright ownership.  The ASF licenses this file
 * to you under the Apache License, Version 2.0 (the
 * "License"); you may not use this file except in compliance
 * with the License.  You may obtain a copy of the License at
 *
 *   http://www.apache.org/licenses/LICENSE-2.0
 *
 * Unless required by applicable law or agreed to in writing,
 * software distributed under the License is distributed on an
 * "AS IS" BASIS, WITHOUT WARRANTIES OR CONDITIONS OF ANY
 * KIND, either express or implied.  See the License for the
 * specific language governing permissions and limitations
 * under the License.
 */

/*!
 * Copyright (c) 2017 by Contributors
 * \file indexing_op.h
 * \brief Function definition of indexing operator
 * \author Bing Xu, Siyi Li, Chi Zhang, Haibin Lin
*/
#ifndef MXNET_OPERATOR_TENSOR_INDEXING_OP_H_
#define MXNET_OPERATOR_TENSOR_INDEXING_OP_H_

#include <dmlc/logging.h>
#include <dmlc/parameter.h>
#include <mxnet/operator.h>
#include <mxnet/operator_util.h>
#include <map>
#include <vector>
#include <string>
#include <utility>
#include <algorithm>
#include <type_traits>
#include "../operator_common.h"
#include "../mshadow_op.h"
#include "../elemwise_op_common.h"
#include "./util/tensor_util-inl.h"
#include "../mxnet_op.h"
#include "./sort_op.h"
#include "./init_op.h"
#include "../../engine/openmp.h"
#include "../../common/utils.h"
#ifdef __CUDACC__
#include "./indexing_op-inl.cuh"
#endif

namespace mxnet {
namespace op {

namespace embedding {
enum EmbeddingOpInputs {kData, kWeight};
enum EmbeddingOpOutputs {kOut};
enum EmbeddingOpResource {kTempSpace};
}  // namespace embedding


struct SparseEmbeddingParam: public dmlc::Parameter<SparseEmbeddingParam> {
  int input_dim;
  int output_dim;
  int dtype;
  bool deterministic;
  DMLC_DECLARE_PARAMETER(SparseEmbeddingParam) {
    DMLC_DECLARE_FIELD(input_dim).set_lower_bound(1)
    .describe("Vocabulary size of the input indices.");
    DMLC_DECLARE_FIELD(output_dim).set_lower_bound(1)
    .describe("Dimension of the embedding vectors.");
    DMLC_DECLARE_FIELD(dtype).set_default(mshadow::kFloat32)
    .add_enum("float32", mshadow::kFloat32)
    .add_enum("float64", mshadow::kFloat64)
    .add_enum("float16", mshadow::kFloat16)
    .add_enum("uint8", mshadow::kUint8)
    .add_enum("int32", mshadow::kInt32)
    .describe("Data type of weight.");
    DMLC_DECLARE_FIELD(deterministic).set_default(false)
    .describe("Force the backward gradient calculation to be executed based on a deterministic"
               " order at the cost of slower speed.");
  }
};

struct EmbeddingParam: public dmlc::Parameter<EmbeddingParam> {
  int input_dim;
  int output_dim;
  int dtype;
  bool sparse_grad;
  DMLC_DECLARE_PARAMETER(EmbeddingParam) {
    DMLC_DECLARE_FIELD(input_dim).set_lower_bound(1)
    .describe("Vocabulary size of the input indices.");
    DMLC_DECLARE_FIELD(output_dim).set_lower_bound(1)
    .describe("Dimension of the embedding vectors.");
    DMLC_DECLARE_FIELD(dtype).set_default(mshadow::kFloat32)
    MXNET_ADD_ALL_TYPES
    .describe("Data type of weight.");
    DMLC_DECLARE_FIELD(sparse_grad).set_default(false)
    .describe("Compute row sparse gradient in the backward calculation. If set to True, "
              "the grad's storage type is row_sparse.");
  }
};

/*!
 * \brief CPU/GPU: Return the amount of temporary storage in bytes required by
                   AddTakeGradLargeBatch
 * \param num_items number of keys
 */
template <typename IndexType, typename xpu>
inline typename std::enable_if<std::is_same<xpu, cpu>::value, size_t>::type
AddTakeGradLargeBatchWorkspaceSize(size_t num_keys) {
  return 0;
}
/*!
 * \brief CPU/GPU: Return the amount of temporary storage in bytes required by
                   AddTakeGradLargeBatch
 * \param num_items number of keys
 */
template <typename IndexType, typename xpu>
inline typename std::enable_if<std::is_same<xpu, gpu>::value, size_t>::type
AddTakeGradLargeBatchWorkspaceSize(size_t num_keys);
/*!
 * \brief CPU/GPU: Gradient accumulate of embedding matrix.
                   dst[sorted[i]] += src[index[i]]
                   Called when the batchsize of src is larger than the featuredim
 * \param dst destination
 * \param sorted the sorted indices
 * \param index original index of the sorted indices
 * \param src source output
 * \param workspace (optional) temporary storage
 */
template<typename IndexType, typename DType>
inline void AddTakeGradLargeBatch(mshadow::Tensor<cpu, 2, DType> dst,
                                  const mshadow::Tensor<cpu, 1, IndexType>& sorted,
                                  const mshadow::Tensor<cpu, 1, IndexType>& index,
                                  const mshadow::Tensor<cpu, 2, DType> &src,
                                  mshadow::Tensor<cpu, 1, char>* workspace = NULL) {
  for (index_t y = 0; y < sorted.size(0); ++y) {
    dst[sorted[y]] += src[index[y]];
  }
}
template<typename ParamType>
inline bool EmbeddingOpShape(const nnvm::NodeAttrs& attrs,
                             mxnet::ShapeVector *in_attrs,
                             mxnet::ShapeVector *out_attrs) {
  using namespace mshadow;
  const mxnet::TShape &dshape = (*in_attrs)[embedding::kData];
  if (dshape.ndim() ==  0) return false;
  const ParamType& param = nnvm::get<ParamType>(attrs.parsed);
  SHAPE_ASSIGN_CHECK(*in_attrs, embedding::kWeight, Shape2(param.input_dim,
                                                           param.output_dim));
  out_attrs->clear();

  mxnet::TShape oshape(dshape.ndim()+1);
  for (size_t i = 0; i < dshape.ndim(); ++i) {
    oshape[i] = dshape[i];
  }
  oshape[dshape.ndim()] = param.output_dim;

  out_attrs->push_back(oshape);
  return true;
}

template<typename ParamType>
inline bool EmbeddingOpType(const nnvm::NodeAttrs& attrs,
                            std::vector<int> *in_type,
                            std::vector<int> *out_type) {
  const ParamType& param = nnvm::get<ParamType>(attrs.parsed);
  CHECK_EQ(in_type->size(), 2U);
  CHECK_GE(out_type->size(), 1U);
  int itype = (*in_type)[0];
  CHECK_NE(itype, -1) << "First input must have specified type";
  int dtype_in = (*in_type)[1];
  int dtype_out = (*out_type)[0];
  int dtype = param.dtype;
  if (dtype_in != -1 && dtype_out != -1) {
    // Both types defined, make sure they are the same
    CHECK_EQ(dtype_in, dtype_out) << "Input and output weights must have same type";
    dtype = dtype_in;
  } else if (dtype_in != -1 || dtype_out != -1) {
    // One of the types defined, choose the one that was defined
    dtype = (dtype_in != -1) ? dtype_in : dtype_out;
  }
  if ((*in_type)[1] == -1) (*in_type)[1] = dtype;
  out_type->clear();
  out_type->push_back(dtype);
  return true;
}

// storage type inference function for Embedding
inline bool EmbeddingOpForwardStorageType(const nnvm::NodeAttrs& attrs,
                                          const int dev_mask,
                                          DispatchMode* dispatch_mode,
                                          std::vector<int>* in_attrs,
                                          std::vector<int>* out_attrs) {
  CHECK_EQ(in_attrs->size(), 2U);
  CHECK_EQ(out_attrs->size(), 1U);
  const int& data_stype = in_attrs->at(embedding::kData);
  const int& weight_stype = in_attrs->at(embedding::kWeight);
  int& out_stype = out_attrs->at(embedding::kOut);
  bool dispatched = false;
  if (!dispatched && data_stype == kDefaultStorage && weight_stype == kDefaultStorage) {
    // dns, dns -> dns
    dispatched = storage_type_assign(&out_stype, kDefaultStorage,
                                     dispatch_mode, DispatchMode::kFCompute);
  }
  if (!dispatched && data_stype == kDefaultStorage && weight_stype == kRowSparseStorage) {
    // dns, rsp -> dns
    dispatched = storage_type_assign(&out_stype, kDefaultStorage,
                                     dispatch_mode, DispatchMode::kFComputeEx);
  }
  return dispatched;
}

// storage type inference function for SparseEmbedding
inline bool SparseEmbeddingOpForwardStorageType(const nnvm::NodeAttrs& attrs,
                                                const int dev_mask,
                                                DispatchMode* dispatch_mode,
                                                std::vector<int>* in_attrs,
                                                std::vector<int>* out_attrs) {
  CHECK_EQ(in_attrs->size(), 2U);
  CHECK_EQ(out_attrs->size(), 1U);
  const int& data_stype = in_attrs->at(embedding::kData);
  const int& weight_stype = in_attrs->at(embedding::kWeight);
  int& out_stype = out_attrs->at(embedding::kOut);
  bool dispatched = false;
  if (!dispatched && data_stype == kDefaultStorage &&
      (weight_stype == kRowSparseStorage || weight_stype == kDefaultStorage)) {
    // dns, rsp/dns -> dns
    dispatched = storage_type_assign(&out_stype, kDefaultStorage,
                                     dispatch_mode, DispatchMode::kFComputeEx);
  }
  return dispatched;
}

// storage type inference function for _backward_Embedding
inline bool EmbeddingOpBackwardStorageType(const nnvm::NodeAttrs& attrs,
                                           const int dev_mask,
                                           DispatchMode* dispatch_mode,
                                           std::vector<int>* in_attrs,
                                           std::vector<int>* out_attrs) {
  CHECK_EQ(in_attrs->size(), 2U);
  CHECK_EQ(out_attrs->size(), 2U);
  const bool sparse_grad = nnvm::get<EmbeddingParam>(attrs.parsed).sparse_grad;
  const NDArrayStorageType target_stype = sparse_grad ? kRowSparseStorage : kDefaultStorage;
  const auto target_mode = sparse_grad ? DispatchMode::kFComputeEx : DispatchMode::kFCompute;

  const int ograd_stype = in_attrs->at(0);
  const int data_stype = in_attrs->at(1);
  int& data_grad_stype = out_attrs->at(0);
  int& weight_grad_stype = out_attrs->at(1);
  bool dispatched = false;
  if (!dispatched && ograd_stype == kDefaultStorage && data_stype == kDefaultStorage) {
    // dns, dns -> dns, dns/rsp
    if (type_assign(&data_grad_stype, kDefaultStorage) &&
        type_assign(&weight_grad_stype, target_stype)) {
      dispatched = dispatch_mode_assign(dispatch_mode, target_mode);
    }
  }
  // Print user friendly error message to notify misuses of sparse_grad
  if (weight_grad_stype != target_stype) {
    LOG(FATAL) << "Cannot use sparse_grad = " << sparse_grad
               << ", while stype of gradients w.r.t embedding weight is "
               << common::stype_string(weight_grad_stype);
  }
  return dispatched;
}

// storage type inference function for _backward_SparseEmbedding
inline bool SparseEmbeddingOpBackwardStorageType(const nnvm::NodeAttrs& attrs,
                                                 const int dev_mask,
                                                 DispatchMode* dispatch_mode,
                                                 std::vector<int>* in_attrs,
                                                 std::vector<int>* out_attrs) {
  CHECK_EQ(in_attrs->size(), 2U);
  CHECK_EQ(out_attrs->size(), 2U);
  const int ograd_stype = in_attrs->at(0);
  const int data_stype = in_attrs->at(1);
  int& data_grad_stype = out_attrs->at(0);
  int& weight_grad_stype = out_attrs->at(1);
  bool dispatched = false;
  if (!dispatched && ograd_stype == kDefaultStorage &&
      data_stype == kDefaultStorage) {
    // dns, dns -> dns, rsp
    if (type_assign(&data_grad_stype, kDefaultStorage) &&
        type_assign(&weight_grad_stype, kRowSparseStorage) &&
        dispatch_mode_assign(dispatch_mode, DispatchMode::kFComputeEx)) {
      dispatched = true;
    }
  }
  const SparseEmbeddingParam& param = nnvm::get<SparseEmbeddingParam>(attrs.parsed);
  if (param.deterministic) {
    common::LogOnce("_SparseEmbedding_backward with deterministic=True may reduce "
                    "speed significantly");
  }
  return dispatched;
}

/*! \brief name the struct Take instead of take
 * to avoid conflict with the take function in mshadow
 */
template<bool clip = true>
struct Take {
  /*!
   * \brief Map function for take operator
   * \param i           global thread id
   * \param out_data    ptr to output buffer
   * \param in_data     ptr to input buffer
   * \param idx         ptr to indices buffer
   * \param in_ndims    # of dims of input tensor
   * \param out_ndims   # of dims of output tensor
   * \param idx_ndims   # of dims of indices tensor
   * \param axis_dim    dim size of the axis dimension
   * \param axis        axis id
   */
  template<typename DType, typename IType>
  MSHADOW_XINLINE static void Map(index_t i, DType* out_data, const DType* in_data,
                                  const IType* idx,
                                  const mshadow::Shape<10> in_stride,
                                  const mshadow::Shape<10> out_stride,
                                  const int in_ndims, const int out_ndims, const int idx_ndims,
                                  const int axis_dim, const int axis) {
    // i is the global flattened index in the output
    const int64_t out_head_index = (axis == 0) ? 0 : (i / out_stride[axis - 1]);
    const int64_t out_rest_index = (axis == 0) ? i : (i % out_stride[axis - 1]);
    const int64_t out_mid_index = out_rest_index / in_stride[axis];
    const int64_t out_tail_index = (axis == in_ndims - 1) ?
                                   0 : (out_rest_index % in_stride[axis]);
    int64_t idx_index = static_cast<int64_t>(idx[out_mid_index]);
    if (clip) {
      idx_index = (idx_index < 0) ? 0 : idx_index;
      idx_index = (idx_index > axis_dim - 1) ? (axis_dim - 1) : idx_index;
    }
    idx_index %= axis_dim;
    idx_index += (idx_index < 0) ? axis_dim : 0;
    const int64_t in_tail_index = out_tail_index;
    const int64_t in_head_index = out_head_index;
    int64_t in_src_index = in_tail_index + idx_index * in_stride[axis];
    in_src_index += (axis == 0) ? 0 : in_head_index * in_stride[axis - 1];
    out_data[i] = in_data[in_src_index];
  }
};

// Embedding forward implementation with dense weight
template<typename xpu>
void EmbeddingOpForwardDnsImpl(mshadow::Stream<xpu>* s,
                               const TBlob& data,
                               const TBlob& weight,
                               const OpReqType req,
                               const TBlob& output);

template<int req>
struct TakeRspKernel {
  /*!
   * \brief
   * \param i           thread id
   * \param data        input data
   * \param out         output
   * \param weight_idx  indices of rsp weight
   * \param weight_data data of rsp weight
   * \param row_length  number of elements per row
   * \param nnr         number of non-zero rows
   */
  template<typename DType, typename IType, typename RType>
  MSHADOW_XINLINE static void Map(index_t i,
                                  const IType* data,
                                  DType* out,
                                  const RType* weight_idx,
                                  const DType* weight_data,
                                  const nnvm::dim_t row_length,
                                  const nnvm::dim_t nnr) {
    using nnvm::dim_t;
    const dim_t val = static_cast<dim_t>(data[i]);
    const DType zero = 0;
    // Use binary search to find the lower_bound of val in weight_idx array
    // (adapted based on the binary search in dot kernel)
    const RType* first = weight_idx;
    const RType* last = weight_idx + nnr;
    const RType* it;
    dim_t count = last - first, step;
    while (count > 0) {
      it = first;
      step = count / 2;
      it += step;
      if (*it < val) {
        first = ++it;
        count -= step + 1;
      } else {
        count = step;
      }
    }
    // end of binary search
    const dim_t idx_offset = first - weight_idx;
    const dim_t out_offset = i * row_length;
    const dim_t weight_offset = idx_offset * row_length;
    // target idx might be missing in weight.idx. For example,
    // weight.idx = [5,10] and data = [3,7], so binary search fails to
    // find any matching indices in weight_idx.
    if (idx_offset >= nnr || *(weight_idx + idx_offset) > val) {
      // val not found, fill zeros
      for (int j = 0; j < row_length; j++) {
        KERNEL_ASSIGN(out[out_offset + j], req, zero);
      }
    } else {
      for (int j = 0; j < row_length; j++) {
        KERNEL_ASSIGN(out[out_offset + j], req, weight_data[weight_offset + j]);
      }
    }
  }
};

template<typename xpu>
inline void EmbeddingOpForwardRspImpl(mshadow::Stream<xpu>* s,
                                      const TBlob& data,
                                      const NDArray& weight,
                                      const OpReqType req,
                                      const TBlob& output) {
  using namespace mxnet_op;
  using namespace rowsparse;
  MSHADOW_TYPE_SWITCH(output.type_flag_, DType, {
    MSHADOW_TYPE_SWITCH(data.type_flag_, IType, {
      MSHADOW_TYPE_SWITCH(weight.aux_type(kIdx), RType, {
        MXNET_ASSIGN_REQ_SWITCH(req, req_t, {
          size_t data_size = data.shape_.Size();
          // only using the second dim since weight.ndim() == 2
          const nnvm::dim_t row_length = weight.shape()[1];
          Kernel<TakeRspKernel<req_t>, xpu>::Launch(s, data_size, data.dptr<IType>(),
                                                    output.dptr<DType>(),
                                                    weight.aux_data(kIdx).dptr<RType>(),
                                                    weight.data().dptr<DType>(),
                                                    row_length, weight.aux_shape(kIdx)[0]);
        });
      });
    });
  });
}


// Embedding forward implementation with row_sparse weight
template<typename xpu>
void SparseEmbeddingOpForwardRspImpl(const OpContext& ctx,
                                     const TBlob& data,
                                     const NDArray& weight,
                                     const OpReqType req,
                                     const TBlob& output);

template<typename xpu>
void EmbeddingOpForward(const nnvm::NodeAttrs& attrs,
                        const OpContext& ctx,
                        const std::vector<TBlob>& inputs,
                        const std::vector<OpReqType>& req,
                        const std::vector<TBlob>& outputs) {
  CHECK_EQ(req[embedding::kOut], kWriteTo);
  CHECK_EQ(inputs.size(), 2U);
  CHECK_EQ(outputs.size(), 1U);
  CHECK_EQ(inputs[embedding::kWeight].ndim(), 2U)
          << "Embedding layer expects its weight to be two-dimensional. "
          << inputs[embedding::kWeight].ndim()
          << " dimensional input is given instead";
  mshadow::Stream<xpu> *s = ctx.get_stream<xpu>();
  EmbeddingOpForwardDnsImpl<xpu>(s, inputs[embedding::kData], inputs[embedding::kWeight],
                                 req[embedding::kOut], outputs[embedding::kOut]);
}

template<typename xpu>
void SparseEmbeddingOpForwardEx(const nnvm::NodeAttrs& attrs,
                                const OpContext& ctx,
                                const std::vector<NDArray>& inputs,
                                const std::vector<OpReqType>& req,
                                const std::vector<NDArray>& outputs) {
  CHECK_EQ(req[embedding::kOut], kWriteTo);
  CHECK_EQ(inputs.size(), 2U);
  CHECK_EQ(outputs.size(), 1U);
  const NDArray& data = inputs[embedding::kData];
  const NDArray& weight = inputs[embedding::kWeight];
  const NDArray& out = outputs[embedding::kOut];
  CHECK_EQ(weight.shape().ndim(), 2U)
          << "Embedding layer expects its weight to be two-dimensional. "
          << weight.shape().ndim() << " dimensional input is given instead";
  const auto data_stype = data.storage_type();
  const auto weight_stype = weight.storage_type();
  const auto out_stype = out.storage_type();
  if (data_stype == kDefaultStorage && weight_stype == kRowSparseStorage &&
      out_stype == kDefaultStorage) {
    // dns, rsp -> dns
    SparseEmbeddingOpForwardRspImpl<xpu>(ctx, data.data(), weight, req[0], out.data());
  } else if (data_stype == kDefaultStorage && weight_stype == kDefaultStorage &&
             out_stype == kDefaultStorage) {
    // dns, dns -> dns
    EmbeddingOpForwardDnsImpl<xpu>(ctx.get_stream<xpu>(), data.data(), weight.data(),
                                   req[0], out.data());
  } else {
    LogUnimplementedOp(attrs, ctx, inputs, req, outputs);
  }
}

/*! \brief cast to type and clip to range [0, K - 1]
 */
struct tcast_clip {
  template<typename OType, typename IType>
  MSHADOW_XINLINE static void Map(int i, OType* out_data, const IType* in_data,
                                  const OType K) {
    OType j = static_cast<OType>(in_data[i]);
    if (j <= 0) j = 0;
    else if (j >= K) j = K - 1;
    out_data[i] = j;
  }
};

template<typename xpu>
void EmbeddingOpBackward(const nnvm::NodeAttrs& attrs,
                         const OpContext& ctx,
                         const std::vector<TBlob>& inputs,
                         const std::vector<OpReqType>& req,
                         const std::vector<TBlob>& outputs) {
  using namespace mshadow;
  using namespace mshadow::expr;
  CHECK_EQ(inputs.size(), 2U);
  CHECK_EQ(outputs.size(), 2U);
  CHECK_EQ(req[embedding::kData], kNullOp)
          << "Embedding layer doesn't support calculate data gradient";
  CHECK_EQ(outputs[1].type_flag_, inputs[0].type_flag_);

  const mxnet::TShape& ishape = inputs[1].shape_;
  const mxnet::TShape& oshape = inputs[0].shape_;

  Stream<xpu> *s = ctx.get_stream<xpu>();
  MSHADOW_TYPE_SWITCH(outputs[1].type_flag_, DType, {
    MSHADOW_TYPE_SWITCH(inputs[1].type_flag_, IType, {
      Tensor < xpu, 1, IType > data = inputs[1].get_with_shape<xpu, 1, IType>(
        Shape1(ishape.ProdShape(0, ishape.ndim())), s);
      Tensor<xpu, 2, DType> grad_out = inputs[0].get_with_shape<xpu, 2, DType>(
      Shape2(oshape.ProdShape(0, oshape.ndim()-1), oshape[oshape.ndim()-1]), s);
      Tensor<xpu, 2, DType> grad_in = outputs[1].get<xpu, 2, DType>(s);


      if (req[embedding::kWeight] == kWriteTo || req[embedding::kWeight] == kAddTo) {
        if (req[embedding::kWeight] == kWriteTo) {
          grad_in = scalar<DType>(0.0f);
        }
        AddTakeGrad(grad_in, data, grad_out);
      } else {
        LOG(FATAL) << "wrong req";
      }
    });
  });
}

struct AddTakeGradRspKernel {
  /*!
   * \brief Each thread i is responsible for row slices in [segment_start, segment_end)
            of the result gradient
   * \param tid             global thread id
   * \param grad            the gradient to calculate
   * \param prefix_sum      the inclusive prefix sum of row ids of the gradient
   * \param ograd           output gradient
   * \param row_length      the length of the row slices of the gradient
   * \param data_val        the values of input data
   * \param data_size       number of values of input data
   * \param segment_length  the length of row segment to process for each thread
   * \param nnr             total number of non-zero rows of result gradient
   */
  template<typename DType, typename IType>
  MSHADOW_CINLINE static void Map(int tid,
                                  DType* grad,
                                  const nnvm::dim_t* prefix_sum,
                                  const DType* ograd,
                                  const nnvm::dim_t row_length,
                                  const IType* data_val,
                                  const nnvm::dim_t data_size,
                                  const nnvm::dim_t segment_length,
                                  const nnvm::dim_t nnr) {
    using nnvm::dim_t;
    dim_t segment_start = tid * segment_length;
    dim_t segment_end = std::min(nnr, segment_start + segment_length);
    // scan all data
    for (dim_t data_i = 0; data_i < data_size; data_i++) {
      dim_t data = static_cast<dim_t>(data_val[data_i]);
      dim_t grad_row_id = prefix_sum[data] - 1;
      if (grad_row_id < segment_start || grad_row_id >= segment_end) continue;
      // no projection is performed
      dim_t ograd_i = data_i * row_length;
      dim_t grad_i = grad_row_id * row_length;
      for (dim_t offset = 0; offset < row_length; offset++) {
        grad[grad_i + offset] += ograd[ograd_i + offset];
      }
    }
  }
};

template<typename xpu>
inline void SparseEmbeddingOpBackwardRspImpl(const bool deterministic,
                                             const OpContext& ctx,
                                             const TBlob& ograd,
                                             const TBlob& data,
                                             const OpReqType req,
                                             const NDArray& output);

template<typename xpu>
void EmbeddingOpBackwardEx(const nnvm::NodeAttrs& attrs,
                           const OpContext& ctx,
                           const std::vector<NDArray>& inputs,
                           const std::vector<OpReqType>& req,
                           const std::vector<NDArray>& outputs) {
  CHECK_EQ(inputs.size(), 2U);
  CHECK_EQ(outputs.size(), 2U);
  const NDArray& weight_grad = outputs[1];
  const NDArray& ograd = inputs[0];
  const NDArray& data = inputs[1];
  // check dtype
  CHECK_EQ(weight_grad.dtype(), ograd.dtype());
  // check req
  CHECK_EQ(req[embedding::kData], kNullOp)
          << "Embedding layer doesn't support calculate data gradient";
  if (data.storage_type() == kDefaultStorage && ograd.storage_type() == kDefaultStorage &&
      weight_grad.storage_type() == kRowSparseStorage) {
    SparseEmbeddingOpBackwardRspImpl<xpu>(true, ctx, ograd.data(), data.data(),
                                          req[embedding::kWeight], weight_grad);
  } else {
    LogUnimplementedOp(attrs, ctx, inputs, req, outputs);
  }
}

template<typename xpu>
void SparseEmbeddingOpBackwardEx(const nnvm::NodeAttrs& attrs,
                                 const OpContext& ctx,
                                 const std::vector<NDArray>& inputs,
                                 const std::vector<OpReqType>& req,
                                 const std::vector<NDArray>& outputs) {
  CHECK_EQ(inputs.size(), 2U);
  CHECK_EQ(outputs.size(), 2U);
  const NDArray& weight_grad = outputs[1];
  const NDArray& ograd = inputs[0];
  const NDArray& data = inputs[1];
  // check dtype
  CHECK_EQ(weight_grad.dtype(), ograd.dtype());
  // check req
  CHECK_EQ(req[embedding::kData], kNullOp)
          << "SparseEmbedding layer doesn't support calculate data gradient";
  const SparseEmbeddingParam& param = nnvm::get<SparseEmbeddingParam>(attrs.parsed);
  if (data.storage_type() == kDefaultStorage && ograd.storage_type() == kDefaultStorage &&
      weight_grad.storage_type() == kRowSparseStorage) {
    SparseEmbeddingOpBackwardRspImpl<xpu>(param.deterministic, ctx, ograd.data(), data.data(),
                                          req[embedding::kWeight], weight_grad);
  } else {
    LogUnimplementedOp(attrs, ctx, inputs, req, outputs);
  }
}

namespace take_ {  // to avoid name conflict
enum TakeOpInputs {kArr, kIdx};
enum TakeOpOutputs {kOut};
enum TakeOpResource {kTempSpace};
enum TakeOpMode {kRaise, kWrap, kClip};
}  // namespace take_

// TODO(somebody): behaviors specified by params
struct TakeParam: public dmlc::Parameter<TakeParam> {
  int axis;
  int mode;
  DMLC_DECLARE_PARAMETER(TakeParam) {
    DMLC_DECLARE_FIELD(axis)
    .set_default(0)
    .describe("The axis of input array to be taken."
              "For input tensor of rank r, it could be in the range of [-r, r-1]");
    DMLC_DECLARE_FIELD(mode)
    .add_enum("raise", take_::kRaise)
    .add_enum("wrap", take_::kWrap)
    .add_enum("clip", take_::kClip)
    .set_default(take_::kClip)
    .describe("Specify how out-of-bound indices bahave. Default is \"clip\"."
              " \"clip\" means clip to the range. So, if all indices mentioned are too large,"
              " they are replaced by the index that addresses the last element along an axis. "
              " \"wrap\" means to wrap around. "
              " \"raise\" means to raise an error, not supported yet.");
  }
};

inline bool TakeOpShape(const nnvm::NodeAttrs& attrs,
                        mxnet::ShapeVector *in_attrs,
                        mxnet::ShapeVector *out_attrs) {
  using namespace mshadow;
  const mxnet::TShape &arrshape = (*in_attrs)[take_::kArr];
  const mxnet::TShape &idxshape = (*in_attrs)[take_::kIdx];
  if (idxshape.ndim() == 0U || idxshape.Size() == 0U) return false;
  const TakeParam& param = nnvm::get<TakeParam>(attrs.parsed);
  if (param.mode == take_::kRaise) {
    LOG(FATAL) << "Raise is not supported for the time being...";
  }
  CHECK(param.axis >= -1 * (int)arrshape.ndim() && param.axis < (int)arrshape.ndim())
    << "Axis should be in the range of [-r, r-1] where r is the rank of input tensor";

  out_attrs->clear();

  const index_t actual_axis = param.axis + ((param.axis < 0) ? arrshape.ndim() : 0);
  mxnet::TShape oshape(idxshape.ndim() + arrshape.ndim() - 1);
  for (index_t i = 0; i < idxshape.ndim(); ++i) {
    oshape[i + actual_axis] = idxshape[i];
  }
  for (index_t i = 0; i < arrshape.ndim(); i++) {
    if (i < actual_axis) {
      oshape[i] = arrshape[i];
    } else if (i > actual_axis) {
      oshape[i + idxshape.ndim() - 1] = arrshape[i];
    }
  }
  out_attrs->push_back(oshape);
  return true;
}

inline bool TakeOpType(const nnvm::NodeAttrs& attrs,
                       std::vector<int> *in_attrs,
                       std::vector<int> *out_attrs) {
  CHECK_EQ(in_attrs->size(), 2U);
  CHECK_EQ(out_attrs->size(), 1U);
  CHECK_NE((*in_attrs)[1], -1) << "Index type must be set for take operator";

  TYPE_ASSIGN_CHECK(*out_attrs, 0, (*in_attrs)[0]);
  TYPE_ASSIGN_CHECK(*in_attrs, 0, (*out_attrs)[0]);
  return (*in_attrs)[0] != -1;
}

// storage type inference function for take
inline bool TakeOpForwardStorageType(const nnvm::NodeAttrs& attrs,
                                     const int dev_mask,
                                     DispatchMode* dispatch_mode,
                                     std::vector<int>* in_attrs,
                                     std::vector<int>* out_attrs) {
  CHECK_EQ(in_attrs->size(), 2U);
  CHECK_EQ(out_attrs->size(), 1U);
  const int& idx_stype = in_attrs->at(take_::kIdx);
  const int& arr_stype = in_attrs->at(take_::kArr);
  int& out_stype = out_attrs->at(take_::kOut);
  bool dispatched = false;
  const TakeParam& param = nnvm::get<TakeParam>(attrs.parsed);
  if (!dispatched && idx_stype == kDefaultStorage && arr_stype == kDefaultStorage) {
    // dns, dns -> dns
    dispatched = storage_type_assign(&out_stype, kDefaultStorage,
                                     dispatch_mode, DispatchMode::kFCompute);
  }
  if (!dispatched && idx_stype == kDefaultStorage && arr_stype == kCSRStorage &&
      param.axis == 0 && (param.mode == take_::kWrap || param.mode == take_::kClip)) {
    // take(dns, csr, axis=0) -> csr
    dispatched = storage_type_assign(&out_stype, kCSRStorage,
                                     dispatch_mode, DispatchMode::kFComputeEx);
  }
  if (!dispatched) {
    dispatched = dispatch_fallback(out_attrs, dispatch_mode);
  }
  return dispatched;
}


template<typename xpu>
void TakeOpForwardCsrImpl(const TakeParam& params,
                          const OpContext& ctx,
                          const TBlob& idx,
                          const NDArray& arr,
                          OpReqType req,
                          const NDArray& output);


template<typename xpu>
void TakeOpForwardEx(const nnvm::NodeAttrs& attrs,
                     const OpContext& ctx,
                     const std::vector<NDArray>& inputs,
                     const std::vector<OpReqType>& req,
                     const std::vector<NDArray>& outputs) {
  CHECK_EQ(req[take_::kOut], kWriteTo);
  CHECK_EQ(inputs.size(), 2U);
  CHECK_EQ(outputs.size(), 1U);
  const NDArray& idx = inputs[take_::kIdx];
  const NDArray& arr = inputs[take_::kArr];
  const NDArray& out = outputs[take_::kOut];
  const auto idx_stype = idx.storage_type();
  const auto arr_stype = arr.storage_type();
  const auto out_stype = out.storage_type();
  const auto params = nnvm::get<TakeParam>(attrs.parsed);
  if (idx_stype == kDefaultStorage && arr_stype == kCSRStorage &&
      out_stype == kCSRStorage) {
    // dns, csr -> csr
    TakeOpForwardCsrImpl<xpu>(params, ctx, idx.data(), arr, req[0], out);
  } else {
    LogUnimplementedOp(attrs, ctx, inputs, req, outputs);
  }
}

template<typename xpu>
void TakeOpForward(const nnvm::NodeAttrs& attrs,
                   const OpContext& ctx,
                   const std::vector<TBlob>& inputs,
                   const std::vector<OpReqType>& req,
                   const std::vector<TBlob>& outputs);

struct TakeGradGeneralKernel {
  /*!
   * \brief Map function for general case of take grad
   * \param tid           global thread id
   * \param arr_grad      ptr to in_grad
   * \param ograd         ptr to out_grad
   * \param src_indptr    ptr to indptr to src indices
   * \param original_idx  ptr to original indices of the inputs
   * \param in_strides    strides of inputs
   * \param out_strides   strides of outputs
   * \param in_ndims      # of dims of input tensor
   * \param out_ndims     # of dims of output tensor
   * \param idx_ndims     # of dims of indices tensor
   * \param axis_dim      dim size of the axis dimension
   * \param axis          axis id
   */
  template<typename DType, typename IType>
  MSHADOW_XINLINE static void Map(int tid, DType* arr_grad, const DType* ograd,
                                  const IType* src_indptr, const IType* original_idx,
                                  mshadow::Shape<10> in_strides, mshadow::Shape<10> out_strides,
                                  const int in_ndims, const int out_ndims, const int idx_ndims,
                                  const int axis) {
    const int in_head_index = (axis == 0) ? 0 : tid / in_strides[axis - 1];
    const int in_rest_index = (axis == 0) ? tid : tid % in_strides[axis - 1];
    const int in_mid_index = in_rest_index / in_strides[axis];
    const int in_tail_index = (axis == in_ndims - 1) ?
                              0 : (in_rest_index % in_strides[axis]);
    for (IType i = src_indptr[in_mid_index]; i < src_indptr[in_mid_index + 1]; ++i) {
      const int out_mid_index = original_idx[i];
      int target = in_tail_index + out_mid_index * in_strides[axis];
      target += (axis == 0) ? 0 : in_head_index * out_strides[axis - 1];
      arr_grad[tid] += ograd[target];
    }
  }
};

template<bool clip = true>
void TakeOpBackwardImpl(mshadow::Stream<cpu>* s,
                        const OpContext& ctx,
                        const TBlob& arr,
                        const TBlob& idx,
                        const TBlob& ograd,
                        const int axis) {
  using namespace mxnet_op;
  using namespace mshadow;
  CHECK(axis != 0) << "axis == 0 case should be dispatched to the legacy implementation";
  const mxnet::TShape& arrshape = arr.shape_;
  const mxnet::TShape& idxshape = idx.shape_;
  const mxnet::TShape& oshape = ograd.shape_;
  MSHADOW_TYPE_SWITCH(idx.type_flag_, IType, {
    // get size of temporary storage for sort
    int* src_indptr_ptr = nullptr;
    size_t temp_storage_bytes = SortByKeyWorkspaceSize<int, int, cpu>(idxshape.Size());
    size_t original_idx_bytes = idxshape.Size() * sizeof(int);
    size_t src_indptr_bytes = (arrshape[axis] + 1) * sizeof(int);
    size_t workspace_bytes = src_indptr_bytes + 2 * original_idx_bytes + temp_storage_bytes;
    Tensor<cpu, 1, char> workspace =
      ctx.requested[0].get_space_typed<cpu, 1, char>(Shape1(workspace_bytes), s);
    int* sorted_idx_ptr = reinterpret_cast<int*>(workspace.dptr_);
    int* original_idx_ptr = reinterpret_cast<int*>(workspace.dptr_ + original_idx_bytes);
    src_indptr_ptr = reinterpret_cast<int*>(workspace.dptr_ + 2 * original_idx_bytes);
    Tensor<cpu, 1, char> temp_storage(
      workspace.dptr_ + 2 * original_idx_bytes + src_indptr_bytes, Shape1(temp_storage_bytes), s);
    // Reset indptr to zero
    Kernel<set_zero, cpu>::Launch(s, arrshape[axis] + 1, src_indptr_ptr);
    // Fill original_idx
    Kernel<range_fwd, cpu>::Launch(s, idxshape.Size(), 1, 0, 1, kWriteTo, original_idx_ptr);
    // Fill sorted_idx_ptr with unsorted copy of idx
    Kernel<mshadow_op::identity_with_cast, cpu>::Launch(
      s, idxshape.Size(), sorted_idx_ptr, idx.dptr<IType>());
    if (clip) {
      Kernel<op_with_req<mshadow_op::clip, kWriteTo>, cpu>::Launch(
        s, idxshape.Size(), sorted_idx_ptr, sorted_idx_ptr,
        0, static_cast<int>(arrshape[axis] - 1));
    } else {
      Kernel<op_with_req<mshadow_op::mod, kWriteTo>, cpu>::Launch(
        s, idxshape.Size(), sorted_idx_ptr, sorted_idx_ptr, static_cast<int>(arrshape[axis]));
    }
    Tensor<cpu, 1, int> original_idx(original_idx_ptr, Shape1(idxshape.Size()), s);
    int num_bits = common::ilog2ui(static_cast<unsigned int>(idxshape.Size()) - 1);
    Tensor<cpu, 1, int> sorted_idx(sorted_idx_ptr, Shape1(idxshape.Size()), s);
    SortByKey(sorted_idx, original_idx, true, &temp_storage, 0, num_bits);
    for (size_t i = 0; i < idxshape.Size(); ++i) {
      src_indptr_ptr[sorted_idx_ptr[i] + 1] += 1;
    }
    for (int i = 0; i < arrshape[axis]; ++i) {
      src_indptr_ptr[i + 1] += src_indptr_ptr[i];
    }
    Shape<10> in_strides;
    int stride = 1;
    for (int i = arrshape.ndim() - 1; i >= 0; stride *= arrshape[i], --i) {
      in_strides[i] = stride;
    }
    Shape<10> out_strides;
    stride = 1;
    for (int i = oshape.ndim() - 1; i >= 0; stride *= oshape[i], --i) {
      out_strides[i] = stride;
    }
    MSHADOW_TYPE_SWITCH(arr.type_flag_, DType, {
      Kernel<TakeGradGeneralKernel, cpu>::Launch(
        s, arrshape.Size(), arr.dptr<DType>(), ograd.dptr<DType>(), src_indptr_ptr,
        original_idx_ptr, in_strides, out_strides,
        arrshape.ndim(), oshape.ndim(), idxshape.ndim(), axis);
    });
  });
}

#ifdef __CUDACC__
template<bool clip = true>
void TakeOpBackwardImpl(mshadow::Stream<gpu>* s,
                        const OpContext& ctx,
                        const TBlob& arr,
                        const TBlob& idx,
                        const TBlob& ograd,
                        const int axis) {
  using namespace mxnet_op;
  using namespace mshadow;
  CHECK(axis != 0) << "axis == 0 case should be dispatched to the legacy implementation";
  const mxnet::TShape& arrshape = arr.shape_;
  const mxnet::TShape& idxshape = idx.shape_;
  const mxnet::TShape& oshape = ograd.shape_;
  MSHADOW_TYPE_SWITCH(idx.type_flag_, IType, {
    // get size of temporary storage for sort
    char* temp_storage_ptr = nullptr;
    size_t scan_temp_storage_bytes = 0;
    int* src_indptr_ptr = nullptr;
    cub::DeviceScan::ExclusiveSum(temp_storage_ptr,
                                  scan_temp_storage_bytes,
                                  src_indptr_ptr,
                                  src_indptr_ptr,
                                  arrshape[axis] + 1,
                                  mshadow::Stream<gpu>::GetStream(s));
    size_t sort_temp_storage_bytes = SortByKeyWorkspaceSize<int, int, gpu>(idxshape.Size());
    size_t histo_temp_storage_bytes = 0;
    int* sorted_idx_ptr = nullptr;
    cub::DeviceHistogram::HistogramEven(temp_storage_ptr,
                                        histo_temp_storage_bytes,
                                        sorted_idx_ptr,
                                        src_indptr_ptr,
                                        static_cast<int>(arrshape[axis] + 1),
                                        0,
                                        static_cast<int>(arrshape[axis] + 1),
                                        static_cast<int>(idxshape.Size()),
                                        mshadow::Stream<gpu>::GetStream(s));
    size_t temp_storage_bytes = max(scan_temp_storage_bytes, sort_temp_storage_bytes);
    temp_storage_bytes = max(temp_storage_bytes, histo_temp_storage_bytes);
    size_t original_idx_bytes = idxshape.Size() * sizeof(int);
    size_t src_indptr_bytes = (arrshape[axis] + 1) * sizeof(int);
    size_t workspace_bytes = src_indptr_bytes + 2 * original_idx_bytes + temp_storage_bytes;
    Tensor<gpu, 1, char> workspace =
      ctx.requested[0].get_space_typed<gpu, 1, char>(Shape1(workspace_bytes), s);
    sorted_idx_ptr = reinterpret_cast<int*>(workspace.dptr_);
    int* original_idx_ptr = reinterpret_cast<int*>(workspace.dptr_ + original_idx_bytes);
    src_indptr_ptr = reinterpret_cast<int*>(workspace.dptr_ + 2 * original_idx_bytes);
    temp_storage_ptr = workspace.dptr_ + 2 * original_idx_bytes + src_indptr_bytes;
    // Reset indptr to zero
    Kernel<set_zero, gpu>::Launch(s, arrshape[axis] + 1, src_indptr_ptr);
    // Fill original_idx
    Kernel<range_fwd, gpu>::Launch(
      s, idxshape.Size(), 1, static_cast<int>(0), static_cast<int>(1),
      kWriteTo, original_idx_ptr);
    // Fill sorted_idx_ptr with unsorted copy of idx
    Kernel<mshadow_op::identity_with_cast, gpu>::Launch(
      s, idxshape.Size(), sorted_idx_ptr, idx.dptr<IType>());
    if (clip) {
      Kernel<op_with_req<mshadow_op::clip, kWriteTo>, gpu>::Launch(
        s, idxshape.Size(), sorted_idx_ptr, sorted_idx_ptr, 0, static_cast<int>(arrshape[axis]));
    } else {
      Kernel<op_with_req<mshadow_op::mod, kWriteTo>, gpu>::Launch(
        s, idxshape.Size(), sorted_idx_ptr, sorted_idx_ptr, static_cast<int>(arrshape[axis]));
    }
    Tensor<gpu, 1, int> original_idx(original_idx_ptr, Shape1(idxshape.Size()), s);
    Tensor<gpu, 1, char> temp_storage(temp_storage_ptr, Shape1(temp_storage_bytes), s);
    int num_bits = common::ilog2ui(static_cast<unsigned int>(idxshape.Size()) - 1);
    Tensor<gpu, 1, int> sorted_idx(sorted_idx_ptr, Shape1(idxshape.Size()), s);
    SortByKey(sorted_idx, original_idx, true, &temp_storage, 0, num_bits);
    cub::DeviceScan::ExclusiveSum(temp_storage_ptr,
                                  temp_storage_bytes,
                                  src_indptr_ptr,
                                  src_indptr_ptr,
                                  arrshape[axis] + 1,
                                  mshadow::Stream<gpu>::GetStream(s));

    Shape<10> in_strides;
    int stride = 1;
    for (int i = arrshape.ndim() - 1; i >= 0; stride *= arrshape[i], --i) {
      in_strides[i] = stride;
    }
    Shape<10> out_strides;
    stride = 1;
    for (int i = oshape.ndim() - 1; i >= 0; stride *= oshape[i], --i) {
      out_strides[i] = stride;
    }
    MSHADOW_TYPE_SWITCH(arr.type_flag_, DType, {
      Kernel<TakeGradGeneralKernel, gpu>::Launch(
        s, arrshape.Size(), arr.dptr<DType>(), ograd.dptr<DType>(),
        src_indptr_ptr, original_idx_ptr, in_strides, out_strides,
        arrshape.ndim(), oshape.ndim(), idxshape.ndim(), axis);
    });
  });
}
#endif

template<typename xpu>
void TakeOpBackward(const nnvm::NodeAttrs& attrs,
                    const OpContext& ctx,
                    const std::vector<TBlob>& inputs,
                    const std::vector<OpReqType>& req,
                    const std::vector<TBlob>& outputs) {
  using namespace mshadow;
  using namespace mshadow::expr;
  CHECK_EQ(inputs.size(), 2U);
  CHECK_EQ(outputs.size(), 2U);
  CHECK_NE(req[take_::kIdx], kAddTo)
    << "take layer doesn't support gradient of req type kAddTo to index";

  const TakeParam& param = nnvm::get<TakeParam>(attrs.parsed);

  // grad_out is the gradient of the outputs in the feed-forward
  // grad_in is the gradient of the inputs in the feed-forward
  Stream<xpu> *s = ctx.get_stream<xpu>();

  MSHADOW_TYPE_SWITCH(outputs[0].type_flag_, DType, {  // output data type
    MSHADOW_TYPE_SWITCH(inputs[1].type_flag_, IType, {  // index data type
      // inputs are specified in the .cc file, which are the gradients from
      // the upper layer and the input index
      // outputs are the gradients of inputs in the feed-forward pass
      const mxnet::TShape& idxshape = inputs[1].shape_;
      const mxnet::TShape& arrshape = outputs[0].shape_;
      const mxnet::TShape& oshape = inputs[0].shape_;

      if (req[take_::kIdx] != kNullOp) {
        mxnet_op::Kernel<mxnet_op::set_zero, xpu>::Launch(
          s, idxshape.Size(), outputs[take_::kIdx].dptr<IType>());
      }

      const int actual_axis = param.axis + ((param.axis < 0) ? arrshape.ndim() : 0);

      int idxndim = idxshape.ndim();
      Tensor<xpu, 1, IType> idx = inputs[1].get_with_shape<xpu, 1, IType>(
          Shape1(idxshape.ProdShape(0, idxndim)), s);
      Tensor<xpu, 2, DType> grad_out = inputs[0].get_with_shape<xpu, 2, DType>(
          Shape2(oshape.ProdShape(0, idxndim), oshape.ProdShape(idxndim, oshape.ndim())), s);
      Tensor<xpu, 2, DType> grad_in = outputs[0].get_with_shape<xpu, 2, DType>(
          Shape2(arrshape[0], arrshape.ProdShape(1, arrshape.ndim())), s);

      // re-using the previous code for axis = 0 case
      if (actual_axis == 0) {
        if (req[take_::kArr] == kWriteTo || req[take_::kArr] == kAddTo) {
          if (req[take_::kArr] == kWriteTo) {
            grad_in = scalar<DType>(0.0f);
          }
          AddTakeGrad(grad_in, idx, grad_out);
        } else {
          LOG(FATAL) << "wrong req";
        }
      // for all other cases
      } else {
        const TBlob& idx = inputs[1];
        const TBlob& arr = outputs[0];
        const TBlob& ograd = inputs[0];

        if (param.mode == take_::kClip) {
          TakeOpBackwardImpl<true>(s, ctx, arr, idx, ograd, actual_axis);
        } else {
          TakeOpBackwardImpl<false>(s, ctx, arr, idx, ograd, actual_axis);
        }
      }
    });
  });
}

inline bool BatchTakeOpShape(const nnvm::NodeAttrs& attrs,
                             mxnet::ShapeVector *in_attrs,
                             mxnet::ShapeVector *out_attrs) {
  LOG(INFO) << "batch_take is deprecated. Please use pick instead.";
  CHECK_EQ(in_attrs->size(), 2U) << "BatchTake op requires two inputs";
  if ((*in_attrs)[1].ndim() != 0) {
    SHAPE_ASSIGN_CHECK(*out_attrs, 0, (*in_attrs)[1]);
  } else if ((*out_attrs)[0].ndim() != 0) {
    SHAPE_ASSIGN_CHECK(*in_attrs, 1, (*out_attrs)[0]);
  }
  if ((*in_attrs)[0].ndim() == 0) return false;
  CHECK_GE((*in_attrs)[0].ndim(), 2U) << "Data array must have at least 2 dimensional";
  if ((*out_attrs)[0].ndim() == 0) return false;
  CHECK_EQ((*in_attrs)[0].Size()/(*in_attrs)[0][(*in_attrs)[0].ndim()-1],
           (*out_attrs)[0].Size())
    << "Index array's size must be the same as data array's size excluding the first dimension";
  return true;
}

inline bool BatchTakeOpType(const nnvm::NodeAttrs& attrs,
                          std::vector<int> *in_attrs,
                          std::vector<int> *out_attrs) {
  CHECK_EQ(in_attrs->size(), 2U);
  if ((*in_attrs)[0] != -1) {
    TYPE_ASSIGN_CHECK(*out_attrs, 0, (*in_attrs)[0]);
  } else if ((*out_attrs)[0] != -1) {
    TYPE_ASSIGN_CHECK(*in_attrs, 0, (*out_attrs)[0]);
  }
  TYPE_ASSIGN_CHECK(*in_attrs, 1, mshadow::kInt32);
  return true;
}

/*! \brief take scalar value from 2d data array */
template<int req>
struct batch_take {
  template<typename DType>
  MSHADOW_XINLINE static void Map(int i, DType* out, const DType* a,
                                  const int *idx, int M) {
    int j = idx[i];
    if (j < 0) j = 0;
    else if (j >= M) j = M-1;
    KERNEL_ASSIGN(out[i], req, a[i*M+j]);
  }
};

template<typename xpu>
void BatchTakeOpForward(const nnvm::NodeAttrs& attrs,
                        const OpContext& ctx,
                        const std::vector<TBlob>& inputs,
                        const std::vector<OpReqType>& req,
                        const std::vector<TBlob>& outputs) {
  CHECK_EQ(inputs.size(), 2U);
  CHECK_EQ(outputs.size(), 1U);
  CHECK_EQ(req.size(), 1U);
  using namespace mxnet_op;
  mshadow::Stream<xpu> *s = ctx.get_stream<xpu>();
  MSHADOW_TYPE_SWITCH(outputs[0].type_flag_, DType, {
    MXNET_ASSIGN_REQ_SWITCH(req[0], req_type, {
      Kernel<batch_take<req_type>, xpu>::Launch(s, outputs[0].Size(), outputs[0].dptr<DType>(),
                                                inputs[0].dptr<DType>(), inputs[1].dptr<int>(),
                                                inputs[0].Size()/inputs[0].shape_[0]);
    });
  });
}

/*!
 * \brief The parameters of the one_hot operator.
 */
struct OneHotParam : public dmlc::Parameter<OneHotParam> {
  int depth;
  double on_value;
  double off_value;
  int axis;
  int dtype;
  DMLC_DECLARE_PARAMETER(OneHotParam) {
    DMLC_DECLARE_FIELD(depth)
      .describe("Depth of the one hot dimension.");
    DMLC_DECLARE_FIELD(on_value)
      .set_default(1.0f)
      .describe("The value assigned to the locations represented by indices.");
    DMLC_DECLARE_FIELD(off_value)
      .set_default(0.0f)
      .describe("The value assigned to the locations not represented by indices.");
    DMLC_DECLARE_FIELD(dtype).set_default(mshadow::kFloat32)
      MXNET_ADD_ALL_TYPES
      .describe("DType of the output");
  }
};

inline void GetOneHotParams(const OneHotParam& param, int* depth, double* on_value,
                            double* off_value, int* dtype) {
  *depth = param.depth;
  CHECK_GE(*depth, 0) << "Dimension size, depth, must be a non-negative integer";
  *on_value = param.on_value;
  *off_value = param.off_value;
  *dtype = param.dtype;
}

inline bool OneHotOpShape(const nnvm::NodeAttrs& attrs,
                          mxnet::ShapeVector *in_attrs,
                          mxnet::ShapeVector *out_attrs) {
  const OneHotParam& param = nnvm::get<OneHotParam>(attrs.parsed);
  CHECK_EQ(in_attrs->size(), 1U);
  CHECK_EQ(out_attrs->size(), 1U);
  // The shape of indices
  const mxnet::TShape& ishape = (*in_attrs)[0];

  int depth = 0;
  double on_value = 1.0;
  double off_value = 0.0;
  int dtype = mshadow::kFloat32;
  GetOneHotParams(param, &depth, &on_value, &off_value, &dtype);

  mxnet::TShape oshape(ishape.ndim() + 1);
  for (index_t i = 0; i < ishape.ndim(); ++i) {
    oshape[i] = ishape[i];
  }
  oshape[oshape.ndim()-1] = depth;
  SHAPE_ASSIGN_CHECK(*out_attrs, 0, oshape);
  return true;
}

inline bool OneHotOpType(const nnvm::NodeAttrs& attrs,
                         std::vector<int>* in_attrs,
                         std::vector<int>* out_attrs) {
  CHECK_EQ(in_attrs->size(), 1U);
  CHECK_EQ(out_attrs->size(), 1U);
  CHECK_NE((*in_attrs)[0], -1) << "Index type must be set for one_hot operator";
  int depth = 0;
  double on_value = 1.0;
  double off_value = 0.0;
  int dtype = -1;
  const OneHotParam& param = nnvm::get<OneHotParam>(attrs.parsed);
  GetOneHotParams(param, &depth, &on_value, &off_value, &dtype);
  TYPE_ASSIGN_CHECK(*out_attrs, 0, dtype);  // assign output type

  return true;
}

template<int req>
struct one_hot {
  template<typename DType, typename IType>
  MSHADOW_XINLINE static void Map(int i, DType* out, const IType* indices,
                                  int depth, DType on_value) {
    int offset = i * depth;
    int j = static_cast<int>(indices[i]);
    if (j >= 0 && j < depth) {
      KERNEL_ASSIGN(out[offset+j], req, on_value);
    }
  }
};

template<typename xpu>
void OneHotOpForward(const nnvm::NodeAttrs& attrs,
                     const OpContext& ctx,
                     const std::vector<TBlob>& inputs,
                     const std::vector<OpReqType>& req,
                     const std::vector<TBlob>& outputs) {
  CHECK_EQ(inputs.size(), 1U);
  CHECK_EQ(outputs.size(), 1U);
  CHECK_EQ(req.size(), 1U);
  // The following line is needed to guard the situation when
  // an output array is empty on GPU. In that case, out.dptr() = 0x0
  if (outputs[0].Size() == 0) return;
  int depth = 0;
  double on_value = 1.0;
  double off_value = 0.0;
  int dtype = mshadow::kFloat32;
  const OneHotParam& param = nnvm::get<OneHotParam>(attrs.parsed);
  GetOneHotParams(param, &depth, &on_value, &off_value, &dtype);
  using namespace mxnet_op;
  using namespace mshadow::expr;
  mshadow::Stream<xpu> *s = ctx.get_stream<xpu>();
  MSHADOW_TYPE_SWITCH(outputs[0].type_flag_, DType, {  // output data type switch
    mshadow::Tensor<xpu, 1, DType> out = outputs[0].FlatTo1D<xpu, DType>(s);
    ASSIGN_DISPATCH(out, req[0], static_cast<DType>(off_value));
    MXNET_ASSIGN_REQ_SWITCH(req[0], req_type, {  // request type switch
      MSHADOW_TYPE_SWITCH(inputs[0].type_flag_, IType, {  // indices data type switch
        Kernel<one_hot<req_type>, xpu>::Launch(s, inputs[0].Size(), outputs[0].dptr<DType>(),
                                               inputs[0].dptr<IType>(), depth,
                                               static_cast<DType>(on_value));
      });
    });
  });
}

inline bool GatherNDShape(const nnvm::NodeAttrs& attrs,
                          mxnet::ShapeVector *in_attrs,
                          mxnet::ShapeVector *out_attrs) {
  CHECK_EQ(in_attrs->size(), 2U);
  CHECK_EQ(out_attrs->size(), 1U);
  // The shape of indices
  const mxnet::TShape& dshape = (*in_attrs)[0];
  const mxnet::TShape& ishape = (*in_attrs)[1];

  if (shape_is_none(dshape) || shape_is_none(ishape)) return false;

  CHECK_GT(ishape.ndim(), 1)
    << "gather_nd requires index tensor to have at least 2 dimensions";

  CHECK_LE(ishape[0], dshape.ndim())
    << "Number of indices exceeds data dimension";

  CHECK_LE(ishape[0], 10)
    << "gather_nd supports indexing along at most 10 dimensions.";

  mxnet::TShape oshape(ishape.ndim() - 1 + dshape.ndim() - ishape[0]);

  for (size_t i = 0; i < ishape.ndim() - 1; ++i) oshape[i] = ishape[i+1];
  for (int i = 0; i < dshape.ndim() - ishape[0]; ++i) {
    oshape[ishape.ndim()-1+i] = dshape[ishape[0] + i];
  }

  SHAPE_ASSIGN_CHECK(*out_attrs, 0, oshape);
  return true;
}

inline bool GatherNDType(const nnvm::NodeAttrs& attrs,
                         std::vector<int>* in_attrs,
                         std::vector<int>* out_attrs) {
  CHECK_EQ(in_attrs->size(), 2U);
  CHECK_EQ(out_attrs->size(), 1U);
  TYPE_ASSIGN_CHECK(*out_attrs, 0, (*in_attrs)[0]);
  TYPE_ASSIGN_CHECK(*in_attrs, 0, (*out_attrs)[0]);
  return true;
}

struct gather_nd {
  template<typename DType, typename IType>
  MSHADOW_XINLINE static void Map(int i, OpReqType req, int N, int M, int K,
                                  const mshadow::Shape<10> strides,
                                  DType* out, const DType* data,
                                  const IType* indices) {
    int offset = 0;
    for (int j = 0; j < M; ++j) {
      offset += strides[j] * static_cast<int>(indices[j*N + i]);
    }
    for (int j = 0; j < K; ++j) {
      KERNEL_ASSIGN(out[i*K + j], req, data[offset+j]);
    }
  }
};

template<typename xpu>
void GatherNDForward(const nnvm::NodeAttrs& attrs,
                     const OpContext& ctx,
                     const std::vector<TBlob>& inputs,
                     const std::vector<OpReqType>& req,
                     const std::vector<TBlob>& outputs) {
  using namespace mxnet_op;
  using namespace mshadow;
  CHECK_EQ(inputs.size(), 2U);
  CHECK_EQ(outputs.size(), 1U);
  if (req[0] == kNullOp) return;
  mshadow::Stream<xpu> *s = ctx.get_stream<xpu>();
  const mxnet::TShape& dshape = inputs[0].shape_;
  const mxnet::TShape& ishape = inputs[1].shape_;
  int M = ishape[0];
  int N = ishape.Size() / M;
  int K = dshape.ProdShape(M, dshape.ndim());
  mshadow::Shape<10> strides;
  for (int i = M-1, stride = K; i >= 0; stride *= dshape[i], --i) strides[i] = stride;
  MSHADOW_TYPE_SWITCH(inputs[0].type_flag_, DType, {  // output data type switch
    MSHADOW_TYPE_SWITCH(inputs[1].type_flag_, IType, {  // indices data type switch
      Kernel<gather_nd, xpu>::Launch(
          s, N, req[0], N, M, K, strides, outputs[0].dptr<DType>(),
          inputs[0].dptr<DType>(), inputs[1].dptr<IType>());
    });
  });
}


struct ScatterNDParam : public dmlc::Parameter<ScatterNDParam> {
  mxnet::TShape shape;
  DMLC_DECLARE_PARAMETER(ScatterNDParam) {
    DMLC_DECLARE_FIELD(shape)
      .describe("Shape of output.");
  }
};

inline bool ScatterNDShape(const nnvm::NodeAttrs& attrs,
                           mxnet::ShapeVector *in_attrs,
                           mxnet::ShapeVector *out_attrs) {
  CHECK_EQ(in_attrs->size(), 2U);
  CHECK_EQ(out_attrs->size(), 1U);
  const auto& params = dmlc::get<ScatterNDParam>(attrs.parsed);

  SHAPE_ASSIGN_CHECK(*out_attrs, 0, params.shape);

  const mxnet::TShape& dshape = (*in_attrs)[0];
  const mxnet::TShape& ishape = (*in_attrs)[1];
  const mxnet::TShape& oshape = (*out_attrs)[0];

  if (shape_is_none(dshape) || shape_is_none(ishape) || shape_is_none(oshape)) return false;

  CHECK_GT(ishape.ndim(), 1)
    << "scatter_nd requires index tensor to have at least 2 dimensions";

  CHECK_LE(ishape[0], oshape.ndim())
    << "Number of indices exceeds output dimension in operator scatter_nd";

  CHECK_LE(ishape[0], 10)
    << "scatter_nd supports indexing along at most 10 dimensions.";

  bool valid = dshape.ndim() == ishape.ndim() - 1 + oshape.ndim() - ishape[0];

  for (size_t i = 0; i < ishape.ndim() - 1; ++i) {
    valid = valid && dshape[i] == ishape[i+1];
  }
  for (int i = 0; i < oshape.ndim() - ishape[0]; ++i) {
    valid = valid && dshape[ishape.ndim()-1+i] == oshape[ishape[0] + i];
  }

  CHECK(valid)
    << "Invalid data, indices, and output shape combination for scatter_nd: "
    << dshape << ", " << ishape << ", " << oshape;

  return true;
}

inline bool ScatterNDType(const nnvm::NodeAttrs& attrs,
                          std::vector<int>* in_attrs,
                          std::vector<int>* out_attrs) {
  CHECK_EQ(in_attrs->size(), 2U);
  CHECK_EQ(out_attrs->size(), 1U);
  TYPE_ASSIGN_CHECK(*out_attrs, 0, (*in_attrs)[0]);
  TYPE_ASSIGN_CHECK(*in_attrs, 0, (*out_attrs)[0]);
  return in_attrs->at(0) != -1 && in_attrs->at(1) != -1;
}

struct scatter_nd {
  template<typename DType, typename IType>
  MSHADOW_XINLINE static void Map(index_t i, OpReqType req, index_t N, index_t M, index_t K,
                                  const mshadow::Shape<10> strides,
                                  DType* out, const DType* data,
                                  const IType* indices) {
    index_t offset = 0;
    for (index_t j = 0; j < M; ++j) {
      offset += strides[j] * static_cast<index_t>(indices[j*N + i]);
    }
    for (index_t j = 0; j < K; ++j) {
      KERNEL_ASSIGN(out[offset+j], req, data[i*K + j]);
    }
  }
};

template<typename xpu>
void ScatterNDForward(const nnvm::NodeAttrs& attrs,
                      const OpContext& ctx,
                      const std::vector<TBlob>& inputs,
                      const std::vector<OpReqType>& req,
                      const std::vector<TBlob>& outputs) {
  using namespace mshadow;
  using nnvm::dim_t;
  CHECK_EQ(inputs.size(), 2U);
  CHECK_EQ(outputs.size(), 1U);
  if (req[0] == kNullOp) return;
  mshadow::Stream<xpu> *s = ctx.get_stream<xpu>();
<<<<<<< HEAD
  const TShape& oshape = outputs[0].shape_;
  const TShape& ishape = inputs[1].shape_;
=======
  const mxnet::TShape& oshape = outputs[0].shape_;
  const mxnet::TShape& ishape = inputs[1].shape_;
>>>>>>> 0f88f613
  dim_t M = ishape[0];
  dim_t N = ishape.Size() / M;
  dim_t K = oshape.ProdShape(M, oshape.ndim());
  mshadow::Shape<10> strides;
  for (dim_t i = M-1, stride = K; i >= 0; stride *= oshape[i], --i) strides[i] = stride;
  if (kWriteTo == req[0]) {
    Fill<true>(s, outputs[0], req[0], 0);
  }
  MSHADOW_TYPE_SWITCH(inputs[0].type_flag_, DType, {  // output data type switch
    MSHADOW_TYPE_SWITCH(inputs[1].type_flag_, IType, {  // indices data type switch
      mxnet_op::Kernel<scatter_nd, xpu>::Launch(
        s, N, req[0], N, M, K, strides, outputs[0].dptr<DType>(),
        inputs[0].dptr<DType>(), inputs[1].dptr<IType>());
    });
  });
}

template<typename DType, typename IType>
inline typename std::enable_if<(!std::is_same<DType, mshadow::half::half_t>::value), void>::type
GatherNDBackwardImpl(index_t N, index_t M, index_t K,
                     const mshadow::Shape<10> strides,
                     DType* out,
                     const DType* data,
                     const IType* indices,
                     mshadow::Stream<cpu> *s);

template<typename DType, typename IType>
inline typename std::enable_if<std::is_same<DType, mshadow::half::half_t>::value, void>::type
GatherNDBackwardImpl(index_t N, index_t M, index_t K,
                     const mshadow::Shape<10> strides,
                     DType* out,
                     const DType* data,
                     const IType* indices,
                     mshadow::Stream<cpu> *s);

template<typename DType, typename IType>
inline void GatherNDBackwardImpl(index_t N, index_t M, index_t K,
                                 const mshadow::Shape<10> strides,
                                 DType* out,
                                 const DType* data,
                                 const IType* indices,
                                 mshadow::Stream<gpu> *s);

template<typename xpu>
void GatherNDBackward(const nnvm::NodeAttrs& attrs,
                      const OpContext& ctx,
                      const std::vector<TBlob>& inputs,
                      const std::vector<OpReqType>& req,
                      const std::vector<TBlob>& outputs) {
  using namespace mshadow;
  using nnvm::dim_t;
  CHECK_EQ(inputs.size(), 2U);
  CHECK_EQ(outputs.size(), 1U);
  if (req[0] == kNullOp) return;
  mshadow::Stream<xpu> *s = ctx.get_stream<xpu>();
<<<<<<< HEAD
  const TShape& oshape = outputs[0].shape_;
  const TShape& ishape = inputs[1].shape_;
=======
  const mxnet::TShape& oshape = outputs[0].shape_;
  const mxnet::TShape& ishape = inputs[1].shape_;
>>>>>>> 0f88f613
  dim_t M = ishape[0];
  dim_t N = ishape.Size() / M;
  dim_t K = oshape.ProdShape(M, oshape.ndim());
  mshadow::Shape<10> strides;
  for (dim_t i = M-1, stride = K; i >= 0; stride *= oshape[i], --i) strides[i] = stride;
  if (kWriteTo == req[0]) {
    Fill<true>(s, outputs[0], req[0], 0);
  }
  MXNET_NO_INT8_TYPE_SWITCH(inputs[0].type_flag_, DType, {  // output data type switch
    MSHADOW_TYPE_SWITCH(inputs[1].type_flag_, IType, {  // indices data type switch
      GatherNDBackwardImpl(N, M, K, strides,
                           outputs[0].dptr<DType>(),
                           inputs[0].dptr<DType>(),
                           inputs[1].dptr<IType>(),
                           s);
    });
  });
}

/*!
 * This is for internal use only.
 * DO NOT call this function unless you have to.
 */
template<typename xpu>
void ScatterSetNDForward(const nnvm::NodeAttrs& attrs,
                         const OpContext& ctx,
                         const std::vector<TBlob>& inputs,
                         const std::vector<OpReqType>& req,
                         const std::vector<TBlob>& outputs) {
  CHECK_EQ(inputs.size(), 3U);
  CHECK_EQ(outputs.size(), 1U);
  CHECK_EQ(inputs[0].dptr_, outputs[0].dptr_);
  ScatterNDForward<xpu>(attrs, ctx, {inputs[1], inputs[2]}, {kWriteInplace}, outputs);
}

}  // namespace op
}  // namespace mxnet

#endif  // MXNET_OPERATOR_TENSOR_INDEXING_OP_H_<|MERGE_RESOLUTION|>--- conflicted
+++ resolved
@@ -1422,13 +1422,8 @@
   CHECK_EQ(outputs.size(), 1U);
   if (req[0] == kNullOp) return;
   mshadow::Stream<xpu> *s = ctx.get_stream<xpu>();
-<<<<<<< HEAD
-  const TShape& oshape = outputs[0].shape_;
-  const TShape& ishape = inputs[1].shape_;
-=======
   const mxnet::TShape& oshape = outputs[0].shape_;
   const mxnet::TShape& ishape = inputs[1].shape_;
->>>>>>> 0f88f613
   dim_t M = ishape[0];
   dim_t N = ishape.Size() / M;
   dim_t K = oshape.ProdShape(M, oshape.ndim());
@@ -1484,13 +1479,8 @@
   CHECK_EQ(outputs.size(), 1U);
   if (req[0] == kNullOp) return;
   mshadow::Stream<xpu> *s = ctx.get_stream<xpu>();
-<<<<<<< HEAD
-  const TShape& oshape = outputs[0].shape_;
-  const TShape& ishape = inputs[1].shape_;
-=======
   const mxnet::TShape& oshape = outputs[0].shape_;
   const mxnet::TShape& ishape = inputs[1].shape_;
->>>>>>> 0f88f613
   dim_t M = ishape[0];
   dim_t N = ishape.Size() / M;
   dim_t K = oshape.ProdShape(M, oshape.ndim());
