/*
* Licensed to the Apache Software Foundation (ASF) under one
* or more contributor license agreements.  See the NOTICE file
* distributed with this work for additional information
* regarding copyright ownership.  The ASF licenses this file
* to you under the Apache License, Version 2.0 (the
* "License"); you may not use this file except in compliance
* with the License.  You may obtain a copy of the License at
*
*   http://www.apache.org/licenses/LICENSE-2.0
*
* Unless required by applicable law or agreed to in writing,
* software distributed under the License is distributed on an
* "AS IS" BASIS, WITHOUT WARRANTIES OR CONDITIONS OF ANY
* KIND, either express or implied.  See the License for the
* specific language governing permissions and limitations
* under the License.
*/

/*!
* \file image_random-inl.h
* \brief
* \author
*/
#ifndef MXNET_OPERATOR_IMAGE_IMAGE_RANDOM_INL_H_
#define MXNET_OPERATOR_IMAGE_IMAGE_RANDOM_INL_H_


#include <algorithm>
#include <cmath>
#include <limits>
#include <tuple>
#include <utility>
#include <vector>
#include "mxnet/base.h"
#include "../mxnet_op.h"
#include "../operator_common.h"
#if MXNET_USE_OPENCV
  #include <opencv2/opencv.hpp>
#endif  // MXNET_USE_OPENCV

namespace mxnet {
namespace op {
namespace image {

<<<<<<< HEAD
// There are no parameters for this operator.
// Hence, no arameter registration.
=======
using namespace mshadow;

#if MXNET_USE_CUDA
// NOTE: Kernel launch/map was extremely costly.
// Hence, we use separate CUDA kernels for these operators.
template<typename DType, typename T1, typename T2>
void ToTensorImplCUDA(mshadow::Stream<gpu> *s,
                      const T1 input,
                      const T2 output,
                      const int req,
                      const float normalize_factor);

template<typename DType>
void NormalizeImplCUDA(mshadow::Stream<gpu> *s,
                       const DType *input,
                       DType *output,
                       const int req,
                       const int N,
                       const int C,
                       const int H,
                       const int W,
                       const float mean_d0,
                       const float mean_d1,
                       const float mean_d2,
                       const float std_d0,
                       const float std_d1,
                       const float std_d2);

template<typename DType>
void NormalizeBackwardImplCUDA(mshadow::Stream<gpu> *s,
                               const DType *out_grad,
                               DType *in_grad,
                               const int req,
                               const int N,
                               const int C,
                               const int H,
                               const int W,
                               const float std_d0,
                               const float std_d1,
                               const float std_d2);
#endif  // MXNET_USE_CUDA
>>>>>>> 0f88f613

// Shape and Type inference for image to tensor operator
inline bool ToTensorShape(const nnvm::NodeAttrs& attrs,
                          mxnet::ShapeVector *in_attrs,
                          mxnet::ShapeVector *out_attrs) {
  CHECK_EQ(in_attrs->size(), 1U);
  CHECK_EQ(out_attrs->size(), 1U);

<<<<<<< HEAD
  TShape &shp = (*in_attrs)[0];
=======
  mxnet::TShape &shp = (*in_attrs)[0];
>>>>>>> 0f88f613
  if (!shp.ndim()) return false;

  CHECK((shp.ndim() == 3) || (shp.ndim() == 4))
      << "Input image must have shape (height, width, channels), or "
      << "(N, height, width, channels) but got " << shp;
  if (shp.ndim() == 3) {
<<<<<<< HEAD
    SHAPE_ASSIGN_CHECK(*out_attrs, 0, TShape({shp[2], shp[0], shp[1]}));
  } else if (shp.ndim() == 4) {
    SHAPE_ASSIGN_CHECK(*out_attrs, 0, TShape({shp[0], shp[3], shp[1], shp[2]}));
=======
    SHAPE_ASSIGN_CHECK(*out_attrs, 0, mxnet::TShape({shp[2], shp[0], shp[1]}));
  } else if (shp.ndim() == 4) {
    SHAPE_ASSIGN_CHECK(*out_attrs, 0, mxnet::TShape({shp[0], shp[3], shp[1], shp[2]}));
>>>>>>> 0f88f613
  }

  return true;
}

inline bool ToTensorType(const nnvm::NodeAttrs& attrs,
                         std::vector<int> *in_attrs,
                         std::vector<int> *out_attrs) {
  CHECK_EQ(in_attrs->size(), 1U);
  CHECK_EQ(out_attrs->size(), 1U);
  TYPE_ASSIGN_CHECK(*out_attrs, 0, mshadow::kFloat32);
  return (*in_attrs)[0] != -1;
}

// Operator Implementation
<<<<<<< HEAD

template<int req>
struct totensor_forward {
  template<typename DType>
  MSHADOW_XINLINE static void Map(uint32_t c, float* out_data, const DType* in_data,
                                  const int length, const int channel, const int step,
                                  const float normalize_factor = 255.0f) {
      #pragma omp parallel for
      for (int i = 0; i < length; ++i) {
        KERNEL_ASSIGN(out_data[step + c*length + i], req,
                      (in_data[step + i*channel + c]) / normalize_factor);
      }
  }
};

template<typename xpu>
void ToTensorImpl(const OpContext &ctx,
                  const std::vector<TBlob> &inputs,
                  const std::vector<TBlob> &outputs,
                  const std::vector<OpReqType> &req,
                  const int length,
                  const uint32_t channel,
                  const int step = 0) {
  mshadow::Stream<xpu> *s = ctx.get_stream<xpu>();
=======
template<typename DType, int req>
inline void ToTensor(float* out_data, const DType* in_data,
                     const int length,
                     const int channels,
                     const float normalize_factor,
                     const int step) {
  // Microsoft Visual C++ compiler does not support omp collapse
  #ifdef _MSC_VER
    #pragma omp parallel for
  #else
    #pragma omp parallel for collapse(2)
  #endif  // _MSC_VER
  for (int c = 0; c < channels; ++c) {
      for (int i = 0; i < length; ++i) {
        KERNEL_ASSIGN(out_data[step + c*length + i], req,
                      (in_data[step + i*channels + c]) / normalize_factor);
      }
  }
}
>>>>>>> 0f88f613

inline void ToTensorImpl(const std::vector<TBlob> &inputs,
                         const std::vector<TBlob> &outputs,
                         const std::vector<OpReqType> &req,
                         const int length,
                         const int channel,
                         const float normalize_factor,
                         const int step) {
  MSHADOW_TYPE_SWITCH(inputs[0].type_flag_, DType, {
    MXNET_ASSIGN_REQ_SWITCH(req[0], req_type, {
      float* output = outputs[0].dptr<float>();
      DType* input = inputs[0].dptr<DType>();
<<<<<<< HEAD
      mxnet_op::Kernel<totensor_forward<req_type>, xpu>::Launch(
          s, channel, output, input, length, channel, step);
=======
      ToTensor<DType, req_type>(output, input, length, channel,
                                normalize_factor, step);
>>>>>>> 0f88f613
    });
  });
}

template<typename xpu>
void ToTensorOpForward(const nnvm::NodeAttrs &attrs,
                       const OpContext &ctx,
                       const std::vector<TBlob> &inputs,
                       const std::vector<OpReqType> &req,
                       const std::vector<TBlob> &outputs) {
  CHECK_EQ(inputs.size(), 1U);
  CHECK_EQ(outputs.size(), 1U);
  CHECK_EQ(req.size(), 1U);

<<<<<<< HEAD
  CHECK_EQ(req[0], kWriteTo)
    << "`to_tensor` does not support inplace updates";

  // 3D Input - (h, w, c)
  if (inputs[0].ndim() == 3) {
    const int length = inputs[0].shape_[0] * inputs[0].shape_[1];
    const uint32_t channel = inputs[0].shape_[2];
    ToTensorImpl<xpu>(ctx, inputs, outputs, req, length, channel);
=======
  // We do not use temp buffer when performance the operation.
  // Hence, this check is necessary.
  CHECK_EQ(req[0], kWriteTo)
    << "`to_tensor` does not support inplace updates";

  const float normalize_factor = 255.0f;

  if (std::is_same<xpu, gpu>::value) {
  #if MXNET_USE_CUDA
      mshadow::Stream<gpu> *s = ctx.get_stream<gpu>();
      MSHADOW_TYPE_SWITCH(inputs[0].type_flag_, DType, {
        MXNET_ASSIGN_REQ_SWITCH(req[0], req_type, {
          if (inputs[0].ndim() == 3) {
            Tensor<gpu, 3, DType> input = inputs[0].get<gpu, 3, DType>(s);
            Tensor<gpu, 3, float> output = outputs[0].get<gpu, 3, float>(s);
            ToTensorImplCUDA<DType, Tensor<gpu, 3, DType>, Tensor<gpu, 3, float>>
            (s, input, output, req_type, normalize_factor);
          } else {
            Tensor<gpu, 4, DType> input = inputs[0].get<gpu, 4, DType>(s);
            Tensor<gpu, 4, float> output = outputs[0].get<gpu, 4, float>(s);
            ToTensorImplCUDA<DType, Tensor<gpu, 4, DType>, Tensor<gpu, 4, float>>
            (s, input, output, req_type, normalize_factor);
          }
        });
      });
  #else
    LOG(FATAL) << "Compile with USE_CUDA=1 to use ToTensor operator on GPU.";
  #endif  // MXNET_USE_CUDA
  } else if (inputs[0].ndim() == 3) {
    // 3D Input - (h, w, c)
    const int length = inputs[0].shape_[0] * inputs[0].shape_[1];
    const int channel = static_cast<int>(inputs[0].shape_[2]);
    const int step = 0;
    ToTensorImpl(inputs, outputs, req, length,
                 channel, normalize_factor, step);
>>>>>>> 0f88f613
  } else if (inputs[0].ndim() == 4) {
    // 4D input (n, h, w, c)
    const int batch_size = inputs[0].shape_[0];
    const int length = inputs[0].shape_[1] * inputs[0].shape_[2];
<<<<<<< HEAD
    const uint32_t channel = inputs[0].shape_[3];
=======
    const int channel = static_cast<int>(inputs[0].shape_[3]);
>>>>>>> 0f88f613
    const int step = channel * length;

    #pragma omp parallel for
    for (auto n = 0; n < batch_size; ++n) {
<<<<<<< HEAD
      ToTensorImpl<xpu>(ctx, inputs, outputs, req, length, channel, n*step);
=======
      ToTensorImpl(inputs, outputs, req, length, channel,
                   normalize_factor, n*step);
>>>>>>> 0f88f613
    }
  }
}

struct NormalizeParam : public dmlc::Parameter<NormalizeParam> {
  nnvm::Tuple<float> mean;
  nnvm::Tuple<float> std;

  DMLC_DECLARE_PARAMETER(NormalizeParam) {
    DMLC_DECLARE_FIELD(mean)
    .set_default(nnvm::Tuple<float> {0.0f, 0.0f, 0.0f, 0.0f})
    .describe("Sequence of means for each channel. "
              "Default value is 0.");
    DMLC_DECLARE_FIELD(std)
    .set_default(nnvm::Tuple<float> {1.0f, 1.0f, 1.0f, 1.0f})
    .describe("Sequence of standard deviations for each channel. "
              "Default value is 1.");
  }
};

// Shape and Type inference for image Normalize operator

// Shape inference
inline bool NormalizeOpShape(const nnvm::NodeAttrs& attrs,
<<<<<<< HEAD
                          std::vector<TShape> *in_attrs,
                          std::vector<TShape> *out_attrs) {
=======
                          mxnet::ShapeVector *in_attrs,
                          mxnet::ShapeVector *out_attrs) {
>>>>>>> 0f88f613
  const NormalizeParam &param = nnvm::get<NormalizeParam>(attrs.parsed);

  const auto& dshape = (*in_attrs)[0];
  if (!dshape.ndim()) return false;

  CHECK((dshape.ndim() == 3) || (dshape.ndim() == 4))
      << "Input tensor must have shape (channels, height, width), or "
      << "(N, channels, height, width), but got " << dshape;

  uint32_t nchannels;
  if (dshape.ndim() == 3) {
    nchannels = dshape[0];
    CHECK(nchannels == 3 || nchannels == 1)
      << "The first dimension of input tensor must be the channel dimension with "
      << "either 1 or 3 elements, but got input with shape " << dshape;
  } else if (dshape.ndim() == 4) {
    nchannels = dshape[1];
    CHECK(nchannels == 3 || nchannels == 1)
      << "The second dimension of input tensor must be the channel dimension with "
      << "either 1 or 3 elements, but got input with shape " << dshape;
  }

  CHECK((param.mean.ndim() == 1) || (param.mean.ndim() == nchannels))
      << "Invalid mean for input with shape " << dshape
      << ". mean must have either 1 or " << nchannels
      << " elements, but got " << param.mean;
  CHECK(param.std.ndim() == 1 || param.std.ndim() == nchannels)
      << "Invalid std for input with shape " << dshape
      << ". std must have either 1 or " << nchannels
      << " elements, but got " << param.std;

  SHAPE_ASSIGN_CHECK(*out_attrs, 0, dshape);
  return true;
}

// Type Inference
inline bool NormalizeOpType(const nnvm::NodeAttrs& attrs,
                          std::vector<int>* in_attrs,
                          std::vector<int>* out_attrs) {
  CHECK_EQ(in_attrs->size(), 1U);
  CHECK_EQ(out_attrs->size(), 1U);
<<<<<<< HEAD

  TYPE_ASSIGN_CHECK(*out_attrs, 0, in_attrs->at(0));
  TYPE_ASSIGN_CHECK(*in_attrs, 0, out_attrs->at(0));
  return out_attrs->at(0) != -1;
}

template<int req>
struct normalize_forward {
    template<typename DType>
    MSHADOW_XINLINE static void Map(uint32_t c, DType* out_data, const DType* in_data,
                                    const float mean_d0, const float mean_d1, const float mean_d2,
                                    const float std_d0, const float std_d1, const float std_d2,
                                    const int length, const int step) {
        float mean, std;
        switch (c) {
          case 0 : mean = mean_d0;
                   std = std_d0;
                   break;
          case 1 : mean = mean_d1;
                   std = std_d1;
                   break;
          case 2 : mean = mean_d2;
                   std = std_d2;
                   break;
        }
        #pragma omp parallel for
        for (int i = 0; i < length; ++i) {
          KERNEL_ASSIGN(out_data[step + c*length + i], req,
                        (in_data[step + c*length + i] - mean) / std);
        }
    }
};

template<typename xpu>
void NormalizeImpl(const OpContext &ctx,
                   const std::vector<TBlob> &inputs,
                   const std::vector<TBlob> &outputs,
                   const std::vector<OpReqType> &req,
                   const float mean_d0, const float mean_d1,
                   const float mean_d2, const float std_d0,
                   const float std_d1, const float std_d2,
                   const int length,
                   const uint32_t channel,
                   const int step = 0) {
    mshadow::Stream<xpu> *s = ctx.get_stream<xpu>();

    MSHADOW_TYPE_SWITCH(outputs[0].type_flag_, DType, {
      MXNET_ASSIGN_REQ_SWITCH(req[0], req_type, {
        DType* input = inputs[0].dptr<DType>();
        DType* output = outputs[0].dptr<DType>();
        mxnet_op::Kernel<normalize_forward<req_type>, xpu>::Launch(
            s, channel, output, input, mean_d0, mean_d1, mean_d2,
            std_d0, std_d1, std_d2, length, step);
      });
    });
}

template<typename xpu>
void NormalizeOpForward(const nnvm::NodeAttrs &attrs,
                      const OpContext &ctx,
                      const std::vector<TBlob> &inputs,
                      const std::vector<OpReqType> &req,
                      const std::vector<TBlob> &outputs) {
  CHECK_EQ(inputs.size(), 1U);
  CHECK_EQ(outputs.size(), 1U);
  CHECK_EQ(req.size(), 1U);

  const NormalizeParam &param = nnvm::get<NormalizeParam>(attrs.parsed);

  // Note: We need mean and std_dev in the kernel.
  // It is costly (device copy) to pass it as vector, for gpu kernel.
  // Hence, passing it as below for performance.
  float mean_d0, mean_d1, mean_d2;
  float std_d0, std_d1, std_d2;

  // Mean and Std can be 1 or 3 D only.
  if (param.mean.ndim() == 1) {
    mean_d0 = mean_d1 = mean_d2 = param.mean[0];
  } else {
    mean_d0 = param.mean[0];
    mean_d1 = param.mean[1];
    mean_d2 = param.mean[2];
  }

  if (param.std.ndim() == 1) {
    std_d0 = std_d1 = std_d2 = param.std[0];
  } else {
    std_d0 = param.std[0];
    std_d1 = param.std[1];
    std_d2 = param.std[2];
  }

  // 3D input (c, h, w)
  if (inputs[0].ndim() == 3) {
    const int length = inputs[0].shape_[1] * inputs[0].shape_[2];
    const uint32_t channel = inputs[0].shape_[0];
    NormalizeImpl<xpu>(ctx, inputs, outputs, req, mean_d0, mean_d1, mean_d2,
                       std_d0, std_d1, std_d2, length, channel);
=======

  TYPE_ASSIGN_CHECK(*out_attrs, 0, in_attrs->at(0));
  TYPE_ASSIGN_CHECK(*in_attrs, 0, out_attrs->at(0));
  return out_attrs->at(0) != -1;
}

template<typename DType, int req>
inline void Normalize(DType* out_data,
                      const DType* in_data,
                      const int length,
                      const int channels,
                      const int step,
                      const std::vector<float> mean,
                      const std::vector<float> std) {
  // Microsoft Visual C++ compiler does not support omp collapse
  #ifdef _MSC_VER
    #pragma omp parallel for
  #else
    #pragma omp parallel for collapse(2)
  #endif  // _MSC_VER
  for (int c = 0; c < channels; ++c) {
    for (int i = 0; i < length; ++i) {
      KERNEL_ASSIGN(out_data[step + c*length + i], req,
                    (in_data[step + c*length + i] - mean[c]) / std[c]);
    }
  }
}

inline void NormalizeImpl(const std::vector<TBlob> &inputs,
                          const std::vector<TBlob> &outputs,
                          const std::vector<OpReqType> &req,
                          const int length,
                          const int channels,
                          const int step,
                          const std::vector<float> mean,
                          const std::vector<float> std) {
  MSHADOW_TYPE_SWITCH(outputs[0].type_flag_, DType, {
    MXNET_ASSIGN_REQ_SWITCH(req[0], req_type, {
      DType* input = inputs[0].dptr<DType>();
      DType* output = outputs[0].dptr<DType>();
      Normalize<DType, req_type>(output, input, length, channels, step,
                                 mean, std);
    });
  });
}

template<typename xpu>
void NormalizeOpForward(const nnvm::NodeAttrs &attrs,
                        const OpContext &ctx,
                        const std::vector<TBlob> &inputs,
                        const std::vector<OpReqType> &req,
                        const std::vector<TBlob> &outputs) {
  CHECK_EQ(inputs.size(), 1U);
  CHECK_EQ(outputs.size(), 1U);
  CHECK_EQ(req.size(), 1U);

  const NormalizeParam &param = nnvm::get<NormalizeParam>(attrs.parsed);

  // Mean and Std can be 1 or 3D only.
  std::vector<float> mean(3);
  std::vector<float> std(3);
  if (param.mean.ndim() == 1) {
    mean[0] = mean[1] = mean[3] = param.mean[0];
  } else {
    mean[0] = param.mean[0];
    mean[1] = param.mean[1];
    mean[2] = param.mean[2];
  }

  if (param.std.ndim() == 1) {
    std[0] = std[1] = std[2] = param.std[0];
  } else {
    std[0] = param.std[0];
    std[1] = param.std[1];
    std[2] = param.std[2];
  }

  if (std::is_same<xpu, gpu>::value) {
    #if MXNET_USE_CUDA
      mshadow::Stream<gpu> *s = ctx.get_stream<gpu>();
      MSHADOW_TYPE_SWITCH(inputs[0].type_flag_, DType, {
        MXNET_ASSIGN_REQ_SWITCH(req[0], req_type, {
          int N, C, H, W;
          DType *input = nullptr;
          DType *output = nullptr;
          if (inputs[0].ndim() == 3) {
            N = 1;
            C = static_cast<int>(inputs[0].shape_[0]);
            H = static_cast<int>(inputs[0].shape_[1]);
            W = static_cast<int>(inputs[0].shape_[2]);
            input = (inputs[0].get<gpu, 3, DType>(s)).dptr_;
            output = (outputs[0].get<gpu, 3, DType>(s)).dptr_;
          } else {
            N = static_cast<int>(inputs[0].shape_[0]);
            C = static_cast<int>(inputs[0].shape_[1]);
            H = static_cast<int>(inputs[0].shape_[2]);
            W = static_cast<int>(inputs[0].shape_[3]);
            input = (inputs[0].get<gpu, 4, DType>(s)).dptr_;
            output = (outputs[0].get<gpu, 4, DType>(s)).dptr_;
          }
          NormalizeImplCUDA<DType>(s, input, output, req_type,
                                   N, C, H, W,
                                   mean[0], mean[1], mean[2],
                                   std[0], std[1], std[2]);
        });
      });
    #else
      LOG(FATAL) << "Compile with USE_CUDA=1 to use Normalize operator on GPU.";
    #endif  // MXNET_USE_CUDA
  } else if (inputs[0].ndim() == 3) {
    // 3D input (c, h, w)
    const int length = inputs[0].shape_[1] * inputs[0].shape_[2];
    const int channel = static_cast<int>(inputs[0].shape_[0]);
    const int step = 0;
    NormalizeImpl(inputs, outputs, req, length, channel, step, mean, std);
>>>>>>> 0f88f613
  } else if (inputs[0].ndim() == 4) {
    // 4D input (n, c, h, w)
    const int batch_size = inputs[0].shape_[0];
    const int length = inputs[0].shape_[2] * inputs[0].shape_[3];
<<<<<<< HEAD
    const uint32_t channel = inputs[0].shape_[1];
=======
    const int channel = static_cast<int>(inputs[0].shape_[1]);
>>>>>>> 0f88f613
    const int step = channel * length;

    #pragma omp parallel for
    for (auto n = 0; n < batch_size; ++n) {
<<<<<<< HEAD
      NormalizeImpl<xpu>(ctx, inputs, outputs, req, mean_d0, mean_d1, mean_d2,
                       std_d0, std_d1, std_d2, length, channel, n*step);
=======
      NormalizeImpl(inputs, outputs, req, length, channel, n*step, mean, std);
>>>>>>> 0f88f613
    }
  }
}

// Backward function
<<<<<<< HEAD
template<int req>
struct normalize_backward {
  template<typename DType>
  MSHADOW_XINLINE static void Map(uint32_t c, DType* in_grad, const DType* out_grad,
                                  const float std_d0, const float std_d1, const float std_d2,
                                  const int length, const int step) {
    // d/dx{(x - mean) / std_dev} => (1 / std_dev)
    float std_dev;
    switch (c) {
        case 0 : std_dev = std_d0;
                 break;
        case 1 : std_dev = std_d1;
                 break;
        case 2 : std_dev = std_d2;
                 break;
    }

    #pragma omp parallel for
    for (int i = 0; i < length; ++i) {
      KERNEL_ASSIGN(in_grad[step + c*length + i], req,
                    out_grad[step + c*length + i] * (1.0 / std_dev));
    }
  }
};

template<typename xpu>
void NormalizeBackwardImpl(const OpContext &ctx,
                           const std::vector<TBlob> &inputs,
                           const std::vector<TBlob> &outputs,
                           const std::vector<OpReqType> &req,
                           const float std_d0, const float std_d1, const float std_d2,
                           const int length,
                           const uint32_t channel,
                           const int step = 0) {
    mshadow::Stream<xpu> *s = ctx.get_stream<xpu>();

=======
template<typename DType, int req>
inline void NormalizeBackward(const DType* out_grad,
                              DType* in_grad,
                              const int length,
                              const int channels,
                              const int step,
                              const std::vector<float> std) {
  // Microsoft Visual C++ compiler does not support omp collapse
  #ifdef _MSC_VER
    #pragma omp parallel for
  #else
    #pragma omp parallel for collapse(2)
  #endif  // _MSC_VER
  for (int c = 0; c < channels; ++c) {
    for (int i = 0; i < length; ++i) {
      KERNEL_ASSIGN(in_grad[step + c*length + i], req,
                    out_grad[step + c*length + i] * (1.0 / std[c]));
    }
  }
}

inline void NormalizeBackwardImpl(const std::vector<TBlob> &inputs,
                                  const std::vector<TBlob> &outputs,
                                  const std::vector<OpReqType> &req,
                                  const int length,
                                  const int channels,
                                  const int step,
                                  const std::vector<float> std
                                  ) {
>>>>>>> 0f88f613
    MSHADOW_TYPE_SWITCH(outputs[0].type_flag_, DType, {
      MXNET_ASSIGN_REQ_SWITCH(req[0], req_type, {
        DType* out_grad = inputs[0].dptr<DType>();
        DType* in_grad = outputs[0].dptr<DType>();
<<<<<<< HEAD
        mxnet_op::Kernel<normalize_backward<req_type>, xpu>::Launch(
            s, channel, in_grad, out_grad, std_d0, std_d1, std_d2, length, step);
=======
        NormalizeBackward<DType, req_type>(out_grad, in_grad, length,
                                           channels, step, std);
>>>>>>> 0f88f613
      });
    });
}

template<typename xpu>
void NormalizeOpBackward(const nnvm::NodeAttrs &attrs,
                         const OpContext &ctx,
                         const std::vector<TBlob> &inputs,
                         const std::vector<OpReqType> &req,
                         const std::vector<TBlob> &outputs) {
  CHECK_EQ(inputs.size(), 2U);
  CHECK_EQ(outputs.size(), 1U);
  CHECK_EQ(req.size(), 1U);

  const NormalizeParam &param = nnvm::get<NormalizeParam>(attrs.parsed);
<<<<<<< HEAD
  float std_d0, std_d1, std_d2;

  // Std can be 1 or 3 D only
  if (param.std.ndim() == 1) {
    std_d0 = std_d1 = std_d2 = param.std[0];
  } else {
    std_d0 = param.std[0];
    std_d1 = param.std[1];
    std_d2 = param.std[2];
=======
  // Std can be 1 or 3D only.
  std::vector<float> std(3);
  if (param.std.ndim() == 1) {
    std[0] = std[1] = std[2] = param.std[0];
  } else {
    std[0] = param.std[0];
    std[1] = param.std[1];
    std[2] = param.std[2];
>>>>>>> 0f88f613
  }

  // Note: inputs[0] is out_grad
  const TBlob& in_data = inputs[1];

<<<<<<< HEAD
  // 3D input (c, h, w)
  if (in_data.ndim() == 3) {
    const int length = in_data.shape_[1] * in_data.shape_[2];
    const uint32_t channel = in_data.shape_[0];
    NormalizeBackwardImpl<xpu>(ctx, inputs, outputs, req, std_d0, std_d1, std_d2, length, channel);
=======
  if (std::is_same<xpu, gpu>::value) {
    #if MXNET_USE_CUDA
      mshadow::Stream<gpu> *s = ctx.get_stream<gpu>();
      MSHADOW_TYPE_SWITCH(outputs[0].type_flag_, DType, {
        MXNET_ASSIGN_REQ_SWITCH(req[0], req_type, {
          int N, C, H, W;
          DType *in_grad = nullptr;
          DType *out_grad = nullptr;
          if (in_data.ndim() == 3) {
            N = 1;
            C = static_cast<int>(in_data.shape_[0]);
            H = static_cast<int>(in_data.shape_[1]);
            W = static_cast<int>(in_data.shape_[2]);
            out_grad = (inputs[0].get<gpu, 3, DType>(s)).dptr_;
            in_grad = (outputs[0].get<gpu, 3, DType>(s)).dptr_;
          } else {
            N = static_cast<int>(in_data.shape_[0]);
            C = static_cast<int>(in_data.shape_[1]);
            H = static_cast<int>(in_data.shape_[2]);
            W = static_cast<int>(in_data.shape_[3]);
            out_grad = (inputs[0].get<gpu, 4, DType>(s)).dptr_;
            in_grad = (outputs[0].get<gpu, 4, DType>(s)).dptr_;
          }
          NormalizeBackwardImplCUDA<DType>(s, out_grad, in_grad, req_type,
                                           N, C, H, W,
                                           std[0], std[1], std[2]);
        });
      });
    #else
      LOG(FATAL) << "Compile with USE_CUDA=1 to use Normalize backward operator on GPU.";
    #endif  // MXNET_USE_CUDA
  } else if (in_data.ndim() == 3) {
    // 3D input (c, h, w)
    const int length = in_data.shape_[1] * in_data.shape_[2];
    const int channel = static_cast<int>(in_data.shape_[0]);
    const int step = 0;
    NormalizeBackwardImpl(inputs, outputs, req, length, channel, step, std);
>>>>>>> 0f88f613
  } else if (in_data.ndim() == 4) {
    // 4D input (n, c, h, w)
    const int batch_size = in_data.shape_[0];
    const int length = in_data.shape_[2] * in_data.shape_[3];
<<<<<<< HEAD
    const uint32_t channel = in_data.shape_[1];
=======
    const int channel = static_cast<int>(in_data.shape_[1]);
>>>>>>> 0f88f613
    const int step = channel * length;

    #pragma omp parallel for
    for (auto n = 0; n < batch_size; ++n) {
<<<<<<< HEAD
      NormalizeBackwardImpl<xpu>(ctx, inputs, outputs, req,
                                 std_d0, std_d1, std_d2, length,
                                 channel, n*step);
=======
      NormalizeBackwardImpl(inputs, outputs, req, length, channel, n*step, std);
>>>>>>> 0f88f613
    }
  }
}

template<typename DType>
inline DType saturate_cast(const float& src) {
  return static_cast<DType>(src);
}

template<>
inline uint8_t saturate_cast(const float& src) {
  return std::min(std::max(src, 0.f), 255.f);
}

inline bool ImageShape(const nnvm::NodeAttrs& attrs,
                       mxnet::ShapeVector *in_attrs,
                       mxnet::ShapeVector *out_attrs) {
  mxnet::TShape& dshape = (*in_attrs)[0];
  CHECK_EQ(dshape.ndim(), 3)
      << "Input image must have shape (height, width, channels), but got " << dshape;
  auto nchannels = dshape[dshape.ndim()-1];
  CHECK(nchannels == 3 || nchannels == 1)
      << "The last dimension of input image must be the channel dimension with "
      << "either 1 or 3 elements, but got input with shape " << dshape;
  SHAPE_ASSIGN_CHECK(*out_attrs, 0, dshape);
  return true;
}

template<typename DType, int axis>
void FlipImpl(const mxnet::TShape &shape, DType *src, DType *dst) {
  int head = 1, mid = shape[axis], tail = 1;
  for (int i = 0; i < axis; ++i) head *= shape[i];
  for (uint32_t i = axis+1; i < shape.ndim(); ++i) tail *= shape[i];

  for (int i = 0; i < head; ++i) {
    for (int j = 0; j < (mid >> 1); ++j) {
      int idx1 = (i*mid + j) * tail;
      int idx2 = idx1 + (mid-(j << 1)-1) * tail;
      for (int k = 0; k < tail; ++k, ++idx1, ++idx2) {
        DType tmp = src[idx1];
        dst[idx1] = src[idx2];
        dst[idx2] = tmp;
      }
    }
  }
}

inline void FlipLeftRight(const nnvm::NodeAttrs &attrs,
                   const OpContext &ctx,
                   const std::vector<TBlob> &inputs,
                   const std::vector<OpReqType> &req,
                   const std::vector<TBlob> &outputs) {
  using namespace mshadow;
  MSHADOW_TYPE_SWITCH(outputs[0].type_flag_, DType, {
    FlipImpl<DType, 1>(inputs[0].shape_, inputs[0].dptr<DType>(),
                       outputs[0].dptr<DType>());
  });
}

inline void FlipTopBottom(const nnvm::NodeAttrs &attrs,
                   const OpContext &ctx,
                   const std::vector<TBlob> &inputs,
                   const std::vector<OpReqType> &req,
                   const std::vector<TBlob> &outputs) {
  using namespace mshadow;
  MSHADOW_TYPE_SWITCH(outputs[0].type_flag_, DType, {
    FlipImpl<DType, 0>(inputs[0].shape_, inputs[0].dptr<DType>(),
                       outputs[0].dptr<DType>());
  });
}

inline void RandomFlipLeftRight(
    const nnvm::NodeAttrs &attrs,
    const OpContext &ctx,
    const std::vector<TBlob> &inputs,
    const std::vector<OpReqType> &req,
    const std::vector<TBlob> &outputs) {
  using namespace mshadow;
  Stream<cpu> *s = ctx.get_stream<cpu>();
  Random<cpu> *prnd = ctx.requested[0].get_random<cpu, float>(s);
  MSHADOW_TYPE_SWITCH(outputs[0].type_flag_, DType, {
    if (std::bernoulli_distribution()(prnd->GetRndEngine())) {
      if (outputs[0].dptr_ != inputs[0].dptr_) {
        std::memcpy(outputs[0].dptr_, inputs[0].dptr_, inputs[0].Size() * sizeof(DType));
      }
    } else {
      FlipImpl<DType, 1>(inputs[0].shape_, inputs[0].dptr<DType>(),
                         outputs[0].dptr<DType>());
    }
  });
}

inline void RandomFlipTopBottom(
    const nnvm::NodeAttrs &attrs,
    const OpContext &ctx,
    const std::vector<TBlob> &inputs,
    const std::vector<OpReqType> &req,
    const std::vector<TBlob> &outputs) {
  using namespace mshadow;
  Stream<cpu> *s = ctx.get_stream<cpu>();
  Random<cpu> *prnd = ctx.requested[0].get_random<cpu, float>(s);
  MSHADOW_TYPE_SWITCH(outputs[0].type_flag_, DType, {
    if (std::bernoulli_distribution()(prnd->GetRndEngine())) {
      if (outputs[0].dptr_ != inputs[0].dptr_) {
        std::memcpy(outputs[0].dptr_, inputs[0].dptr_, inputs[0].Size() * sizeof(DType));
      }
    } else {
      FlipImpl<DType, 0>(inputs[0].shape_, inputs[0].dptr<DType>(),
                         outputs[0].dptr<DType>());
    }
  });
}

struct RandomEnhanceParam : public dmlc::Parameter<RandomEnhanceParam> {
  float min_factor;
  float max_factor;
  DMLC_DECLARE_PARAMETER(RandomEnhanceParam) {
    DMLC_DECLARE_FIELD(min_factor)
    .set_lower_bound(0.0)
    .describe("Minimum factor.");
    DMLC_DECLARE_FIELD(max_factor)
    .set_lower_bound(0.0)
    .describe("Maximum factor.");
  }
};

inline void AdjustBrightnessImpl(const float& alpha_b,
                                 const OpContext &ctx,
                                 const std::vector<TBlob> &inputs,
                                 const std::vector<OpReqType> &req,
                                 const std::vector<TBlob> &outputs) {
  using namespace mshadow;
  int length = inputs[0].Size();

  MSHADOW_TYPE_SWITCH(outputs[0].type_flag_, DType, {
    DType* output = outputs[0].dptr<DType>();
    DType* input = inputs[0].dptr<DType>();
    for (int l = 0; l < length; ++l) {
      float val = static_cast<float>(input[l]) * alpha_b;
      output[l] = saturate_cast<DType>(val);
    }
  });
}

inline void RandomBrightness(const nnvm::NodeAttrs &attrs,
                      const OpContext &ctx,
                      const std::vector<TBlob> &inputs,
                      const std::vector<OpReqType> &req,
                      const std::vector<TBlob> &outputs) {
  using namespace mshadow;
  const RandomEnhanceParam &param = nnvm::get<RandomEnhanceParam>(attrs.parsed);


  Stream<cpu> *s = ctx.get_stream<cpu>();
  Random<cpu> *prnd = ctx.requested[0].get_random<cpu, float>(s);
  float alpha_b = std::uniform_real_distribution<float>(
      param.min_factor, param.max_factor)(prnd->GetRndEngine());

  AdjustBrightnessImpl(alpha_b, ctx, inputs, req, outputs);
}

inline void AdjustContrastImpl(const float& alpha_c,
                               const OpContext &ctx,
                               const std::vector<TBlob> &inputs,
                               const std::vector<OpReqType> &req,
                               const std::vector<TBlob> &outputs) {
  using namespace mshadow;
  static const float coef[] = { 0.299f, 0.587f, 0.114f };

  int length = inputs[0].shape_[0] * inputs[0].shape_[1];
  int nchannels = inputs[0].shape_[2];

  MSHADOW_TYPE_SWITCH(outputs[0].type_flag_, DType, {
    DType* output = outputs[0].dptr<DType>();
    DType* input = inputs[0].dptr<DType>();

    float sum = 0.f;
    if (nchannels > 1) {
      for (int l = 0; l < length; ++l) {
        for (int c = 0; c < 3; ++c) sum += input[l*3 + c] * coef[c];
      }
    } else {
      for (int l = 0; l < length; ++l) sum += input[l];
    }
    float gray_mean = sum / static_cast<float>(length);
    float beta = (1 - alpha_c) * gray_mean;

    for (int l = 0; l < length * nchannels; ++l) {
      float val = input[l] * alpha_c + beta;
      output[l] = saturate_cast<DType>(val);
    }
  });
}

inline void RandomContrast(const nnvm::NodeAttrs &attrs,
                           const OpContext &ctx,
                           const std::vector<TBlob> &inputs,
                           const std::vector<OpReqType> &req,
                           const std::vector<TBlob> &outputs) {
  using namespace mshadow;
  const RandomEnhanceParam &param = nnvm::get<RandomEnhanceParam>(attrs.parsed);


  Stream<cpu> *s = ctx.get_stream<cpu>();
  Random<cpu> *prnd = ctx.requested[0].get_random<cpu, real_t>(s);
  float alpha_c = std::uniform_real_distribution<float>(
      param.min_factor, param.max_factor)(prnd->GetRndEngine());

  AdjustContrastImpl(alpha_c, ctx, inputs, req, outputs);
}

inline void AdjustSaturationImpl(const float& alpha_s,
                                 const OpContext &ctx,
                                 const std::vector<TBlob> &inputs,
                                 const std::vector<OpReqType> &req,
                                 const std::vector<TBlob> &outputs) {
  static const float coef[] = { 0.299f, 0.587f, 0.114f };

  int length = inputs[0].shape_[0] * inputs[0].shape_[1];
  int nchannels = inputs[0].shape_[2];

  float alpha_o = 1.f - alpha_s;

  MSHADOW_TYPE_SWITCH(outputs[0].type_flag_, DType, {
    DType* output = outputs[0].dptr<DType>();
    DType* input = inputs[0].dptr<DType>();

    if (nchannels == 1) {
      for (int l = 0; l < length; ++l) output[l] = input[l];
      return;
    }

    for (int l = 0; l < length; ++l) {
      float gray = 0.f;
      for (int c = 0; c < 3; ++c) {
        gray = input[l*3 + c] * coef[c];
      }
      gray *= alpha_o;
      for (int c = 0; c < 3; ++c) {
        float val = gray + input[l*3 + c] * alpha_s;
        output[l*3 + c] = saturate_cast<DType>(val);
      }
    }
  });
}

inline void RandomSaturation(const nnvm::NodeAttrs &attrs,
                             const OpContext &ctx,
                             const std::vector<TBlob> &inputs,
                             const std::vector<OpReqType> &req,
                             const std::vector<TBlob> &outputs) {
  using namespace mshadow;
  const RandomEnhanceParam &param = nnvm::get<RandomEnhanceParam>(attrs.parsed);

  Stream<cpu> *s = ctx.get_stream<cpu>();
  Random<cpu> *prnd = ctx.requested[0].get_random<cpu, real_t>(s);
  float alpha_s = std::uniform_real_distribution<float>(
      param.min_factor, param.max_factor)(prnd->GetRndEngine());

  AdjustSaturationImpl(alpha_s, ctx, inputs, req, outputs);
}

inline void RGB2HLSConvert(const float& src_r,
                    const float& src_g,
                    const float& src_b,
                    float *dst_h,
                    float *dst_l,
                    float *dst_s) {
  float b = src_b / 255.f, g = src_g / 255.f, r = src_r / 255.f;
  float h = 0.f, s = 0.f, l;
  float vmin;
  float vmax;
  float diff;

  vmax = vmin = r;
  vmax = std::fmax(vmax, g);
  vmax = std::fmax(vmax, b);
  vmin = std::fmin(vmin, g);
  vmin = std::fmin(vmin, b);

  diff = vmax - vmin;
  l = (vmax + vmin) * 0.5f;

  if (diff > std::numeric_limits<float>::epsilon()) {
    s = (l < 0.5f) * diff / (vmax + vmin);
    s += (l >= 0.5f) * diff / (2.0f - vmax - vmin);

    diff = 60.f / diff;

    h = (vmax == r) * (g - b) * diff;
    h += (vmax != r && vmax == g) * ((b - r) * diff + 120.f);
    h += (vmax != r && vmax != g) * ((r - g) * diff + 240.f);
    h += (h < 0.f) * 360.f;
  }

  *dst_h = h;
  *dst_l = l;
  *dst_s = s;
}

inline void HLS2RGBConvert(const float& src_h,
                    const float& src_l,
                    const float& src_s,
                    float *dst_r,
                    float *dst_g,
                    float *dst_b) {
  static const int c_HlsSectorData[6][3] = {
    { 1, 3, 0 },
    { 1, 0, 2 },
    { 3, 0, 1 },
    { 0, 2, 1 },
    { 0, 1, 3 },
    { 2, 1, 0 }
  };

  float h = src_h, l = src_l, s = src_s;
  float b = l, g = l, r = l;

  if (s != 0) {
    float p2 = (l <= 0.5f) * l * (1 + s);
    p2 += (l > 0.5f) * (l + s - l * s);
    float p1 = 2 * l - p2;

    h *= 1.f / 60.f;

    if (h < 0) {
      do { h += 6; } while (h < 0);
    } else if (h >= 6) {
      do { h -= 6; } while (h >= 6);
    }

    int sector = static_cast<int>(h);

    h -= sector;

    float tab[4];
    tab[0] = p2;
    tab[1] = p1;
    tab[2] = p1 + (p2 - p1) * (1 - h);
    tab[3] = p1 + (p2 - p1) * h;

    b = tab[c_HlsSectorData[sector][0]];
    g = tab[c_HlsSectorData[sector][1]];
    r = tab[c_HlsSectorData[sector][2]];
  }

  *dst_b = b * 255.f;
  *dst_g = g * 255.f;
  *dst_r = r * 255.f;
}

inline void AdjustHueImpl(float alpha,
                   const OpContext &ctx,
                   const std::vector<TBlob> &inputs,
                   const std::vector<OpReqType> &req,
                   const std::vector<TBlob> &outputs) {
  int length = inputs[0].shape_[0] * inputs[0].shape_[1];
  if (inputs[0].shape_[2] == 1) return;

  MSHADOW_TYPE_SWITCH(outputs[0].type_flag_, DType, {
    DType* input = inputs[0].dptr<DType>();
    DType* output = outputs[0].dptr<DType>();

    for (int i = 0; i < length; ++i) {
      float h, l, s;
      float r = static_cast<float>(*(input++));
      float g = static_cast<float>(*(input++));
      float b = static_cast<float>(*(input++));
      RGB2HLSConvert(r, g, b, &h, &l, &s);
      h += alpha * 360.f;
      HLS2RGBConvert(h, l, s, &r, &g, &b);
      *(output++) = saturate_cast<DType>(r);
      *(output++) = saturate_cast<DType>(g);
      *(output++) = saturate_cast<DType>(b);
    }
  });
}

inline void RandomHue(const nnvm::NodeAttrs &attrs,
               const OpContext &ctx,
               const std::vector<TBlob> &inputs,
               const std::vector<OpReqType> &req,
               const std::vector<TBlob> &outputs) {
  using namespace mshadow;
  const RandomEnhanceParam &param = nnvm::get<RandomEnhanceParam>(attrs.parsed);

  Stream<cpu> *s = ctx.get_stream<cpu>();
  Random<cpu> *prnd = ctx.requested[0].get_random<cpu, real_t>(s);
  float alpha = std::uniform_real_distribution<float>(
      param.min_factor, param.max_factor)(prnd->GetRndEngine());

  AdjustHueImpl(alpha, ctx, inputs, req, outputs);
}

struct RandomColorJitterParam : public dmlc::Parameter<RandomColorJitterParam> {
  float brightness;
  float contrast;
  float saturation;
  float hue;
  DMLC_DECLARE_PARAMETER(RandomColorJitterParam) {
    DMLC_DECLARE_FIELD(brightness)
    .describe("How much to jitter brightness.");
    DMLC_DECLARE_FIELD(contrast)
    .describe("How much to jitter contrast.");
    DMLC_DECLARE_FIELD(saturation)
    .describe("How much to jitter saturation.");
    DMLC_DECLARE_FIELD(hue)
    .describe("How much to jitter hue.");
  }
};

inline void RandomColorJitter(const nnvm::NodeAttrs &attrs,
                       const OpContext &ctx,
                       const std::vector<TBlob> &inputs,
                       const std::vector<OpReqType> &req,
                       const std::vector<TBlob> &outputs) {
  using namespace mshadow;
  const RandomColorJitterParam &param = nnvm::get<RandomColorJitterParam>(attrs.parsed);
  Stream<cpu> *s = ctx.get_stream<cpu>();
  Random<cpu> *prnd = ctx.requested[0].get_random<cpu, real_t>(s);

  int order[4] = {0, 1, 2, 3};
  std::shuffle(order, order + 4, prnd->GetRndEngine());
  bool flag = false;

  for (int i = 0; i < 4; ++i) {
    switch (order[i]) {
      case 0:
        if (param.brightness > 0) {
          float alpha_b = 1.0 + std::uniform_real_distribution<float>(
              -param.brightness, param.brightness)(prnd->GetRndEngine());
          AdjustBrightnessImpl(alpha_b, ctx, flag ? outputs : inputs, req, outputs);
          flag = true;
        }
        break;
      case 1:
        if (param.contrast > 0) {
          float alpha_c = 1.0 + std::uniform_real_distribution<float>(
              -param.contrast, param.contrast)(prnd->GetRndEngine());
          AdjustContrastImpl(alpha_c, ctx, flag ? outputs : inputs, req, outputs);
          flag = true;
        }
        break;
      case 2:
        if (param.saturation > 0) {
          float alpha_s = 1.f + std::uniform_real_distribution<float>(
              -param.saturation, param.saturation)(prnd->GetRndEngine());
          AdjustSaturationImpl(alpha_s, ctx, flag ? outputs : inputs, req, outputs);
          flag = true;
        }
        break;
      case 3:
        if (param.hue > 0) {
          float alpha_h = std::uniform_real_distribution<float>(
              -param.hue, param.hue)(prnd->GetRndEngine());
          AdjustHueImpl(alpha_h, ctx, flag ? outputs : inputs, req, outputs);
          flag = true;
        }
        break;
    }
  }
}

struct AdjustLightingParam : public dmlc::Parameter<AdjustLightingParam> {
  nnvm::Tuple<float> alpha;
  DMLC_DECLARE_PARAMETER(AdjustLightingParam) {
    DMLC_DECLARE_FIELD(alpha)
    .describe("The lighting alphas for the R, G, B channels.");
  }
};

struct RandomLightingParam : public dmlc::Parameter<RandomLightingParam> {
  float alpha_std;
  DMLC_DECLARE_PARAMETER(RandomLightingParam) {
    DMLC_DECLARE_FIELD(alpha_std)
    .set_default(0.05)
    .describe("Level of the lighting noise.");
  }
};

inline void AdjustLightingImpl(const nnvm::Tuple<float>& alpha,
                        const OpContext &ctx,
                        const std::vector<TBlob> &inputs,
                        const std::vector<OpReqType> &req,
                        const std::vector<TBlob> &outputs) {
  static const float eig[3][3] = {
      { 55.46 * -0.5675, 4.794 * 0.7192,  1.148 * 0.4009 },
      { 55.46 * -0.5808, 4.794 * -0.0045, 1.148 * -0.8140 },
      { 55.46 * -0.5836, 4.794 * -0.6948, 1.148 * 0.4203 }
    };

  int length = inputs[0].shape_[0] * inputs[0].shape_[1];
  int channels = inputs[0].shape_[2];
  if (channels == 1) return;

  float pca_r = eig[0][0] * alpha[0] + eig[0][1] * alpha[1] + eig[0][2] * alpha[2];
  float pca_g = eig[1][0] * alpha[0] + eig[1][1] * alpha[1] + eig[1][2] * alpha[2];
  float pca_b = eig[2][0] * alpha[0] + eig[2][1] * alpha[1] + eig[2][2] * alpha[2];

  MSHADOW_TYPE_SWITCH(outputs[0].type_flag_, DType, {
    DType* output = outputs[0].dptr<DType>();
    DType* input = inputs[0].dptr<DType>();

    for (int i = 0; i < length; i++) {
      int base_ind = 3 * i;
      float in_r = static_cast<float>(input[base_ind]);
      float in_g = static_cast<float>(input[base_ind + 1]);
      float in_b = static_cast<float>(input[base_ind + 2]);
      output[base_ind] = saturate_cast<DType>(in_r + pca_r);
      output[base_ind + 1] = saturate_cast<DType>(in_g + pca_g);
      output[base_ind + 2] = saturate_cast<DType>(in_b + pca_b);
    }
  });
}

inline void AdjustLighting(const nnvm::NodeAttrs &attrs,
                    const OpContext &ctx,
                    const std::vector<TBlob> &inputs,
                    const std::vector<OpReqType> &req,
                    const std::vector<TBlob> &outputs) {
  using namespace mshadow;
  const AdjustLightingParam &param = nnvm::get<AdjustLightingParam>(attrs.parsed);
  AdjustLightingImpl(param.alpha, ctx, inputs, req, outputs);
}

inline void RandomLighting(const nnvm::NodeAttrs &attrs,
                    const OpContext &ctx,
                    const std::vector<TBlob> &inputs,
                    const std::vector<OpReqType> &req,
                    const std::vector<TBlob> &outputs) {
  using namespace mshadow;
  const RandomLightingParam &param = nnvm::get<RandomLightingParam>(attrs.parsed);
  Stream<cpu> *s = ctx.get_stream<cpu>();
  Random<cpu> *prnd = ctx.requested[0].get_random<cpu, float>(s);
  std::normal_distribution<float> dist(0, param.alpha_std);
  float alpha_r = dist(prnd->GetRndEngine());
  float alpha_g = dist(prnd->GetRndEngine());
  float alpha_b = dist(prnd->GetRndEngine());
  AdjustLightingImpl({alpha_r, alpha_g, alpha_b}, ctx, inputs, req, outputs);
}


#define MXNET_REGISTER_IMAGE_AUG_OP(name)                                   \
  NNVM_REGISTER_OP(name)                                                    \
  .set_num_inputs(1)                                                        \
  .set_num_outputs(1)                                                       \
  .set_attr<nnvm::FInplaceOption>("FInplaceOption",                         \
    [](const NodeAttrs& attrs){                                             \
      return std::vector<std::pair<int, int> >{{0, 0}};                     \
    })                                                                      \
  .set_attr<mxnet::FInferShape>("FInferShape", ImageShape)                   \
  .set_attr<nnvm::FInferType>("FInferType", ElemwiseType<1, 1>)             \
  .set_attr<nnvm::FGradient>("FGradient", ElemwiseGradUseNone{ "_copy" })   \
  .add_argument("data", "NDArray-or-Symbol", "The input.")


#define MXNET_REGISTER_IMAGE_RND_AUG_OP(name)                               \
  MXNET_REGISTER_IMAGE_AUG_OP(name)                                         \
  .set_attr<FResourceRequest>("FResourceRequest",                           \
    [](const NodeAttrs& attrs) {                                            \
      return std::vector<ResourceRequest>{ResourceRequest::kRandom};        \
    })

}  // namespace image
}  // namespace op
}  // namespace mxnet

#endif  // MXNET_OPERATOR_IMAGE_IMAGE_RANDOM_INL_H_<|MERGE_RESOLUTION|>--- conflicted
+++ resolved
@@ -43,10 +43,6 @@
 namespace op {
 namespace image {
 
-<<<<<<< HEAD
-// There are no parameters for this operator.
-// Hence, no arameter registration.
-=======
 using namespace mshadow;
 
 #if MXNET_USE_CUDA
@@ -88,7 +84,6 @@
                                const float std_d1,
                                const float std_d2);
 #endif  // MXNET_USE_CUDA
->>>>>>> 0f88f613
 
 // Shape and Type inference for image to tensor operator
 inline bool ToTensorShape(const nnvm::NodeAttrs& attrs,
@@ -97,26 +92,16 @@
   CHECK_EQ(in_attrs->size(), 1U);
   CHECK_EQ(out_attrs->size(), 1U);
 
-<<<<<<< HEAD
-  TShape &shp = (*in_attrs)[0];
-=======
   mxnet::TShape &shp = (*in_attrs)[0];
->>>>>>> 0f88f613
   if (!shp.ndim()) return false;
 
   CHECK((shp.ndim() == 3) || (shp.ndim() == 4))
       << "Input image must have shape (height, width, channels), or "
       << "(N, height, width, channels) but got " << shp;
   if (shp.ndim() == 3) {
-<<<<<<< HEAD
-    SHAPE_ASSIGN_CHECK(*out_attrs, 0, TShape({shp[2], shp[0], shp[1]}));
-  } else if (shp.ndim() == 4) {
-    SHAPE_ASSIGN_CHECK(*out_attrs, 0, TShape({shp[0], shp[3], shp[1], shp[2]}));
-=======
     SHAPE_ASSIGN_CHECK(*out_attrs, 0, mxnet::TShape({shp[2], shp[0], shp[1]}));
   } else if (shp.ndim() == 4) {
     SHAPE_ASSIGN_CHECK(*out_attrs, 0, mxnet::TShape({shp[0], shp[3], shp[1], shp[2]}));
->>>>>>> 0f88f613
   }
 
   return true;
@@ -132,32 +117,6 @@
 }
 
 // Operator Implementation
-<<<<<<< HEAD
-
-template<int req>
-struct totensor_forward {
-  template<typename DType>
-  MSHADOW_XINLINE static void Map(uint32_t c, float* out_data, const DType* in_data,
-                                  const int length, const int channel, const int step,
-                                  const float normalize_factor = 255.0f) {
-      #pragma omp parallel for
-      for (int i = 0; i < length; ++i) {
-        KERNEL_ASSIGN(out_data[step + c*length + i], req,
-                      (in_data[step + i*channel + c]) / normalize_factor);
-      }
-  }
-};
-
-template<typename xpu>
-void ToTensorImpl(const OpContext &ctx,
-                  const std::vector<TBlob> &inputs,
-                  const std::vector<TBlob> &outputs,
-                  const std::vector<OpReqType> &req,
-                  const int length,
-                  const uint32_t channel,
-                  const int step = 0) {
-  mshadow::Stream<xpu> *s = ctx.get_stream<xpu>();
-=======
 template<typename DType, int req>
 inline void ToTensor(float* out_data, const DType* in_data,
                      const int length,
@@ -177,7 +136,6 @@
       }
   }
 }
->>>>>>> 0f88f613
 
 inline void ToTensorImpl(const std::vector<TBlob> &inputs,
                          const std::vector<TBlob> &outputs,
@@ -190,13 +148,8 @@
     MXNET_ASSIGN_REQ_SWITCH(req[0], req_type, {
       float* output = outputs[0].dptr<float>();
       DType* input = inputs[0].dptr<DType>();
-<<<<<<< HEAD
-      mxnet_op::Kernel<totensor_forward<req_type>, xpu>::Launch(
-          s, channel, output, input, length, channel, step);
-=======
       ToTensor<DType, req_type>(output, input, length, channel,
                                 normalize_factor, step);
->>>>>>> 0f88f613
     });
   });
 }
@@ -211,16 +164,6 @@
   CHECK_EQ(outputs.size(), 1U);
   CHECK_EQ(req.size(), 1U);
 
-<<<<<<< HEAD
-  CHECK_EQ(req[0], kWriteTo)
-    << "`to_tensor` does not support inplace updates";
-
-  // 3D Input - (h, w, c)
-  if (inputs[0].ndim() == 3) {
-    const int length = inputs[0].shape_[0] * inputs[0].shape_[1];
-    const uint32_t channel = inputs[0].shape_[2];
-    ToTensorImpl<xpu>(ctx, inputs, outputs, req, length, channel);
-=======
   // We do not use temp buffer when performance the operation.
   // Hence, this check is necessary.
   CHECK_EQ(req[0], kWriteTo)
@@ -256,26 +199,17 @@
     const int step = 0;
     ToTensorImpl(inputs, outputs, req, length,
                  channel, normalize_factor, step);
->>>>>>> 0f88f613
   } else if (inputs[0].ndim() == 4) {
     // 4D input (n, h, w, c)
     const int batch_size = inputs[0].shape_[0];
     const int length = inputs[0].shape_[1] * inputs[0].shape_[2];
-<<<<<<< HEAD
-    const uint32_t channel = inputs[0].shape_[3];
-=======
     const int channel = static_cast<int>(inputs[0].shape_[3]);
->>>>>>> 0f88f613
     const int step = channel * length;
 
     #pragma omp parallel for
     for (auto n = 0; n < batch_size; ++n) {
-<<<<<<< HEAD
-      ToTensorImpl<xpu>(ctx, inputs, outputs, req, length, channel, n*step);
-=======
       ToTensorImpl(inputs, outputs, req, length, channel,
                    normalize_factor, n*step);
->>>>>>> 0f88f613
     }
   }
 }
@@ -300,13 +234,8 @@
 
 // Shape inference
 inline bool NormalizeOpShape(const nnvm::NodeAttrs& attrs,
-<<<<<<< HEAD
-                          std::vector<TShape> *in_attrs,
-                          std::vector<TShape> *out_attrs) {
-=======
                           mxnet::ShapeVector *in_attrs,
                           mxnet::ShapeVector *out_attrs) {
->>>>>>> 0f88f613
   const NormalizeParam &param = nnvm::get<NormalizeParam>(attrs.parsed);
 
   const auto& dshape = (*in_attrs)[0];
@@ -348,106 +277,6 @@
                           std::vector<int>* out_attrs) {
   CHECK_EQ(in_attrs->size(), 1U);
   CHECK_EQ(out_attrs->size(), 1U);
-<<<<<<< HEAD
-
-  TYPE_ASSIGN_CHECK(*out_attrs, 0, in_attrs->at(0));
-  TYPE_ASSIGN_CHECK(*in_attrs, 0, out_attrs->at(0));
-  return out_attrs->at(0) != -1;
-}
-
-template<int req>
-struct normalize_forward {
-    template<typename DType>
-    MSHADOW_XINLINE static void Map(uint32_t c, DType* out_data, const DType* in_data,
-                                    const float mean_d0, const float mean_d1, const float mean_d2,
-                                    const float std_d0, const float std_d1, const float std_d2,
-                                    const int length, const int step) {
-        float mean, std;
-        switch (c) {
-          case 0 : mean = mean_d0;
-                   std = std_d0;
-                   break;
-          case 1 : mean = mean_d1;
-                   std = std_d1;
-                   break;
-          case 2 : mean = mean_d2;
-                   std = std_d2;
-                   break;
-        }
-        #pragma omp parallel for
-        for (int i = 0; i < length; ++i) {
-          KERNEL_ASSIGN(out_data[step + c*length + i], req,
-                        (in_data[step + c*length + i] - mean) / std);
-        }
-    }
-};
-
-template<typename xpu>
-void NormalizeImpl(const OpContext &ctx,
-                   const std::vector<TBlob> &inputs,
-                   const std::vector<TBlob> &outputs,
-                   const std::vector<OpReqType> &req,
-                   const float mean_d0, const float mean_d1,
-                   const float mean_d2, const float std_d0,
-                   const float std_d1, const float std_d2,
-                   const int length,
-                   const uint32_t channel,
-                   const int step = 0) {
-    mshadow::Stream<xpu> *s = ctx.get_stream<xpu>();
-
-    MSHADOW_TYPE_SWITCH(outputs[0].type_flag_, DType, {
-      MXNET_ASSIGN_REQ_SWITCH(req[0], req_type, {
-        DType* input = inputs[0].dptr<DType>();
-        DType* output = outputs[0].dptr<DType>();
-        mxnet_op::Kernel<normalize_forward<req_type>, xpu>::Launch(
-            s, channel, output, input, mean_d0, mean_d1, mean_d2,
-            std_d0, std_d1, std_d2, length, step);
-      });
-    });
-}
-
-template<typename xpu>
-void NormalizeOpForward(const nnvm::NodeAttrs &attrs,
-                      const OpContext &ctx,
-                      const std::vector<TBlob> &inputs,
-                      const std::vector<OpReqType> &req,
-                      const std::vector<TBlob> &outputs) {
-  CHECK_EQ(inputs.size(), 1U);
-  CHECK_EQ(outputs.size(), 1U);
-  CHECK_EQ(req.size(), 1U);
-
-  const NormalizeParam &param = nnvm::get<NormalizeParam>(attrs.parsed);
-
-  // Note: We need mean and std_dev in the kernel.
-  // It is costly (device copy) to pass it as vector, for gpu kernel.
-  // Hence, passing it as below for performance.
-  float mean_d0, mean_d1, mean_d2;
-  float std_d0, std_d1, std_d2;
-
-  // Mean and Std can be 1 or 3 D only.
-  if (param.mean.ndim() == 1) {
-    mean_d0 = mean_d1 = mean_d2 = param.mean[0];
-  } else {
-    mean_d0 = param.mean[0];
-    mean_d1 = param.mean[1];
-    mean_d2 = param.mean[2];
-  }
-
-  if (param.std.ndim() == 1) {
-    std_d0 = std_d1 = std_d2 = param.std[0];
-  } else {
-    std_d0 = param.std[0];
-    std_d1 = param.std[1];
-    std_d2 = param.std[2];
-  }
-
-  // 3D input (c, h, w)
-  if (inputs[0].ndim() == 3) {
-    const int length = inputs[0].shape_[1] * inputs[0].shape_[2];
-    const uint32_t channel = inputs[0].shape_[0];
-    NormalizeImpl<xpu>(ctx, inputs, outputs, req, mean_d0, mean_d1, mean_d2,
-                       std_d0, std_d1, std_d2, length, channel);
-=======
 
   TYPE_ASSIGN_CHECK(*out_attrs, 0, in_attrs->at(0));
   TYPE_ASSIGN_CHECK(*in_attrs, 0, out_attrs->at(0));
@@ -563,69 +392,21 @@
     const int channel = static_cast<int>(inputs[0].shape_[0]);
     const int step = 0;
     NormalizeImpl(inputs, outputs, req, length, channel, step, mean, std);
->>>>>>> 0f88f613
   } else if (inputs[0].ndim() == 4) {
     // 4D input (n, c, h, w)
     const int batch_size = inputs[0].shape_[0];
     const int length = inputs[0].shape_[2] * inputs[0].shape_[3];
-<<<<<<< HEAD
-    const uint32_t channel = inputs[0].shape_[1];
-=======
     const int channel = static_cast<int>(inputs[0].shape_[1]);
->>>>>>> 0f88f613
     const int step = channel * length;
 
     #pragma omp parallel for
     for (auto n = 0; n < batch_size; ++n) {
-<<<<<<< HEAD
-      NormalizeImpl<xpu>(ctx, inputs, outputs, req, mean_d0, mean_d1, mean_d2,
-                       std_d0, std_d1, std_d2, length, channel, n*step);
-=======
       NormalizeImpl(inputs, outputs, req, length, channel, n*step, mean, std);
->>>>>>> 0f88f613
     }
   }
 }
 
 // Backward function
-<<<<<<< HEAD
-template<int req>
-struct normalize_backward {
-  template<typename DType>
-  MSHADOW_XINLINE static void Map(uint32_t c, DType* in_grad, const DType* out_grad,
-                                  const float std_d0, const float std_d1, const float std_d2,
-                                  const int length, const int step) {
-    // d/dx{(x - mean) / std_dev} => (1 / std_dev)
-    float std_dev;
-    switch (c) {
-        case 0 : std_dev = std_d0;
-                 break;
-        case 1 : std_dev = std_d1;
-                 break;
-        case 2 : std_dev = std_d2;
-                 break;
-    }
-
-    #pragma omp parallel for
-    for (int i = 0; i < length; ++i) {
-      KERNEL_ASSIGN(in_grad[step + c*length + i], req,
-                    out_grad[step + c*length + i] * (1.0 / std_dev));
-    }
-  }
-};
-
-template<typename xpu>
-void NormalizeBackwardImpl(const OpContext &ctx,
-                           const std::vector<TBlob> &inputs,
-                           const std::vector<TBlob> &outputs,
-                           const std::vector<OpReqType> &req,
-                           const float std_d0, const float std_d1, const float std_d2,
-                           const int length,
-                           const uint32_t channel,
-                           const int step = 0) {
-    mshadow::Stream<xpu> *s = ctx.get_stream<xpu>();
-
-=======
 template<typename DType, int req>
 inline void NormalizeBackward(const DType* out_grad,
                               DType* in_grad,
@@ -655,18 +436,12 @@
                                   const int step,
                                   const std::vector<float> std
                                   ) {
->>>>>>> 0f88f613
     MSHADOW_TYPE_SWITCH(outputs[0].type_flag_, DType, {
       MXNET_ASSIGN_REQ_SWITCH(req[0], req_type, {
         DType* out_grad = inputs[0].dptr<DType>();
         DType* in_grad = outputs[0].dptr<DType>();
-<<<<<<< HEAD
-        mxnet_op::Kernel<normalize_backward<req_type>, xpu>::Launch(
-            s, channel, in_grad, out_grad, std_d0, std_d1, std_d2, length, step);
-=======
         NormalizeBackward<DType, req_type>(out_grad, in_grad, length,
                                            channels, step, std);
->>>>>>> 0f88f613
       });
     });
 }
@@ -682,17 +457,6 @@
   CHECK_EQ(req.size(), 1U);
 
   const NormalizeParam &param = nnvm::get<NormalizeParam>(attrs.parsed);
-<<<<<<< HEAD
-  float std_d0, std_d1, std_d2;
-
-  // Std can be 1 or 3 D only
-  if (param.std.ndim() == 1) {
-    std_d0 = std_d1 = std_d2 = param.std[0];
-  } else {
-    std_d0 = param.std[0];
-    std_d1 = param.std[1];
-    std_d2 = param.std[2];
-=======
   // Std can be 1 or 3D only.
   std::vector<float> std(3);
   if (param.std.ndim() == 1) {
@@ -701,19 +465,11 @@
     std[0] = param.std[0];
     std[1] = param.std[1];
     std[2] = param.std[2];
->>>>>>> 0f88f613
   }
 
   // Note: inputs[0] is out_grad
   const TBlob& in_data = inputs[1];
 
-<<<<<<< HEAD
-  // 3D input (c, h, w)
-  if (in_data.ndim() == 3) {
-    const int length = in_data.shape_[1] * in_data.shape_[2];
-    const uint32_t channel = in_data.shape_[0];
-    NormalizeBackwardImpl<xpu>(ctx, inputs, outputs, req, std_d0, std_d1, std_d2, length, channel);
-=======
   if (std::is_same<xpu, gpu>::value) {
     #if MXNET_USE_CUDA
       mshadow::Stream<gpu> *s = ctx.get_stream<gpu>();
@@ -751,27 +507,16 @@
     const int channel = static_cast<int>(in_data.shape_[0]);
     const int step = 0;
     NormalizeBackwardImpl(inputs, outputs, req, length, channel, step, std);
->>>>>>> 0f88f613
   } else if (in_data.ndim() == 4) {
     // 4D input (n, c, h, w)
     const int batch_size = in_data.shape_[0];
     const int length = in_data.shape_[2] * in_data.shape_[3];
-<<<<<<< HEAD
-    const uint32_t channel = in_data.shape_[1];
-=======
     const int channel = static_cast<int>(in_data.shape_[1]);
->>>>>>> 0f88f613
     const int step = channel * length;
 
     #pragma omp parallel for
     for (auto n = 0; n < batch_size; ++n) {
-<<<<<<< HEAD
-      NormalizeBackwardImpl<xpu>(ctx, inputs, outputs, req,
-                                 std_d0, std_d1, std_d2, length,
-                                 channel, n*step);
-=======
       NormalizeBackwardImpl(inputs, outputs, req, length, channel, n*step, std);
->>>>>>> 0f88f613
     }
   }
 }
