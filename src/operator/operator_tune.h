--- conflicted
+++ resolved
@@ -185,11 +185,7 @@
    * \return tune::TuningMode value for the current tuning mode
    */
   static MSHADOW_CINLINE tune::TuningMode tuning_mode() {
-<<<<<<< HEAD
-    return tuning_mode_;
-=======
     return const_cast<tune::TuningMode &>(tuning_mode_);
->>>>>>> 07a83a03
   }
 
   /*!
