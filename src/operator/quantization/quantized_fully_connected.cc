/*
 * Licensed to the Apache Software Foundation (ASF) under one
 * or more contributor license agreements.  See the NOTICE file
 * distributed with this work for additional information
 * regarding copyright ownership.  The ASF licenses this file
 * to you under the Apache License, Version 2.0 (the
 * "License"); you may not use this file except in compliance
 * with the License.  You may obtain a copy of the License at
 *
 *   http://www.apache.org/licenses/LICENSE-2.0
 *
 * Unless required by applicable law or agreed to in writing,
 * software distributed under the License is distributed on an
 * "AS IS" BASIS, WITHOUT WARRANTIES OR CONDITIONS OF ANY
 * KIND, either express or implied.  See the License for the
 * specific language governing permissions and limitations
 * under the License.
 */

/*!
 * Copyright (c) 2017 by Contributors
 * \file quantized_fully_connected.cc
 * \brief
 * \author Ziheng Jiang, Jun Wu
*/
#include <vector>
#include "quantization_utils.h"
#include "../nn/fully_connected-inl.h"

namespace mxnet {
namespace op {

namespace quantized_fc {
enum QuantizedfcOpResource {kTempSpace};
}

bool QuantizedFullyConnectedShape(const nnvm::NodeAttrs& attrs,
                                  mxnet::ShapeVector *in_shape,
                                  mxnet::ShapeVector *out_shape) {
  const FullyConnectedParam& param = nnvm::get<FullyConnectedParam>(attrs.parsed);
  CHECK(param.flatten) << "QuantizedFullyConnectedOp only supports flatten=true for now";
  using namespace mshadow;
  uint32_t num_inputs = param.no_bias ? 2 : 3;
  CHECK_EQ(in_shape->size(), num_inputs * 3);
  CHECK_EQ(out_shape->size(), 3U);

  CHECK(!shape_is_none(in_shape->at(0)))
    << "QuantizedFullyConnectedOp input data shape must be given";
  const mxnet::TShape& dshape = in_shape->at(0);
  mxnet::TShape wshape = Shape2(param.num_hidden, dshape.ProdShape(1, dshape.ndim()));
  SHAPE_ASSIGN_CHECK(*in_shape, 1, wshape);
  if (!param.no_bias) {
    mxnet::TShape bshape = Shape1(param.num_hidden);
    SHAPE_ASSIGN_CHECK(*in_shape, 2, bshape);
  }

  for (size_t i = num_inputs; i < 3 * num_inputs; ++i) {
    SHAPE_ASSIGN_CHECK(*in_shape, i, mxnet::TShape{1});
  }

  SHAPE_ASSIGN_CHECK(*out_shape, 0, mxnet::TShape({dshape[0], wshape[0]}));
  SHAPE_ASSIGN_CHECK(*out_shape, 1, mxnet::TShape({1}));
  SHAPE_ASSIGN_CHECK(*out_shape, 2, mxnet::TShape({1}));
  return true;
}

bool QuantizedFullyConnectedType(const nnvm::NodeAttrs& attrs,
                                 std::vector<int> *in_type,
                                 std::vector<int> *out_type) {
  const FullyConnectedParam& param = nnvm::get<FullyConnectedParam>(attrs.parsed);
  uint32_t num_inputs = param.no_bias ? 2 : 3;
  CHECK_EQ(in_type->size(), num_inputs * 3);
  CHECK_EQ(out_type->size(), 3U);

  for (size_t i = 0; i < num_inputs; ++i) {
    TYPE_ASSIGN_CHECK(*in_type, i, mshadow::kInt8);
  }
  for (size_t i = num_inputs; i < 3 * num_inputs; ++i) {
    TYPE_ASSIGN_CHECK(*in_type, i, mshadow::kFloat32);
  }

  TYPE_ASSIGN_CHECK(*out_type, 0, mshadow::kInt32);
  TYPE_ASSIGN_CHECK(*out_type, 1, mshadow::kFloat32);
  TYPE_ASSIGN_CHECK(*out_type, 2, mshadow::kFloat32);
  return true;
}

bool QuantizedFullyConnectedStorageType(const nnvm::NodeAttrs& attrs,
                                        const int dev_mask,
                                        DispatchMode* dispatch_mode,
                                        std::vector<int> *in_attrs,
                                        std::vector<int> *out_attrs) {
  *dispatch_mode = DispatchMode::kFCompute;
  if (dev_mask == mshadow::cpu::kDevMask) {
    *dispatch_mode = DispatchMode::kFComputeEx;
  }

  for (auto &v : *out_attrs) {
    v = kDefaultStorage;
    if (common::stype_string(v).compare("unknown") == 0) {
      return false;
    }
  }

  for (auto &v : *in_attrs) {
    v = kDefaultStorage;
    if (common::stype_string(v).compare("unknown") == 0) {
      return false;
    }
  }
  return true;
}

struct QuantizedSumInitKernelWithBias {
  //  init sum data with bias for matrix b (n)
  MSHADOW_XINLINE static void Map(int i, int32_t *out,
                                  const int8_t *bias, const float *min_out,
                                  const float *max_out, const float *min_bias,
                                  const float *max_bias) {
    typedef int32_t T1;
    typedef int8_t  T2;
    using mshadow::red::limits::MinValue;
    using mshadow::red::limits::MaxValue;
    float float_for_one_out_quant  =
        MaxAbs(*min_out, *max_out) / static_cast<double>(MaxValue<T1>());
    float float_for_one_bias_quant =
        MaxAbs(*min_bias, *max_bias) / static_cast<double>(MaxValue<T2>());
    if (float_for_one_out_quant != 0) {
      out[i] = bias[i] * float_for_one_bias_quant /
          float_for_one_out_quant;
    } else {
      LOG(INFO) << "float_for_one_out_quant is 0,"
                << " need to check the why MaxAbs(*min_out, *max_out) of out_data is 0!";
      out[i] = 0;
    }
  }
};


template<typename SrcType>
void QuantizedFullyConnectedForward(const nnvm::NodeAttrs& attrs,
                                    const OpContext &ctx,
                                    const std::vector<NDArray> &in_data,
                                    const std::vector<OpReqType> &req,
                                    const std::vector<NDArray> &out_data) {
#if MSHADOW_USE_MKL == 1
  const FullyConnectedParam& param = nnvm::get<FullyConnectedParam>(attrs.parsed);
  using namespace mshadow;
  using namespace mxnet_op;
  size_t num_inputs = param.no_bias ? 2 : 3;
  CHECK_EQ(in_data.size(),  num_inputs * 3);
  CHECK_EQ(out_data.size(), 3U);
  const NDArray& data = in_data[0];
  const NDArray& weight = in_data[1];
  const NDArray& out = out_data[0];
<<<<<<< HEAD
  TShape dshape = data.shape();
  TShape wshape = weight.shape();
  TShape oshape = out.shape();
=======
  mxnet::TShape dshape = data.shape();
  mxnet::TShape wshape = weight.shape();
  mxnet::TShape oshape = out.shape();
>>>>>>> 0f88f613
  auto output_temp = out.data().dptr<int32_t>();
  auto weight_temp = weight.data().dptr<SrcType>();
  auto data_temp = data.data().dptr<SrcType>();
  const int omp_threads = mxnet::engine::OpenMP::Get()->GetRecommendedOMPThreadCount();
  const float alpha = 1.0f;
  const float beta  = 1.0f;
  const CBLAS_OFFSET offsetc = CblasFixOffset;
  const MKL_INT8 oa = 0;
  const MKL_INT8 ob = 0;
  MKL_INT32 oc = 0;
  const int m = dshape[0], n = wshape[0], k = dshape.ProdShape(1, dshape.ndim());
  Stream<cpu> *s = ctx.get_stream<cpu>();
  //  cblas_gemm_s8u8s32 required first matrix must be uint8
  //  shift data from int8(from -128 to 127) to uint8 (from 0 to 255)
  int shift = 128;
  Tensor<cpu, 1, uint8_t> shiftdata =
    ctx.requested[quantized_fc::kTempSpace].get_space_typed<cpu, 1, uint8_t>(
      Shape1(m * k), s);
  #pragma omp parallel for num_threads(omp_threads)
  for (int i = 0; i < m * k; ++i) {
    shiftdata.dptr_[i] = data_temp[i] + shift;
  }

  Kernel<QuantizationRangeForMultiplicationStruct, cpu>::Launch(s, 1,
      out_data[1].data().dptr<float>(), out_data[2].data().dptr<float>(),
      in_data[num_inputs].data().dptr<float>(), in_data[num_inputs+1].data().dptr<float>(),
      in_data[num_inputs+2].data().dptr<float>(), in_data[num_inputs+3].data().dptr<float>());
  if (!param.no_bias) {
    const NDArray& bias = in_data[2];
    Kernel<QuantizedSumInitKernelWithBias, cpu>::Launch(s, n, out.data().dptr<int32_t>(),
        bias.data().dptr<int8_t>(), out_data[1].data().dptr<float>(),
        out_data[2].data().dptr<float>(), in_data[7].data().dptr<float>(),
        in_data[8].data().dptr<float>());
  } else {
    #pragma omp parallel for num_threads(omp_threads)
    for (int i = 0; i < m * n; ++i) {
      output_temp[i] = 0;
    }
  }
  #pragma omp parallel for num_threads(omp_threads)
  for (int i = 0; i < n; ++i) {
    for (int j = 0; j < k; ++j) {
      output_temp[i] -= shift * weight_temp[i * k + j];
    }
  }
  #pragma omp parallel for num_threads(omp_threads)
  for (int i = n; i < m * n; ++i) {
    output_temp[i] = output_temp[i % n];
  }
  cblas_gemm_s8u8s32(CblasRowMajor,
                     CblasNoTrans,
                     CblasTrans,
                     offsetc,
                     m,
                     n,
                     k,
                     alpha,
                     shiftdata.dptr_,
                     k,
                     oa,
                     weight.data().dptr<SrcType>(),
                     k,
                     ob,
                     beta,
                     out.data().dptr<int32_t>(),
                     n,
                     &oc);
#else
  LOG(FATAL) << "Quantized fully connected operator relies on cblas_gemm_s8u8s32"
             << " which is only supported by MKL BLAS."
             << " Please build MXNet with USE_BLAS=mkl to leverage this operator.";
#endif
}

NNVM_REGISTER_OP(_contrib_quantized_fully_connected)
.describe(R"code(Fully Connected operator for input, weight and bias data type of int8,
and accumulates in type int32 for the output. For each argument, two more arguments of type
float32 must be provided representing the thresholds of quantizing argument from data
type float32 to int8. The final outputs contain the convolution result in int32, and min
and max thresholds representing the threholds for quantizing the float32 output into int32.

.. Note::
    This operator only supports forward propogation. DO NOT use it in training.)code" ADD_FILELINE)
.set_num_inputs(
  [](const NodeAttrs& attrs) {
    const FullyConnectedParam& param = nnvm::get<FullyConnectedParam>(attrs.parsed);
    return param.no_bias? 6 : 9;
  })
.set_num_outputs(3)
.set_attr_parser(ParamParser<FullyConnectedParam>)
.set_attr<nnvm::FListInputNames>("FListInputNames",
  [](const NodeAttrs& attrs) {
    const FullyConnectedParam& param = nnvm::get<FullyConnectedParam>(attrs.parsed);
    if (param.no_bias) {
      return std::vector<std::string>{"data", "weight", "min_data", "max_data",
                                      "min_weight", "max_weight"};
    } else {
      return std::vector<std::string>{"data", "weight", "bias", "min_data", "max_data",
                                      "min_weight", "max_weight", "min_bias", "max_bias"};
    }
  })
.set_attr<nnvm::FListOutputNames>("FListOutputNames",
  [](const NodeAttrs& attrs) {
    return std::vector<std::string>{"output", "min_output", "max_output"};
  })
.set_attr<mxnet::FInferShape>("FInferShape", QuantizedFullyConnectedShape)
.set_attr<nnvm::FInferType>("FInferType", QuantizedFullyConnectedType)
.set_attr<FInferStorageType>("FInferStorageType", QuantizedFullyConnectedStorageType)
.set_attr<FNeedRequantize>("FNeedRequantize", [](const NodeAttrs& attrs) { return true; })
.set_attr<FComputeEx>("FComputeEx<cpu>",
    QuantizedFullyConnectedForward<int8_t>)
.set_attr<FResourceRequest>("FResourceRequest",
  [](const NodeAttrs& attrs) {
    return std::vector<ResourceRequest>{ResourceRequest::kTempSpace};
  })
.add_argument("data", "NDArray-or-Symbol", "Input data.")
.add_argument("weight", "NDArray-or-Symbol", "weight.")
.add_argument("bias", "NDArray-or-Symbol", "bias.")
.add_argument("min_data", "NDArray-or-Symbol", "Minimum value of data.")
.add_argument("max_data", "NDArray-or-Symbol", "Maximum value of data.")
.add_argument("min_weight", "NDArray-or-Symbol", "Minimum value of weight.")
.add_argument("max_weight", "NDArray-or-Symbol", "Maximum value of weight.")
.add_argument("min_bias", "NDArray-or-Symbol", "Minimum value of bias.")
.add_argument("max_bias", "NDArray-or-Symbol", "Maximum value of bias.")
.add_arguments(FullyConnectedParam::__FIELDS__());

NNVM_REGISTER_OP(FullyConnected)
.set_attr<FQuantizedOp>("FQuantizedOp", [](const NodeAttrs& attrs) {
    nnvm::NodePtr node = nnvm::Node::Create();
    node->attrs.op = Op::Get("_contrib_quantized_fully_connected");
    node->attrs.name = "quantized_" + attrs.name;
    node->attrs.dict = attrs.dict;
    if (node->op()->attr_parser != nullptr) {
      node->op()->attr_parser(&(node->attrs));
    }
    return node;
  });
}  // namespace op
}  // namespace mxnet<|MERGE_RESOLUTION|>--- conflicted
+++ resolved
@@ -153,15 +153,9 @@
   const NDArray& data = in_data[0];
   const NDArray& weight = in_data[1];
   const NDArray& out = out_data[0];
-<<<<<<< HEAD
-  TShape dshape = data.shape();
-  TShape wshape = weight.shape();
-  TShape oshape = out.shape();
-=======
   mxnet::TShape dshape = data.shape();
   mxnet::TShape wshape = weight.shape();
   mxnet::TShape oshape = out.shape();
->>>>>>> 0f88f613
   auto output_temp = out.data().dptr<int32_t>();
   auto weight_temp = weight.data().dptr<SrcType>();
   auto data_temp = data.data().dptr<SrcType>();
