/*
 * Licensed to the Apache Software Foundation (ASF) under one
 * or more contributor license agreements.  See the NOTICE file
 * distributed with this work for additional information
 * regarding copyright ownership.  The ASF licenses this file
 * to you under the Apache License, Version 2.0 (the
 * "License"); you may not use this file except in compliance
 * with the License.  You may obtain a copy of the License at
 *
 *   http://www.apache.org/licenses/LICENSE-2.0
 *
 * Unless required by applicable law or agreed to in writing,
 * software distributed under the License is distributed on an
 * "AS IS" BASIS, WITHOUT WARRANTIES OR CONDITIONS OF ANY
 * KIND, either express or implied.  See the License for the
 * specific language governing permissions and limitations
 * under the License.
 */

/*!
 *  Copyright (c) 2016 by Contributors
 * \file quantization.cc
 * \brief
 */
#include <nnvm/graph.h>
#include <nnvm/pass.h>
#include <mxnet/op_attr_types.h>
#include <unordered_set>
#include "quantize_v2-inl.h"

namespace mxnet {
namespace op {

using nnvm::Symbol;
using nnvm::Node;
using nnvm::NodePtr;
using nnvm::NodeEntry;
using nnvm::Graph;

NodePtr CreateNode(std::string op_name, std::string node_name) {
  NodePtr node = Node::Create();
  node->attrs.name = node_name;
  if (op_name == "nullptr") {
    node->attrs.op = nullptr;
    // ugly workaround because VariableParam is not exposed
    node->attrs.parsed =
      nnvm::Symbol::CreateVariable(node->attrs.name).outputs[0].node->attrs.parsed;
  } else {
    node->attrs.op = Op::Get(op_name);
  }
  return node;
}

/*!
 * \brief Insert a node named with node_name holding the op of op_name
 * before the node current and after the node previous.
 */
NodePtr InsertNode(std::string op_name,
    std::string node_name, NodePtr current, NodeEntry previous) {
  NodePtr node = CreateNode(op_name, node_name);
  node->inputs.emplace_back(previous);
  current->inputs.emplace_back(NodeEntry{node, 0, 0});
  return node;
}

std::vector<NodeEntry> OfflineParams(std::vector<NodeEntry>&& outputs,
                                     const std::unordered_set<std::string>& offline_params) {
  std::string node_suffixs[3] = {"", "_min", "_max"};
  std::unordered_map<Node*, NodePtr> mirror_map;
  nnvm::NodeEntryMap<NodePtr> entry_var;
  auto need_offline = [&](NodePtr n) {
<<<<<<< HEAD
    return (n->op() == Op::Get("_contrib_quantize")) &&
=======
    return (n->op() == Op::Get("_contrib_quantize_v2")) &&
>>>>>>> 0a2419ff
           n->inputs[0].node->is_variable() &&
           offline_params.count(n->inputs[0].node->attrs.name);
  };
  DFSVisit(outputs, [&](const NodePtr& node) {
    for (NodeEntry& e : node->inputs) {
      if (need_offline(e.node)) {
        std::string node_name = e.node->attrs.name;
        if (!entry_var.count(e)) {
          entry_var[e] = CreateNode("nullptr", node_name + node_suffixs[e.index]);
        }
        e.node = entry_var[e];
        e.index = 0;
        e.version = 0;
      }
    }
  });
  return outputs;
}

inline bool NeedQuantize(const NodePtr node,
                         const std::unordered_set<std::string>& excluded_nodes) {
  static auto& quantized_op_map = Op::GetAttr<mxnet::FQuantizedOp>("FQuantizedOp");
  static auto& fexec_type = nnvm::Op::GetAttr<FExecType>("FExecType");
  const auto& op = node->op();
  if (op && quantized_op_map.count(op)) {
    bool need = true;
    if (excluded_nodes.count(node->attrs.name)) {
      need = false;
    } else if (!node->attrs.subgraphs.empty()) {
      ExecType exec_type = fexec_type.count(op) ? fexec_type[op](node->attrs) : ExecType::kSync;
      if (exec_type != ExecType::kSubgraphExec) {
        // This is a fused subgraph node, try to match inner node.
        CHECK_EQ(node->attrs.subgraphs.size(), 1);
        auto subgraph_sym = node->attrs.subgraphs[0];
        DFSVisit(subgraph_sym->outputs, [&](const nnvm::NodePtr& n) {
          if (n->is_variable()) return;
          if (excluded_nodes.count(n->attrs.name)) {
            need = false;
          }
        });
      }
    }
    return need;
  }
  return false;
}

Graph QuantizeGraph(Graph &&src) {
  static const auto& flist_outputs = nnvm::Op::GetAttr<nnvm::FListOutputNames>("FListOutputNames");
  static const auto& quantized_op_map = Op::GetAttr<mxnet::FQuantizedOp>("FQuantizedOp");
  static const auto& need_requantize_map = Op::GetAttr<mxnet::FNeedRequantize>("FNeedRequantize");
  static const auto& avoid_quantize_input_map =
      Op::GetAttr<mxnet::FAvoidQuantizeInput>("FAvoidQuantizeInput");
  const auto offline_params = src.GetAttr<std::unordered_set<std::string>>("offline_params");
  const auto excluded_nodes = src.GetAttr<std::unordered_set<std::string>>("excluded_nodes");
  const auto quantized_dtype = src.GetAttr<std::string>("quantized_dtype");

  // mirror_map stores the mapping from the currently visited graph to the newly created quantized
  // graph. Key is the currently visited graph's node pointer, and value is a copied node of the key
  // node. The existing key's value may be updated with the newly created quantize/dequantize op.
  std::unordered_map<Node*, NodePtr> mirror_map;
  nnvm::NodeEntryMap<NodeEntry> mirror_entry_map;
  DFSVisit(src.outputs, [&](const NodePtr& node) {
    NodePtr new_node = Node::Create();
    // If the currently visited node needs quantization, insert a quantize op node before the
    // current node and replace the current node with the quantized version in the new graph.
    if (NeedQuantize(node, excluded_nodes)) {
      auto fquantized_op = quantized_op_map[node->op()];
      // If the currently visited node's op registered the FQuantizedOp property, new_node is a
      // quantizated version of a that op, such as quantized_conv2d.
      new_node = fquantized_op(node->attrs);

      // add data into quantized op input
      for (size_t i = 0; i < node->inputs.size(); ++i) {
        const auto& e = node->inputs[i];
        NodePtr mirror_node = mirror_map.at(e.node.get());
        NodeEntry mirror_entry = NodeEntry{
          mirror_node, e.index, e.version};
        // If the NodeEntry e's node does not need quantization, and (the mirror_node is a variable,
        // or the mirror_node's op is not a quantize op), create quantize op, min op, and max op
        // taking mirror_entry as input to generate a quantized NDArray. Save the mapping between
        // e's source node and the newly created quantize op so that the quantize op can be
        // reused next time when the same entry is visited again.
        if (avoid_quantize_input_map.count(node->op()) &&
            avoid_quantize_input_map[node->op()](node->attrs, i)) {
          new_node->inputs.emplace_back(mirror_entry);
        } else if (!NeedQuantize(e.node, excluded_nodes)) {
          if (mirror_entry_map.count(e)) {
            new_node->inputs.emplace_back(mirror_entry_map[e]);
          } else {
            // When there're multiple entrys outgoing from a single node, need to add entry
            // index (or output name) into quantize/min/max node to distinguish them.
            // Or the output name is not ending with 'output', just put the output name here
            // to better align with calibration phase. No need to change name to weights/bias.
            std::string suffix = "";
            if (mirror_node->op() != nullptr) {
              auto list_output_names_func = flist_outputs.get(e.node->op(), nullptr);
              if (list_output_names_func != nullptr) {
                std::vector<std::string> names = list_output_names_func(e.node->attrs);
                suffix = "_" + names[e.index];
              } else {
                suffix = "_" + std::to_string(e.index);
              }
            }
<<<<<<< HEAD

            NodePtr quantize_node = InsertNode("_contrib_quantize",
              e.node->attrs.name + suffix + "_quantize", new_node, mirror_entry);
            quantize_node->attrs.dict["out_type"] = quantized_dtype;
            quantize_node->op()->attr_parser(&(quantize_node->attrs));
            if (calib_quantize) {
              NodePtr min_var = CreateNode("nullptr", e.node->attrs.name + suffix + "_min");
              quantize_node->inputs.emplace_back(NodeEntry{min_var, 0, 0});
              NodePtr max_var = CreateNode("nullptr", e.node->attrs.name + suffix + "_max");
              quantize_node->inputs.emplace_back(NodeEntry{max_var, 0, 0});
            } else {
              NodePtr min_node = InsertNode("min",
                  e.node->attrs.name + suffix + "_min", quantize_node, mirror_entry);
              min_node->op()->attr_parser(&(min_node->attrs));

              NodePtr max_node = InsertNode("max",
                  e.node->attrs.name + suffix + "_max", quantize_node, mirror_entry);
              max_node->op()->attr_parser(&(max_node->attrs));
            }
=======

            NodePtr quantize_node = InsertNode("_contrib_quantize_v2",
              e.node->attrs.name + suffix + "_quantize", new_node, mirror_entry);
            quantize_node->attrs.dict["out_type"] = quantized_dtype;
            quantize_node->op()->attr_parser(&(quantize_node->attrs));
>>>>>>> 0a2419ff
            mirror_entry_map[e] = NodeEntry{quantize_node, 0, e.version};
          }
        } else if (mirror_node->op() == Op::Get("_contrib_dequantize")) {
          new_node->inputs.emplace_back(NodeEntry{mirror_node->inputs[0].node, e.index, e.version});
        } else {
          // If the entry e's node needs quantization, or mirror_entry is from a quantize op,
          // simply add mirror_entry to the input of the new_node.
          new_node->inputs.emplace_back(mirror_entry);
        }
        // the input should be `quantize` or quantized version op now
      }

      // add min and max into quantized op input assume order of quantized op inputs is:
      // data1, data2, ..., min1, max1, min2, max2, ...
      for (size_t i = 0; i < node->inputs.size(); ++i) {
        const auto& e = node->inputs[i];
        NodePtr mirror_node = mirror_map.at(e.node.get());
        if (mirror_node->op() == Op::Get("_contrib_dequantize")) {
          mirror_node = mirror_node->inputs[0].node;
        }
        NodeEntry mirror_entry = NodeEntry{
          mirror_node, e.index, e.version};
        // for quantize node
        uint32_t min_index = 1;
        uint32_t max_index = 2;
        if (avoid_quantize_input_map.count(node->op()) &&
            avoid_quantize_input_map[node->op()](node->attrs, i)) {
          // skip non-quantized input
          continue;
        }
        if (NeedQuantize(e.node, excluded_nodes)) {
          // here we calculate the output number (exclude min/max, in order to
          // calculate min/max index from mirror node) based on assumption that
          // there is only 1min and 1max output from mirror node (which is
          // currently true)
          size_t num_outputs = mirror_node->num_outputs() - 2;
          min_index = num_outputs + 2 * e.index;
          max_index = num_outputs + 2 * e.index + 1;
        } else {
          CHECK(mirror_entry_map.count(e))
              << "The input is not quantize or quantized_op";
        }
        if (mirror_entry_map.count(e)) {
          auto quantize_entry = mirror_entry_map[e];
          new_node->inputs.emplace_back(NodeEntry{quantize_entry.node, min_index, 0});
          new_node->inputs.emplace_back(NodeEntry{quantize_entry.node, max_index, 0});
        } else {
          new_node->inputs.emplace_back(NodeEntry{mirror_node, min_index, 0});
          new_node->inputs.emplace_back(NodeEntry{mirror_node, max_index, 0});
        }
      }

      // If the new_node op registered attr FNeedRequantize, insert requantize node after it.
      // Here it's assumed that the quantized_op node only produces three outputs:
      // out_data, min_range, and max_range.
      if (need_requantize_map.count(new_node->op()) > 0 &&
          need_requantize_map[new_node->op()](new_node->attrs)) {
        NodePtr requantize_node = Node::Create();
        requantize_node->attrs.op = Op::Get("_contrib_requantize");
        requantize_node->attrs.name = "requantize_" + node->attrs.name;
        if (requantize_node->op()->attr_parser != nullptr) {
          requantize_node->op()->attr_parser(&(requantize_node->attrs));
        }
        for (size_t i = 0; i < 3; ++i) {
          requantize_node->inputs.emplace_back(
              NodeEntry{new_node, static_cast<uint32_t>(i), 0});
        }
        new_node = requantize_node;
      }
    } else {
      // If the currently visited node does not need quantization, copy the current node to become
      // the new_node. Meanwhile, check whether any inputs of the current node need quantization
      // (e.g., a quantized_conv2d node), and insert a dequantize op node in the new graph if there
      // are any. Otherwise, simply add a copy of the current node's entry to the inputs of
      // the new_node.
      *new_node = *node;
      new_node->inputs.clear();
<<<<<<< HEAD
      if (node->is_variable() && node->attrs.name == "data") {
        // Insert identity for data to collect calib for it.
        NodePtr identity_node =
            CreateNode("identity", new_node->attrs.name + "_id");
        identity_node->inputs.emplace_back(NodeEntry{new_node, 0, 0});
        new_node = identity_node;
      } else {
        for (const auto& e : node->inputs) {
          NodePtr mirror_node = mirror_map.at(e.node.get());
          NodeEntry mirror_entry = NodeEntry{
            mirror_node, e.index, e.version};
          // if input node is quantized operator, add dequantize node
          if (NeedQuantize(e.node, excluded_nodes) &&
              (mirror_node->op() != Op::Get("_contrib_dequantize"))) {
            // here we calculate the output number (exclude min/max, in order to
            // calculate min/max index from mirror node) based on assumption that
            // there is only 1min and 1max output from mirror node (which is
            // currently true)
            size_t num_outputs = mirror_node->num_outputs() - 2;
            uint32_t min_index = num_outputs + 2 * e.index;
            uint32_t max_index = num_outputs + 2 * e.index + 1;
            NodePtr dequantize_node = CreateNode("_contrib_dequantize",
              e.node->attrs.name + "_dequantize");
            dequantize_node->inputs.emplace_back(mirror_entry);
            dequantize_node->inputs.emplace_back(NodeEntry{mirror_node, min_index, 0});
            dequantize_node->inputs.emplace_back(NodeEntry{mirror_node, max_index, 0});
            dequantize_node->op()->attr_parser(&(dequantize_node->attrs));

            new_node->inputs.emplace_back(NodeEntry{dequantize_node, 0, 0});
            mirror_map[e.node.get()] = std::move(dequantize_node);
          } else if (mirror_entry_map.count(e)) {
            new_node->inputs.emplace_back(
                NodeEntry{mirror_entry_map[e].node->inputs[0].node, e.index, e.version});
          } else {
            new_node->inputs.emplace_back(
                NodeEntry{mirror_node, e.index, e.version});
          }
=======
      for (const auto& e : node->inputs) {
        NodePtr mirror_node = mirror_map.at(e.node.get());
        NodeEntry mirror_entry = NodeEntry{
          mirror_node, e.index, e.version};
        // if input node is quantized operator, add dequantize node
        if (NeedQuantize(e.node, excluded_nodes) &&
            (mirror_node->op() != Op::Get("_contrib_dequantize"))) {
          // here we calculate the output number (exclude min/max, in order to
          // calculate min/max index from mirror node) based on assumption that
          // there is only 1min and 1max output from mirror node (which is
          // currently true)
          size_t num_outputs = mirror_node->num_outputs() - 2;
          uint32_t min_index = num_outputs + 2 * e.index;
          uint32_t max_index = num_outputs + 2 * e.index + 1;
          NodePtr dequantize_node = CreateNode("_contrib_dequantize",
            e.node->attrs.name + "_dequantize");
          dequantize_node->inputs.emplace_back(mirror_entry);
          dequantize_node->inputs.emplace_back(NodeEntry{mirror_node, min_index, 0});
          dequantize_node->inputs.emplace_back(NodeEntry{mirror_node, max_index, 0});
          dequantize_node->op()->attr_parser(&(dequantize_node->attrs));

          new_node->inputs.emplace_back(NodeEntry{dequantize_node, 0, 0});
          mirror_map[e.node.get()] = std::move(dequantize_node);
        } else if (mirror_entry_map.count(e)) {
          new_node->inputs.emplace_back(
              NodeEntry{mirror_entry_map[e].node->inputs[0].node, e.index, e.version});
        } else {
          new_node->inputs.emplace_back(
              NodeEntry{mirror_node, e.index, e.version});
>>>>>>> 0a2419ff
        }
      }
    }
    mirror_map[node.get()] = std::move(new_node);
  });

  std::vector<NodeEntry> outputs;
  for (const auto& e : src.outputs) {
    if (NeedQuantize(e.node, excluded_nodes)) {
      // Only insert dequantize for those Ops supports quantize and not excluded.
      NodePtr mirror_node = mirror_map.at(e.node.get());
      NodeEntry mirror_entry = NodeEntry{mirror_node, e.index, e.version};
      size_t num_inputs = e.node->num_inputs();
      uint32_t min_index = num_inputs + 2 * e.index;
      uint32_t max_index = num_inputs + 2 * e.index + 1;

      NodePtr dequantize_node = CreateNode("_contrib_dequantize",
          e.node->attrs.name + "_dequantize");
      dequantize_node->inputs.emplace_back(mirror_entry);
      dequantize_node->inputs.emplace_back(NodeEntry{mirror_node, min_index, 0});
      dequantize_node->inputs.emplace_back(NodeEntry{mirror_node, max_index, 0});
      dequantize_node->op()->attr_parser(&(dequantize_node->attrs));
      outputs.emplace_back(NodeEntry{dequantize_node, 0, 0});
    } else {
      outputs.emplace_back(NodeEntry{mirror_map.at(e.node.get()), e.index, e.version});
    }
  }

  if (!offline_params.empty()) outputs = OfflineParams(std::move(outputs), offline_params);

  Graph ret;
  ret.outputs = std::move(outputs);
  return ret;
}

Graph SetCalibTableToQuantizedGraph(Graph&& g) {
  static const auto& flist_outputs =
    nnvm::Op::GetAttr<nnvm::FListOutputNames>("FListOutputNames");
  static const auto& need_requantize_map =
    nnvm::Op::GetAttr<mxnet::FNeedRequantize>("FNeedRequantize");
  const auto& calib_table =
    g.GetAttr<std::unordered_map<std::string, std::pair<float, float>>>("calib_table");
  DFSVisit(g.outputs, [&](const NodePtr& node) {
    // If the current op is requantize
    // find the thresholds from the calibration table with the key equal
    // to the current op's input node name, e.g. a quantized_conv2d node.
    if (node->op() == Op::Get("_contrib_requantize")) {
      NodePtr quantized_op_node = node->inputs[0].node;
      CHECK(quantized_op_node->op() != nullptr) << quantized_op_node->attrs.name
                                                << " must be an quantized op node";
      CHECK(need_requantize_map.count(quantized_op_node->op()) > 0
          && need_requantize_map[quantized_op_node->op()](quantized_op_node->attrs))
          << quantized_op_node->attrs.name << " op must register FNeedRequantize attr"
                                              " and the attr func should return true";
      const std::string prefix = "quantized_";
      CHECK(std::equal(prefix.begin(), prefix.end(), quantized_op_node->attrs.name.begin()))
          << "an quantized op should start with `quantized_`";

      std::string out_data_name = quantized_op_node->attrs.name.substr(prefix.size()) + "_";
      auto list_output_names_func = flist_outputs.get(quantized_op_node->op(), nullptr);
      // Here it's assumed that the quantized_op node only produces three outputs:
      // out_data, min_range, and max_range. So we want to get the pre-calculated min_calib_range
      // and max_calib_range from the calibration table for out_data. Here we create the output
      // data name same as its constructed in GraphExecutor::ExecuteMonCallback.
      if (list_output_names_func != nullptr) {
        std::vector<std::string> names = list_output_names_func(quantized_op_node->attrs);
        CHECK_EQ(names.size(), 3U) << "ListOutputNames is expected to return three string for"
                                      " quantized operators";
        out_data_name += names[0];
      } else {
        out_data_name += "0";
      }
      const auto calib_table_iter = calib_table.find(out_data_name);
      if (calib_table_iter != calib_table.end()) {
        node->attrs.dict["min_calib_range"] = std::to_string(calib_table_iter->second.first);
        node->attrs.dict["max_calib_range"] = std::to_string(calib_table_iter->second.second);
        node->op()->attr_parser(&(node->attrs));
      }
    } else if (node->op() == Op::Get("_contrib_quantize_v2")) {
      NodePtr float_op_node = node->inputs[0].node;
      auto float_op_idx = node->inputs[0].index;
      std::string out_data_name = float_op_node->attrs.name;
      if (float_op_node->op()) {
        auto list_output_names_func = flist_outputs.get(float_op_node->op(), nullptr);
        // We want to get the pre-calculated min_range and max_range from the calibration table for
        // out_data. Here we create the output data name same as its constructed in
        // GraphExecutor::ExecuteMonCallback.
        if (list_output_names_func != nullptr) {
          std::vector<std::string> names = list_output_names_func(float_op_node->attrs);
          out_data_name += "_" + names[float_op_idx];
        } else {
          out_data_name += "_" + std::to_string(float_op_idx);
        }
      }
      const auto calib_table_iter = calib_table.find(out_data_name);
      if (calib_table_iter != calib_table.end()) {
        node->attrs.dict["min_calib_range"] = std::to_string(calib_table_iter->second.first);
        node->attrs.dict["max_calib_range"] = std::to_string(calib_table_iter->second.second);
        node->op()->attr_parser(&(node->attrs));
        const QuantizeV2Param& param = nnvm::get<QuantizeV2Param>(node->attrs.parsed);
        if (param.out_type == QuantizeV2Param::OutType::kUint8 &&
            param.min_calib_range.value() < 0.0f) {
          LOG(WARNING) << "Calibration statistics indicates that node `" << node->attrs.name
                       << "` has negative input, consider use `auto` or `int8` as out_type";
        }
      }
    }
  });
  return g;
}

NNVM_REGISTER_PASS(QuantizeGraph)
.describe("")
.set_body(QuantizeGraph)
.set_change_graph(true);

NNVM_REGISTER_PASS(SetCalibTableToQuantizedGraph)
.describe("")
.set_body(SetCalibTableToQuantizedGraph)
.set_change_graph(true);

}  // namespace op
}  // namespace mxnet<|MERGE_RESOLUTION|>--- conflicted
+++ resolved
@@ -69,11 +69,7 @@
   std::unordered_map<Node*, NodePtr> mirror_map;
   nnvm::NodeEntryMap<NodePtr> entry_var;
   auto need_offline = [&](NodePtr n) {
-<<<<<<< HEAD
-    return (n->op() == Op::Get("_contrib_quantize")) &&
-=======
     return (n->op() == Op::Get("_contrib_quantize_v2")) &&
->>>>>>> 0a2419ff
            n->inputs[0].node->is_variable() &&
            offline_params.count(n->inputs[0].node->attrs.name);
   };
@@ -178,33 +174,11 @@
                 suffix = "_" + std::to_string(e.index);
               }
             }
-<<<<<<< HEAD
-
-            NodePtr quantize_node = InsertNode("_contrib_quantize",
-              e.node->attrs.name + suffix + "_quantize", new_node, mirror_entry);
-            quantize_node->attrs.dict["out_type"] = quantized_dtype;
-            quantize_node->op()->attr_parser(&(quantize_node->attrs));
-            if (calib_quantize) {
-              NodePtr min_var = CreateNode("nullptr", e.node->attrs.name + suffix + "_min");
-              quantize_node->inputs.emplace_back(NodeEntry{min_var, 0, 0});
-              NodePtr max_var = CreateNode("nullptr", e.node->attrs.name + suffix + "_max");
-              quantize_node->inputs.emplace_back(NodeEntry{max_var, 0, 0});
-            } else {
-              NodePtr min_node = InsertNode("min",
-                  e.node->attrs.name + suffix + "_min", quantize_node, mirror_entry);
-              min_node->op()->attr_parser(&(min_node->attrs));
-
-              NodePtr max_node = InsertNode("max",
-                  e.node->attrs.name + suffix + "_max", quantize_node, mirror_entry);
-              max_node->op()->attr_parser(&(max_node->attrs));
-            }
-=======
 
             NodePtr quantize_node = InsertNode("_contrib_quantize_v2",
               e.node->attrs.name + suffix + "_quantize", new_node, mirror_entry);
             quantize_node->attrs.dict["out_type"] = quantized_dtype;
             quantize_node->op()->attr_parser(&(quantize_node->attrs));
->>>>>>> 0a2419ff
             mirror_entry_map[e] = NodeEntry{quantize_node, 0, e.version};
           }
         } else if (mirror_node->op() == Op::Get("_contrib_dequantize")) {
@@ -282,45 +256,6 @@
       // the new_node.
       *new_node = *node;
       new_node->inputs.clear();
-<<<<<<< HEAD
-      if (node->is_variable() && node->attrs.name == "data") {
-        // Insert identity for data to collect calib for it.
-        NodePtr identity_node =
-            CreateNode("identity", new_node->attrs.name + "_id");
-        identity_node->inputs.emplace_back(NodeEntry{new_node, 0, 0});
-        new_node = identity_node;
-      } else {
-        for (const auto& e : node->inputs) {
-          NodePtr mirror_node = mirror_map.at(e.node.get());
-          NodeEntry mirror_entry = NodeEntry{
-            mirror_node, e.index, e.version};
-          // if input node is quantized operator, add dequantize node
-          if (NeedQuantize(e.node, excluded_nodes) &&
-              (mirror_node->op() != Op::Get("_contrib_dequantize"))) {
-            // here we calculate the output number (exclude min/max, in order to
-            // calculate min/max index from mirror node) based on assumption that
-            // there is only 1min and 1max output from mirror node (which is
-            // currently true)
-            size_t num_outputs = mirror_node->num_outputs() - 2;
-            uint32_t min_index = num_outputs + 2 * e.index;
-            uint32_t max_index = num_outputs + 2 * e.index + 1;
-            NodePtr dequantize_node = CreateNode("_contrib_dequantize",
-              e.node->attrs.name + "_dequantize");
-            dequantize_node->inputs.emplace_back(mirror_entry);
-            dequantize_node->inputs.emplace_back(NodeEntry{mirror_node, min_index, 0});
-            dequantize_node->inputs.emplace_back(NodeEntry{mirror_node, max_index, 0});
-            dequantize_node->op()->attr_parser(&(dequantize_node->attrs));
-
-            new_node->inputs.emplace_back(NodeEntry{dequantize_node, 0, 0});
-            mirror_map[e.node.get()] = std::move(dequantize_node);
-          } else if (mirror_entry_map.count(e)) {
-            new_node->inputs.emplace_back(
-                NodeEntry{mirror_entry_map[e].node->inputs[0].node, e.index, e.version});
-          } else {
-            new_node->inputs.emplace_back(
-                NodeEntry{mirror_node, e.index, e.version});
-          }
-=======
       for (const auto& e : node->inputs) {
         NodePtr mirror_node = mirror_map.at(e.node.get());
         NodeEntry mirror_entry = NodeEntry{
@@ -350,7 +285,6 @@
         } else {
           new_node->inputs.emplace_back(
               NodeEntry{mirror_node, e.index, e.version});
->>>>>>> 0a2419ff
         }
       }
     }
