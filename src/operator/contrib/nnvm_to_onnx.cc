/*
 * Licensed to the Apache Software Foundation (ASF) under one
 * or more contributor license agreements.  See the NOTICE file
 * distributed with this work for additional information
 * regarding copyright ownership.  The ASF licenses this file
 * to you under the Apache License, Version 2.0 (the
 * "License"); you may not use this file except in compliance
 * with the License.  You may obtain a copy of the License at
 *
 *   http://www.apache.org/licenses/LICENSE-2.0
 *
 * Unless required by applicable law or agreed to in writing,
 * software distributed under the License is distributed on an
 * "AS IS" BASIS, WITHOUT WARRANTIES OR CONDITIONS OF ANY
 * KIND, either express or implied.  See the License for the
 * specific language governing permissions and limitations
 * under the License.
 */

/*!
 * Copyright (c) 2018 by Contributors
 * \file trt.cc
 * \brief TensorRT operation registration
 * \author Marek Kolodziej, Clement Fuji Tsang
*/

#if MXNET_USE_TENSORRT

#include "./nnvm_to_onnx-inl.h"

#include <mxnet/base.h>
#include <nnvm/graph.h>
#include <nnvm/pass_functions.h>

#include <algorithm>
#include <fstream>
#include <iostream>
#include <unordered_map>
#include <vector>

#include "../../common/serialization.h"
#include "../../common/utils.h"
#include "../../ndarray/ndarray_function.h"
#include "../../operator/nn/activation-inl.h"
#include "../../operator/nn/batch_norm-inl.h"
#include "../../operator/nn/convolution-inl.h"
#include "../../operator/nn/fully_connected-inl.h"
#include "../../operator/nn/pooling-inl.h"
#include "../../operator/softmax_output-inl.h"

#if MXNET_USE_TENSORRT_ONNX_CHECKER
#include <onnx/checker.h>
#endif  // MXNET_USE_TENSORRT_ONNX_CHECKER

namespace mxnet {
namespace op {

DMLC_REGISTER_PARAMETER(ONNXParam);

namespace nnvm_to_onnx {

op::ONNXParam ConvertNnvmGraphToOnnx(
    const nnvm::Graph& g,
    std::unordered_map<std::string, NDArray>* const shared_buffer) {
<<<<<<< HEAD
    op::ONNXParam onnx_param;
    op::nnvm_to_onnx::NameToIdx_t onnx_input_map;
    op::nnvm_to_onnx::InferenceMap_t onnx_output_map;
=======

  static std::atomic_ulong subgraph_count = { 0 };

  op::ONNXParam onnx_param;
  op::nnvm_to_onnx::NameToIdx_t onnx_input_map;
  op::nnvm_to_onnx::InferenceMap_t onnx_output_map;
>>>>>>> 0a2419ff

  const nnvm::IndexedGraph& ig = g.indexed_graph();
  const auto& storage_types = g.GetAttr<StorageTypeVector>("storage_type");
  const auto& dtypes = g.GetAttr<DTypeVector>("dtype");
  const auto& shape_inputs = g.GetAttr<ShapeVector>("shape_inputs");

  // TODO(kellens): At the moment this check always passes no matter the weight dtypes used in your
  // graph.  We should first iterate over datatypes by name and ensure  they're valid types
  // (fp16 or fp32) and that they're uniform.  Then ensure later conversions set tensor types
  // correctly in ONNX.
  for (auto& e : storage_types) {
    if (e != mshadow::kFloat32) {
      LOG(FATAL) << "ONNX converter does not support types other than float32 "
                    "right now.";
    }
  }

  ModelProto model_proto;

  // We're currently serializing our models in ONNX 3, opset 8 as it is best supported by the
  // currently linked version of the onnx-tensorrt library.
  // More information on ONNX versions and opsets can be found at:
  // https://github.com/onnx/onnx/blob/master/docs/IR.md

  auto opset_proto = model_proto.add_opset_import();
  const int64 onnx_opset = 8;
  const int64 onnx_major_version = 3;

  // Declare our ONNX versions in our protobuf model.
  opset_proto->set_version(onnx_opset);
  model_proto.set_ir_version(onnx_major_version);

  GraphProto* graph_proto = model_proto.mutable_graph();
  auto subgraph_name_id = subgraph_count.fetch_add(1);
  graph_proto->set_name("MXNetTRTSubgraph" + std::to_string(subgraph_name_id));

  std::unordered_map<std::string, TShape> placeholder_shapes =
      GetPlaceholderShapes(shape_inputs, ig);
  std::unordered_map<std::string, uint32_t> output_lookup = GetOutputLookup(ig);
  uint32_t current_input = 0;

  // Can't do a foreach over IndexedGraph since it doesn't implement begin(), etc.
  for (uint32_t node_idx = 0; node_idx < ig.num_nodes(); ++node_idx) {
    const IndexedGraph::Node& node = ig[node_idx];
    const nnvm::Node* source = node.source;
    const NodeAttrs& attrs = source->attrs;
    const Op* op = source->op();

    std::string node_name = attrs.name;
    // Here, "variable" actually means anything that's not an op i.e. a constant (weights) or a
    // placeholder
    if (source->is_variable()) {
      // Is this a placeholder?
      if (shared_buffer->count(node_name) == 0) {
        // This fixes the problem with a SoftmaxOutput node during inference, but it's hacky.
        // Need to figure out how to properly fix it.
        if (node_name.find("label") != std::string::npos) {
          current_input++;
          continue;
        }
        onnx_input_map.emplace(node_name, current_input++);
        ConvertPlaceholder(node_name, placeholder_shapes, graph_proto);
      } else {
        // If it's not a placeholder, then by exclusion it's a constant.
        ConvertConstant(graph_proto, node_name, shared_buffer);
      }  // is_placeholder
    } else {
      // It's an op, rather than a "variable" (constant or placeholder)
      NodeProto* node_proto = graph_proto->add_node();
      node_proto->set_name(node_name);
      if (converter_map.count(op->name) == 0) {
        LOG(FATAL) << "Conversion for node of type " << op->name << " (node "
                   << node_name << ") "
                   << " is not supported yet.";
      }
      // Find function ptr to a converter based on the op name, and invoke the converter. This
      // looks unsafe because find may not succeed, but it does because we're in the operator
      // logic after testing that this node name does not represent a variable.
      converter_map.find(op->name)->second(node_proto, attrs, ig, node.inputs);
      // Add all inputs to the current node (i.e. add graph edges)
      for (const nnvm::IndexedGraph::NodeEntry& entry : node.inputs) {
        std::string in_node_name = ig[entry.node_id].source->attrs.name;
        // As before, we're not adding labels e.g. for SoftmaxOutput, but I wish there was a less
        // hacky way to do it than name matching.
        if (in_node_name.find("label") != std::string::npos) {
          continue;
        }
        node_proto->add_input(in_node_name);
      }
      // The node's output will have the same name as the node name.
      node_proto->add_output(node_name);
      // See if the current node is an output node
      auto out_iter = output_lookup.find(node_name);
      // We found an output
      if (out_iter != output_lookup.end()) {
        ConvertOutput(&onnx_output_map, graph_proto, out_iter, node_name, g,
                      storage_types, dtypes);
      }  // output found
    }    // conversion function exists
  }      // loop over i from 0 to num_nodes

  model_proto.SerializeToString(&onnx_param.serialized_onnx_graph);
  common::Serialize<op::nnvm_to_onnx::NameToIdx_t>(onnx_input_map,
                                          &onnx_param.serialized_input_map);
  common::Serialize<op::nnvm_to_onnx::InferenceMap_t>(onnx_output_map,
                                             &onnx_param.serialized_output_map);

#if MXNET_USE_TENSORRT_ONNX_CHECKER
  onnx::checker::check_model(model_proto);
#endif  // MXNET_USE_TENSORRT_ONNX_CHECKER

  return onnx_param;
}

void ConvertConvolution(NodeProto* node_proto, const NodeAttrs& attrs,
                        const nnvm::IndexedGraph& /*ig*/,
                        const array_view<IndexedGraph::NodeEntry>& /*inputs*/) {
  const auto& conv_param = nnvm::get<op::ConvolutionParam>(attrs.parsed);

  node_proto->set_op_type("Conv");

  const TShape kernel = conv_param.kernel;
  const TShape stride = conv_param.stride;
  const TShape dilate = conv_param.dilate;
  const TShape pad = conv_param.pad;
  const uint32_t num_group = conv_param.num_group;
  // const bool no_bias = conv_param.no_bias;
  const dmlc::optional<int> layout = conv_param.layout;

  // dilations
  AttributeProto* const dilations = node_proto->add_attribute();
  dilations->set_name("dilations");
  dilations->set_type(AttributeProto::INTS);
  for (const dim_t kval : dilate) {
    dilations->add_ints(static_cast<int64>(kval));
  }

  // group
  AttributeProto* const group = node_proto->add_attribute();
  group->set_name("group");
  group->set_type(AttributeProto::INT);
  group->set_i(static_cast<int64>(num_group));

  // kernel shape
  AttributeProto* const kernel_shape = node_proto->add_attribute();
  kernel_shape->set_name("kernel_shape");
  kernel_shape->set_type(AttributeProto::INTS);

  for (const dim_t kval : kernel) {
    kernel_shape->add_ints(static_cast<int64>(kval));
  }

  // pads
  AttributeProto* const pads = node_proto->add_attribute();
  pads->set_name("pads");
  pads->set_type(AttributeProto::INTS);

  for (const dim_t kval : pad) {
    pads->add_ints(static_cast<int64>(kval));
    pads->add_ints(static_cast<int64>(kval));
  }

  // strides
  AttributeProto* const strides = node_proto->add_attribute();
  strides->set_name("strides");
  strides->set_type(AttributeProto::INTS);
  for (const dim_t kval : stride) {
    strides->add_ints(static_cast<int64>(kval));
  }
}  // end ConvertConvolution

void ConvertPooling(NodeProto* node_proto, const NodeAttrs& attrs,
                    const nnvm::IndexedGraph& /*ig*/,
                    const array_view<IndexedGraph::NodeEntry>& /*inputs*/) {
  const auto& pooling_param = nnvm::get<op::PoolingParam>(attrs.parsed);

  const TShape kernel = pooling_param.kernel;
  const TShape stride = pooling_param.stride;
  const TShape pad = pooling_param.pad;
  const int pool_type = pooling_param.pool_type;
  const bool global_pool = pooling_param.global_pool;

  if (global_pool) {
    if (pool_type == 0) {
      node_proto->set_op_type("GlobalMaxPool");
    } else {
      node_proto->set_op_type("GlobalAveragePool");
    }
    return;
  }

  // kernel_shape
  AttributeProto* const kernel_shape = node_proto->add_attribute();
  kernel_shape->set_name("kernel_shape");
  kernel_shape->set_type(AttributeProto::INTS);
  for (dim_t kval : kernel) {
    kernel_shape->add_ints(static_cast<int64>(kval));
  }

  // pads
  AttributeProto* const pads = node_proto->add_attribute();
  pads->set_name("pads");
  pads->set_type(AttributeProto::INTS);

  // Convert from MXNet symetric pads to ONNX non-symetric by running through padding twice.
  for (int i =0; i < 2; i++) {
    for (dim_t kval : pad) {
      pads->add_ints(static_cast<int64>(kval));
    }
  }

  // strides
  AttributeProto* const strides = node_proto->add_attribute();
  strides->set_name("strides");
  strides->set_type(AttributeProto::INTS);
  for (dim_t kval : stride) {
    strides->add_ints(static_cast<int64>(kval));
  }

  if (pool_type == 0) {
    node_proto->set_op_type("MaxPool");
  } else {
    node_proto->set_op_type("AveragePool");
  }  // average pooling
  // not global pooling
}  // end ConvertPooling

void ConvertActivation(NodeProto* node_proto, const NodeAttrs& attrs,
                       const nnvm::IndexedGraph& /*ig*/,
                       const array_view<IndexedGraph::NodeEntry>& /*inputs*/) {
  const auto& act_param = nnvm::get<op::ActivationParam>(attrs.parsed);
  std::string act_type;
  switch (act_param.act_type) {
    case op::activation::kReLU:
      act_type = "Relu";
      break;
    case op::activation::kSigmoid:
      act_type = "Sigmoid";
      break;
    case op::activation::kTanh:
      act_type = "Tanh";
      break;
    case op::activation::kSoftReLU:
      // act_type = "SoftReLU";
      throw dmlc::Error("SoftReLU is not supported in ONNX");
      break;
    default:
      throw dmlc::Error("Activation of such type doesn't exist");
  }

  node_proto->set_op_type(act_type);
}

void ConvertFullyConnected(NodeProto* node_proto, const NodeAttrs& attrs,
                           const nnvm::IndexedGraph& /*ig*/,
                           const array_view<IndexedGraph::NodeEntry>& /*inputs*/) {
  const auto& act_param = nnvm::get<op::FullyConnectedParam>(attrs.parsed);
  if (act_param.no_bias) {
      node_proto->set_op_type("MatMul");
  } else {
      node_proto->set_op_type("Gemm");

      AttributeProto* const alpha = node_proto->add_attribute();
      alpha->set_name("alpha");
      alpha->set_type(AttributeProto::FLOAT);
      alpha->set_f(1.0f);

      AttributeProto* const beta = node_proto->add_attribute();
      beta->set_name("beta");
      beta->set_type(AttributeProto::FLOAT);
      beta->set_f(1.0f);

      AttributeProto* const transA = node_proto->add_attribute();
      transA->set_name("transA");
      transA->set_type(AttributeProto::INT);
      transA->set_i(0);

      AttributeProto* const transB = node_proto->add_attribute();
      transB->set_name("transB");
      transB->set_type(AttributeProto::INT);
      transB->set_i(1);
  }
}

void ConvertSoftmaxOutput(NodeProto* node_proto, const NodeAttrs& /*attrs*/,
                          const nnvm::IndexedGraph& /*ig*/,
                          const array_view<IndexedGraph::NodeEntry>& /*inputs*/) {
  node_proto->set_op_type("Softmax");

  // Setting by default to 1 since MXNet doesn't provide such an attribute for softmax in its
  // node params. This attribute is only relevant when the input is coerced to 2D, and in that
  // case dimension 0 is assumed to be the batch dimension.
  AttributeProto* const axis = node_proto->add_attribute();
  axis->set_name("axis");
  axis->set_type(AttributeProto::INT);
  axis->set_i(1);
}

void ConvertFlatten(NodeProto* node_proto, const NodeAttrs& /*attrs*/,
                    const nnvm::IndexedGraph& /*ig*/,
                    const array_view<IndexedGraph::NodeEntry>& /*inputs*/) {
  node_proto->set_op_type("Flatten");

  // Setting by default to 1 since MXNet doesn't provide such an attribute for Flatten in its
  // node params. This attribute is only relevant when the input is coerced to 2D, and in that
  // case dimension 0 is assumed to be the batch dimension.
  AttributeProto* const axis = node_proto->add_attribute();
  axis->set_name("axis");
  axis->set_type(AttributeProto::INT);
  axis->set_i(1);
}

void ConvertBatchNorm(NodeProto* node_proto, const NodeAttrs& attrs,
                      const nnvm::IndexedGraph& /*ig*/,
                      const array_view<IndexedGraph::NodeEntry>& /*inputs*/) {
  node_proto->set_op_type("BatchNormalization");
  const auto& param = nnvm::get<op::BatchNormParam>(attrs.parsed);

  AttributeProto* const epsilon = node_proto->add_attribute();
  epsilon->set_name("epsilon");
  epsilon->set_type(AttributeProto::FLOAT);
  epsilon->set_f(static_cast<float>(param.eps));

  AttributeProto* const momentum = node_proto->add_attribute();
  momentum->set_name("momentum");
  momentum->set_type(AttributeProto::FLOAT);
  momentum->set_f(param.momentum);

  AttributeProto* const spatial = node_proto->add_attribute();
  spatial->set_name("spatial");
  spatial->set_type(AttributeProto::INT);
  // MXNet computes mean and variance per feature for batchnorm.  Enabling spatial mode
  // (default in ONNX3) implies running batchnorm on all spatial features so we need to explicitly
  // disable this for MXNet's BatchNorm.
  spatial->set_i(0);
}

void ConvertElementwiseAdd(NodeProto* node_proto, const NodeAttrs& /*attrs*/,
                           const nnvm::IndexedGraph& /*ig*/,
                           const array_view<IndexedGraph::NodeEntry>& /*inputs*/) {
  node_proto->set_op_type("Add");
}

std::unordered_map<std::string, TShape> GetPlaceholderShapes(
    const ShapeVector& shape_inputs, const nnvm::IndexedGraph& ig) {
  std::unordered_map<std::string, TShape> placeholder_shapes;
  for (uint32_t i = 0; i < shape_inputs.size(); ++i) {
    std::string name = ig[ig.input_nodes()[i]].source->attrs.name;
    TShape shp = shape_inputs[i];
    if (shp.ndim() > 0) {
      placeholder_shapes.emplace(name, shp);
    }
  }
  return placeholder_shapes;
}

std::unordered_map<std::string, uint32_t> GetOutputLookup(
    const nnvm::IndexedGraph& ig) {
  std::unordered_map<std::string, uint32_t> output_lookup;
  const std::vector<nnvm::IndexedGraph::NodeEntry>& graph_outputs =
      ig.outputs();
  for (uint32_t i = 0; i < graph_outputs.size(); ++i) {
    const uint32_t id = graph_outputs[i].node_id;
    const IndexedGraph::Node ig_node = ig[id];
    const nnvm::Node* const source = ig_node.source;
    const std::string name = source->attrs.name;
    output_lookup.emplace(name, i);
  }
  return output_lookup;
}

void ConvertPlaceholder(
    const std::string& node_name,
    const std::unordered_map<std::string, TShape>& placeholder_shapes,
    GraphProto* const graph_proto) {
  auto val_info_proto = graph_proto->add_input();
  auto type_proto = val_info_proto->mutable_type()->mutable_tensor_type();
  auto shape_proto = type_proto->mutable_shape();

  val_info_proto->set_name(node_name);
  // Will support fp16, etc. in the near future
  type_proto->set_elem_type(TensorProto_DataType_FLOAT);
  auto entry_shape = placeholder_shapes.find(node_name)->second;

  for (const auto& elem : entry_shape) {
    TensorShapeProto_Dimension* const tsp_dim = shape_proto->add_dim();
    tsp_dim->set_dim_value(static_cast<int64>(elem));
  }
}

void ConvertConstant(
    GraphProto* const graph_proto, const std::string& node_name,
    std::unordered_map<std::string, NDArray>* const shared_buffer) {
  TensorProto* const initializer_proto = graph_proto->add_initializer();

  // Create initializer for constants
  initializer_proto->set_name(node_name);
  // TODO(kellens): convert to fp16 if needed.
  initializer_proto->set_data_type(TensorProto_DataType_FLOAT);

  const NDArray nd = shared_buffer->find(node_name)->second;
  const TBlob& blob = nd.data();
  const TShape shape = blob.shape_;

  for (auto& dim : shape) {
    initializer_proto->add_dims(static_cast<int64>(dim));
  }

  auto size = shape.Size();
  // TODO(kellens): Note hard coded float32 size assumed.
  std::shared_ptr<float> shared_data_ptr(new float[size]);
  float* const data_ptr = shared_data_ptr.get();
  nd.SyncCopyToCPU(static_cast<void*>(data_ptr), size);

  for (size_t blob_idx = 0; blob_idx < size; ++blob_idx) {
    initializer_proto->add_float_data(data_ptr[blob_idx]);
  }

  // Create inputs for constants.
  ValueInfoProto* const input_proto = graph_proto->add_input();
  input_proto->set_name(node_name);

  // TODO(kellens): (fp16 support)
  input_proto->mutable_type()->mutable_tensor_type()->set_elem_type(TensorProto_DataType_FLOAT);
  for (auto& dim : shape) {
    auto new_dim = input_proto->mutable_type()->mutable_tensor_type()->mutable_shape()->add_dim();
    new_dim->set_dim_value(static_cast<int64>(dim));
  }
}

void ConvertOutput(
    op::nnvm_to_onnx::InferenceMap_t* const output_map,
    GraphProto* const graph_proto,
    const std::unordered_map<std::string, uint32_t>::iterator& out_iter,
    const std::string& node_name, const nnvm::Graph& g,
    const StorageTypeVector& storage_types, const DTypeVector& dtypes) {
  const nnvm::IndexedGraph& ig = g.indexed_graph();
  uint32_t out_idx = ig.entry_id(ig.outputs()[out_iter->second]);
  TShape out_shape = g.GetAttr<nnvm::ShapeVector>("shape")[out_idx];
  int storage_type = storage_types[out_idx];
  int dtype = dtypes[out_idx];

  // This should work with fp16 as well
  op::nnvm_to_onnx::InferenceTuple_t out_tuple{out_iter->second, out_shape, storage_type,
                                      dtype};

  output_map->emplace(node_name, out_tuple);

  auto graph_out = graph_proto->add_output();
  auto tensor_type = graph_out->mutable_type()->mutable_tensor_type();
  auto tensor_shape_proto = tensor_type->mutable_shape();
  graph_out->set_name(node_name);

  // Also support fp16.
  tensor_type->set_elem_type(TensorProto_DataType_FLOAT);

  for (int64_t dim_shp : out_shape) {
    TensorShapeProto_Dimension* const tsp_dim = tensor_shape_proto->add_dim();
    tsp_dim->set_dim_value(static_cast<int64>(dim_shp));
  }
}

}  // namespace nnvm_to_onnx
}  // namespace op
}  // namespace mxnet

#endif  // MXNET_USE_TENSORRT<|MERGE_RESOLUTION|>--- conflicted
+++ resolved
@@ -62,18 +62,12 @@
 op::ONNXParam ConvertNnvmGraphToOnnx(
     const nnvm::Graph& g,
     std::unordered_map<std::string, NDArray>* const shared_buffer) {
-<<<<<<< HEAD
-    op::ONNXParam onnx_param;
-    op::nnvm_to_onnx::NameToIdx_t onnx_input_map;
-    op::nnvm_to_onnx::InferenceMap_t onnx_output_map;
-=======
 
   static std::atomic_ulong subgraph_count = { 0 };
 
   op::ONNXParam onnx_param;
   op::nnvm_to_onnx::NameToIdx_t onnx_input_map;
   op::nnvm_to_onnx::InferenceMap_t onnx_output_map;
->>>>>>> 0a2419ff
 
   const nnvm::IndexedGraph& ig = g.indexed_graph();
   const auto& storage_types = g.GetAttr<StorageTypeVector>("storage_type");
