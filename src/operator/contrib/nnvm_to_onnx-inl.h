#ifndef MXNET_OPERATOR_CONTRIB_NNVM_TO_ONNX_INL_H_
#define MXNET_OPERATOR_CONTRIB_NNVM_TO_ONNX_INL_H_
/*
 * Licensed to the Apache Software Foundation (ASF) under one
 * or more contributor license agreements.  See the NOTICE file
 * distributed with this work for additional information
 * regarding copyright ownership.  The ASF licenses this file
 * to you under the Apache License, Version 2.0 (the
 * "License"); you may not use this file except in compliance
 * with the License.  You may obtain a copy of the License at
 *
 *   http://www.apache.org/licenses/LICENSE-2.0
 *
 * Unless required by applicable law or agreed to in writing,
 * software distributed under the License is distributed on an
 * "AS IS" BASIS, WITHOUT WARRANTIES OR CONDITIONS OF ANY
 * KIND, either express or implied.  See the License for the
 * specific language governing permissions and limitations
 * under the License.
 */

/*!
 * Copyright (c) 2018 by Contributors
 * \file tensorrt-inl.h
 * \brief TensorRT Operator
 * \author Marek Kolodziej, Clement Fuji Tsang
*/

#if MXNET_USE_TENSORRT

#include <dmlc/logging.h>
#include <dmlc/memory_io.h>
#include <dmlc/serializer.h>
#include <dmlc/parameter.h>
#include <mxnet/base.h>
#include <mxnet/operator.h>
#include <nnvm/graph.h>
#include <nnvm/pass_functions.h>

<<<<<<< HEAD
#include <onnx/onnx.pb.h>
=======
#include <onnx/onnx_pb.h>
>>>>>>> 0a2419ff

#include <algorithm>
#include <iostream>
#include <map>
#include <vector>
#include <tuple>
#include <unordered_map>
#include <utility>
#include <string>

#include "../operator_common.h"
#include "../../common/utils.h"
#include "../../common/serialization.h"

namespace mxnet {
namespace op {

namespace nnvm_to_onnx {
    enum class TypeIO { Inputs = 0, Outputs = 1 };
    using NameToIdx_t = std::map<std::string, int32_t>;
    using InferenceTuple_t = std::tuple<uint32_t, TShape, int, int>;
    using InferenceMap_t = std::map<std::string, InferenceTuple_t>;
}  // namespace nnvm_to_onnx

struct ONNXParam : public dmlc::Parameter<ONNXParam> {
  std::string serialized_onnx_graph;
  std::string serialized_input_map;
  std::string serialized_output_map;
  nnvm_to_onnx::NameToIdx_t input_map;
  nnvm_to_onnx::InferenceMap_t output_map;
  ::onnx::ModelProto onnx_pb_graph;

<<<<<<< HEAD
  ONNXParam() {}
=======
  ONNXParam() = default;
>>>>>>> 0a2419ff

  ONNXParam(const ::onnx::ModelProto& onnx_graph,
           const nnvm_to_onnx::InferenceMap_t& input_map,
           const nnvm_to_onnx::NameToIdx_t& output_map) {
    common::Serialize(input_map, &serialized_input_map);
    common::Serialize(output_map, &serialized_output_map);
    onnx_graph.SerializeToString(&serialized_onnx_graph);
  }

DMLC_DECLARE_PARAMETER(ONNXParam) {
    DMLC_DECLARE_FIELD(serialized_onnx_graph)
    .describe("Serialized ONNX graph");
    DMLC_DECLARE_FIELD(serialized_input_map)
    .describe("Map from inputs to topological order as input.");
    DMLC_DECLARE_FIELD(serialized_output_map)
    .describe("Map from outputs to order in g.outputs.");
  }
};

namespace nnvm_to_onnx {

using namespace nnvm;
using namespace ::onnx;
using int64 = ::google::protobuf::int64;

std::unordered_map<std::string, TShape> GetPlaceholderShapes(const ShapeVector& shape_inputs,
    const nnvm::IndexedGraph& ig);

std::unordered_map<std::string, uint32_t> GetOutputLookup(const nnvm::IndexedGraph& ig);

void ConvertPlaceholder(
  const std::string& node_name,
  const std::unordered_map<std::string, TShape>& placeholder_shapes,
  GraphProto* graph_proto);

void ConvertConstant(GraphProto* graph_proto,
  const std::string& node_name,
  std::unordered_map<std::string, NDArray>* shared_buffer);

<<<<<<< HEAD
void ConvertOutput(op::nnvm_to_onnx::InferenceMap_t* const trt_output_map,
                   GraphProto* const graph_proto,
=======
void ConvertOutput(op::nnvm_to_onnx::InferenceMap_t* trt_output_map,
                   GraphProto* graph_proto,
>>>>>>> 0a2419ff
                   const std::unordered_map<std::string, uint32_t>::iterator& out_iter,
                   const std::string& node_name,
                   const nnvm::Graph& g,
                   const StorageTypeVector& storage_types,
                   const DTypeVector& dtypes);

typedef void (*ConverterFunction)(NodeProto *node_proto,
                                  const NodeAttrs &attrs,
                                  const nnvm::IndexedGraph &ig,
                                  const array_view<IndexedGraph::NodeEntry> &inputs);


// Forward declarations
void ConvertConvolution(
                        NodeProto *node_proto,
                        const NodeAttrs &attrs,
                        const nnvm::IndexedGraph &ig,
                        const array_view<IndexedGraph::NodeEntry> &inputs);


void ConvertPooling(NodeProto *node_proto,
                    const NodeAttrs &attrs,
                    const nnvm::IndexedGraph &ig,
                    const array_view<IndexedGraph::NodeEntry> &inputs);

void ConvertActivation(NodeProto *node_proto,
                       const NodeAttrs &attrs,
                       const nnvm::IndexedGraph &ig,
                       const array_view<IndexedGraph::NodeEntry> &inputs);

void ConvertFullyConnected(NodeProto *node_proto,
                           const NodeAttrs &attrs,
                           const nnvm::IndexedGraph &ig,
                           const array_view<IndexedGraph::NodeEntry> &inputs);

void ConvertSoftmaxOutput(NodeProto *node_proto,
                          const NodeAttrs &attrs,
                          const nnvm::IndexedGraph &ig,
                          const array_view<IndexedGraph::NodeEntry> &inputs);

void ConvertFlatten(NodeProto *node_proto,
                    const NodeAttrs &attrs,
                    const nnvm::IndexedGraph &ig,
                    const array_view<IndexedGraph::NodeEntry> &inputs);

void ConvertBatchNorm(NodeProto *node_proto,
                    const NodeAttrs &attrs,
                    const nnvm::IndexedGraph &ig,
                    const array_view<IndexedGraph::NodeEntry> &inputs);

void ConvertElementwiseAdd(NodeProto *node_proto,
                    const NodeAttrs &attrs,
                    const nnvm::IndexedGraph &ig,
                    const array_view<IndexedGraph::NodeEntry> &inputs);

ONNXParam ConvertNnvmGraphToOnnx(
    const nnvm::Graph &g,
    std::unordered_map<std::string, NDArray>* shared_buffer);

static const std::unordered_map<std::string, ConverterFunction> converter_map = {
  {"Convolution", ConvertConvolution},
  {"Pooling", ConvertPooling},
  {"Activation", ConvertActivation},
  {"FullyConnected", ConvertFullyConnected},
  {"SoftmaxOutput", ConvertSoftmaxOutput},
  {"Flatten", ConvertFlatten},
  {"BatchNorm", ConvertBatchNorm},
  {"elemwise_add", ConvertElementwiseAdd}};

}  // namespace nnvm_to_onnx
}  // namespace op
}  // namespace mxnet

#endif  // MXNET_USE_TENSORRT

#endif  // MXNET_OPERATOR_CONTRIB_NNVM_TO_ONNX_INL_H_<|MERGE_RESOLUTION|>--- conflicted
+++ resolved
@@ -37,11 +37,7 @@
 #include <nnvm/graph.h>
 #include <nnvm/pass_functions.h>
 
-<<<<<<< HEAD
-#include <onnx/onnx.pb.h>
-=======
 #include <onnx/onnx_pb.h>
->>>>>>> 0a2419ff
 
 #include <algorithm>
 #include <iostream>
@@ -74,11 +70,7 @@
   nnvm_to_onnx::InferenceMap_t output_map;
   ::onnx::ModelProto onnx_pb_graph;
 
-<<<<<<< HEAD
-  ONNXParam() {}
-=======
   ONNXParam() = default;
->>>>>>> 0a2419ff
 
   ONNXParam(const ::onnx::ModelProto& onnx_graph,
            const nnvm_to_onnx::InferenceMap_t& input_map,
@@ -118,13 +110,8 @@
   const std::string& node_name,
   std::unordered_map<std::string, NDArray>* shared_buffer);
 
-<<<<<<< HEAD
-void ConvertOutput(op::nnvm_to_onnx::InferenceMap_t* const trt_output_map,
-                   GraphProto* const graph_proto,
-=======
 void ConvertOutput(op::nnvm_to_onnx::InferenceMap_t* trt_output_map,
                    GraphProto* graph_proto,
->>>>>>> 0a2419ff
                    const std::unordered_map<std::string, uint32_t>::iterator& out_iter,
                    const std::string& node_name,
                    const nnvm::Graph& g,
