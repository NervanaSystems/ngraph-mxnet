/*
 * Licensed to the Apache Software Foundation (ASF) under one
 * or more contributor license agreements.  See the NOTICE file
 * distributed with this work for additional information
 * regarding copyright ownership.  The ASF licenses this file
 * to you under the Apache License, Version 2.0 (the
 * "License"); you may not use this file except in compliance
 * with the License.  You may obtain a copy of the License at
 *
 *   http://www.apache.org/licenses/LICENSE-2.0
 *
 * Unless required by applicable law or agreed to in writing,
 * software distributed under the License is distributed on an
 * "AS IS" BASIS, WITHOUT WARRANTIES OR CONDITIONS OF ANY
 * KIND, either express or implied.  See the License for the
 * specific language governing permissions and limitations
 * under the License.
 */

#ifndef MXNET_OPERATOR_SUBGRAPH_SUBGRAPH_PROPERTY_H_
#define MXNET_OPERATOR_SUBGRAPH_SUBGRAPH_PROPERTY_H_

#include <nnvm/node.h>
#include <dmlc/base.h>
#include <dmlc/thread_local.h>
#include <unordered_map>
#include <vector>
#include <string>

namespace mxnet {
namespace op {

/*
 * This provides criteria for the graph partitioning algorithm to select
 * nodes to subgraphs.
 * The algorithm first sorts all the nodes in topological order, and then
 * loops through the sorted nodes and tries to find a subgraph starting
 * from each node (we call it a seed node) that satisfies the following two conditions:
 * 1. The node has not been selected before.
 * 2. The function Select is called on the node and returns true.
 *
 * Expanding from this seed node, we do BFS to traverse the graph.
 * During the traversal, we call SelectInput and SelectOutput to determine
 * if a neighboring node of the current node should be selected as a candidate for the subgraph.
 * The search continues when a new node is selected as a candidate, and terminates when no more
 * qualified nodes are found. When the search ends, all of the candidate nodes will
 * be passed to the function Filter to finalize the subgraph. The filtering gives
 * developers the last opportunity to drop off some of the candidate nodes.
 * By default, Filter returns all nodes as the subgraph nodes.
 * If the pre-selected subgraph becomes disconnected because some
 * nodes are filtered out in the Filter function, the algorithm will automatically convert
 * the rest of the nodes to multiple valid subgraphs based upon their connectivity.
 */
class SubgraphSelector {
 public:
  virtual ~SubgraphSelector() {}
  /*!
   * \brief Determines if to search for other nodes to form a subgraph from the seed_node.
   */
  virtual bool Select(const nnvm::Node &seed_node) = 0;
  /*!
   * \brief Determines if to select input_node when traverse to the cur_node.
   * \param cur_node the node for determining whether its input_node should be selected
   * \param input_node the input node of the cur_node
   * \return true if input_node is selected
   */
  virtual bool SelectInput(const nnvm::Node &cur_node, const nnvm::Node &input_node) = 0;
  /*!
   * \brief Determines if to select output_node when traverse to the cur_node.
   * \param cur_node the node for determining whether its output_node should be selected
   * \param output_node the output node of the cur_node
   * \return true if output_node is selected
   */
  virtual bool SelectOutput(const nnvm::Node &cur_node, const nnvm::Node &output_node) = 0;
  /*!
   * \brief Post processes pre-selected subgraph nodes. Return a list of nodes that
   *        users want to keep in subgraph(s).
   * \param candidates re-selected subgraph nodes to filt
   * \return a list of nodes to keep
   */
  virtual std::vector<nnvm::Node*> Filter(const std::vector<nnvm::Node*>& candidates) {
    return candidates;
  }
};

using SubgraphSelectorPtr = std::shared_ptr<SubgraphSelector>;

/*!
 * \brief This provides a set of properties for partitioning a graph into subgraphs,
 *        reconstructing a new graph from the subgraphs and creating a subgraph
 *        operator to execute the subgraph.
 */
class SubgraphProperty {
 public:
  /*!
   * \brief The criteria of selecting the subgraph nodes.
   */
  virtual SubgraphSelectorPtr CreateSubgraphSelector() const = 0;
  /*!
   * \brief Create an nnvm node for a given subgraph. Here users can customize how to
   *        execute the operators in the subgraph.
   * \param sym the symbol to create subgraph node
   * \param subgraph_id subgraph id
   */
  virtual nnvm::NodePtr CreateSubgraphNode(const nnvm::Symbol &sym,
                                           const int subgraph_id = 0) const = 0;
<<<<<<< HEAD
  virtual nnvm::NodePtr CreateSubgraphNode(const nnvm::Graph &sg,
                                           const int subgraph_id = 0) const {
    nnvm::Symbol sym;
    sym.outputs = sg.outputs;
    return CreateSubgraphNode(sym, subgraph_id);
  }
  // Infer subgraph attrs before creating subgraph node if needed
  virtual bool NeedGraphAttrs() const {
    return false;
  }
  // set an attr with name in the attr map
=======
  /*!
   * \brief Connect subgraph internal output with external output entries.
   *        By default, each output entry will connect to an unique internal output.
   * \param subgraph_node the subgraph node to connect output
   * \param output_entries external output entries depending on this subgraph node
   */
  virtual void ConnectSubgraphOutputs(const nnvm::NodePtr subgraph_node,
                                      std::vector<nnvm::NodeEntry*>* output_entries) const {
    for (size_t i = 0; i < output_entries->size(); ++i) {
      *output_entries->at(i) = nnvm::NodeEntry{subgraph_node, static_cast<uint32_t>(i), 0};
    }
  }
  /*!
   * \brief Connect subgraph internal input with external input entries.
   * By default, each input entry will connect in top sorted order.
   * \param subgraph_node the subgraph node to connect input
   * \param input_entries input entries inside subgraph
   * \param orig_input_entries input entries outside subgraph
   */
  virtual void ConnectSubgraphInputs(const nnvm::NodePtr subgraph_node,
                                     std::vector<nnvm::NodeEntry*>* input_entries,
                                     std::vector<nnvm::NodeEntry>* orig_input_entries) const {
    subgraph_node->inputs = *orig_input_entries;
  }
  /*!
   * \brief Set an attr with name in the attr map.
   */
>>>>>>> af551045
  template<typename T>
  SubgraphProperty& SetAttr(const std::string& name, const T& value) {
    attrs_[name] = std::make_shared<dmlc::any>(value);
    return *this;
  }
  /*!
   * \brief Get the attr with the name.
   */
  template<typename T>
  const T& GetAttr(const std::string& name) const {
    auto it = attrs_.find(name);
    CHECK(it != attrs_.end()) << "Cannot find attribute " << name << " in SubgraphProperty";
    return nnvm::get<T>(*it->second);
  }

 protected:
  std::unordered_map<std::string, std::shared_ptr<nnvm::any>> attrs_;
};

using SubgraphPropertyPtr = std::shared_ptr<SubgraphProperty>;

class SubgraphPropertyRegistry {
 public:
  typedef SubgraphPropertyPtr (*SubgraphPropertyCreateFn)(void);
  static SubgraphPropertyRegistry* Get() {
    static SubgraphPropertyRegistry inst;
    return &inst;
  }

  SubgraphPropertyPtr CreateSubgraphProperty(const std::string& name) {
    auto it = prop_fn_map_.find(name);
    CHECK(it != prop_fn_map_.end()) << "SubgraphProperty " << name
                                    << " is not found in SubgraphPropertyRegistry";
    return it->second();
  }

  SubgraphPropertyCreateFn __REGISTER_OR_GET__(const std::string& name,
                                               SubgraphPropertyCreateFn fn) {
    if (prop_fn_map_.count(name) == 0U) {
      return __REGISTER__(name, fn);
    } else {
      return prop_fn_map_.at(name);
    }
  }

 private:
  SubgraphPropertyCreateFn __REGISTER__(const std::string& name, SubgraphPropertyCreateFn fn) {
    CHECK_EQ(prop_fn_map_.count(name), 0U) << "Subgraph property " << name
                                           << " has been registered";
    prop_fn_map_[name] = fn;
    return prop_fn_map_[name];
  }

  SubgraphPropertyRegistry() = default;
  SubgraphPropertyRegistry(const SubgraphPropertyRegistry&) = delete;
  SubgraphPropertyRegistry(SubgraphPropertyRegistry&&) = delete;
  SubgraphPropertyRegistry& operator=(const SubgraphPropertyRegistry&) = delete;
  std::unordered_map<std::string, SubgraphPropertyCreateFn> prop_fn_map_;
};

// This op name set is for setting the names of operators that should be grouped into
// subgraphs. In practice, every backend accelerator should have a predefined name set.
// This set is only used for the testing purpose.
// key: property name, value: op name set
typedef dmlc::ThreadLocalStore<std::unordered_map<std::string, std::unordered_set<std::string>>>
  SubgraphPropertyOpNameSet;

#define MXNET_REGISTER_SUBGRAPH_PROPERTY(Name, SubgraphPropertyType) \
  static DMLC_ATTRIBUTE_UNUSED auto __make_ ## SubgraphPropertyType ## _ ## Name ## __ = \
    SubgraphPropertyRegistry::Get()->__REGISTER_OR_GET__(#Name, &SubgraphPropertyType::Create)

}  // namespace op
}  // namespace mxnet
#endif  // MXNET_OPERATOR_SUBGRAPH_SUBGRAPH_PROPERTY_H_<|MERGE_RESOLUTION|>--- conflicted
+++ resolved
@@ -104,19 +104,6 @@
    */
   virtual nnvm::NodePtr CreateSubgraphNode(const nnvm::Symbol &sym,
                                            const int subgraph_id = 0) const = 0;
-<<<<<<< HEAD
-  virtual nnvm::NodePtr CreateSubgraphNode(const nnvm::Graph &sg,
-                                           const int subgraph_id = 0) const {
-    nnvm::Symbol sym;
-    sym.outputs = sg.outputs;
-    return CreateSubgraphNode(sym, subgraph_id);
-  }
-  // Infer subgraph attrs before creating subgraph node if needed
-  virtual bool NeedGraphAttrs() const {
-    return false;
-  }
-  // set an attr with name in the attr map
-=======
   /*!
    * \brief Connect subgraph internal output with external output entries.
    *        By default, each output entry will connect to an unique internal output.
@@ -144,7 +131,6 @@
   /*!
    * \brief Set an attr with name in the attr map.
    */
->>>>>>> af551045
   template<typename T>
   SubgraphProperty& SetAttr(const std::string& name, const T& value) {
     attrs_[name] = std::make_shared<dmlc::any>(value);
