/*
 * Licensed to the Apache Software Foundation (ASF) under one
 * or more contributor license agreements.  See the NOTICE file
 * distributed with this work for additional information
 * regarding copyright ownership.  The ASF licenses this file
 * to you under the Apache License, Version 2.0 (the
 * "License"); you may not use this file except in compliance
 * with the License.  You may obtain a copy of the License at
 *
 *   http://www.apache.org/licenses/LICENSE-2.0
 *
 * Unless required by applicable law or agreed to in writing,
 * software distributed under the License is distributed on an
 * "AS IS" BASIS, WITHOUT WARRANTIES OR CONDITIONS OF ANY
 * KIND, either express or implied.  See the License for the
 * specific language governing permissions and limitations
 * under the License.
 */

/*!
 *  Copyright (c) 2018 by Contributors
 * \file partition_graph.cc
 * \brief
 */
#include <nnvm/graph.h>
#include <nnvm/pass.h>
#include <mxnet/op_attr_types.h>
#include <unordered_set>
#include <stack>
#include <queue>

#include "./subgraph_property.h"
#include "../../executor/exec_pass.h"

namespace nnvm {
NodePtr CreateVariableNode(const std::string& name);
}

namespace mxnet {

namespace op {

using nnvm::Symbol;
using nnvm::Node;
using nnvm::NodePtr;
using nnvm::NodeEntry;
using nnvm::Graph;

#define DEBUG_SUBGRAPH 0

namespace sg {  // sg stands for subgraph

struct SimpleNode;
using SimpleNodePtr = std::shared_ptr<SimpleNode>;

/*!
 * \brief Node of the undirected graph which replicates the network structures
 * of the computational graph. It is used to ease the graph traversal for finding
 * subgraphs.
 */
struct SimpleNode {
  static SimpleNodePtr Create() {
    return std::make_shared<SimpleNode>();
  }
  SimpleNode() : label(-1), node(nullptr) {}
  /*! subgraph label */
  int label;
  /*! the original node in the computational graph it references*/
  nnvm::Node* node;
  /*!
   * \brief output nodes of the current node
   * key is node ptr and value is an array of indices standing for the entry indices
   * in key->inputs whose source is the current node.
   */
  std::unordered_map<nnvm::Node*, std::vector<size_t>> outputs;
};  // struct SimpleNode

#if DEBUG_SUBGRAPH
void PrintSubgraph(const std::vector<SimpleNode*>& simple_nodes) {
  std::string op_names = "";
  for (size_t i = 0; i < simple_nodes.size(); ++i) {
    op_names += simple_nodes[i]->node->attrs.name + ' ';
  }
  LOG(INFO) << "Subgraph node names: " << op_names;
}

void PrintNodeEntry(const nnvm::NodeEntry& entry) {
  std::string ret = "NodeEntry: node_name=" + entry.node->attrs.name
    + ", index=" + std::to_string(entry.index) + ", version=" + std::to_string(entry.version);
  LOG(INFO) << ret;
}

void PrintNodeEntries(const std::vector<nnvm::NodeEntry*>& entries) {
  for (size_t i = 0; i < entries.size(); ++i) {
    PrintNodeEntry(*entries[i]);
  }
}
#endif

/*!
 * \brief Given a MXNet computational graph, create an undirected graph from it.
 * \param g the MXNet computational graph
 * \param simple_nodes the nodes of undirected graph in top sorted order
 */
void CreateSimpleGraph(const Graph& g,
                       std::vector<SimpleNodePtr>* simple_nodes) {
  const auto& indexed_graph = g.indexed_graph();
  simple_nodes->reserve(indexed_graph.num_nodes());
  DFSVisit(g.outputs, [&](const NodePtr& node) {
    SimpleNodePtr sn = SimpleNode::Create();
    sn->node = node.get();
    for (size_t i = 0; i < sn->node->inputs.size(); ++i) {
      const auto& e = sn->node->inputs[i];
      const auto input_nid = indexed_graph.node_id(e.node.get());
      CHECK_LT(input_nid, simple_nodes->size());
      auto& input_node_outputs = (*simple_nodes)[input_nid]->outputs;
      auto it = input_node_outputs.find(sn->node);
      if (it == input_node_outputs.end()) {
        input_node_outputs.emplace(sn->node, std::vector<size_t>{i});
      } else {
        it->second.push_back(i);
      }
    }
    simple_nodes->emplace_back(std::move(sn));
  });
}

/*!
 * \brief Reset labels of the subgraph nodes to the original state
 * and clear the vector of subgraph nodes.
 */
void ResetNodeLabels(const nnvm::Graph& g,
                     const std::vector<SimpleNodePtr>& simple_nodes,
                     std::vector<nnvm::Node*>* subgraph_nodes) {
  for (auto n : *subgraph_nodes) {
    const auto nid = g.indexed_graph().node_id(n);
    simple_nodes[nid]->label = -1;
  }
  subgraph_nodes->clear();
}

/*!
 * \brief This function traverses the nodes in a computation graph from a starting
 * node following the input edges and output edges, and marks all nodes that
 * can be accessed from the starting node. Before the function returns,
 * it will conduct checking whether there is a loop between the potential subgraph
 * and the outside nodes. If so, add the node that should break the loop
 * in excluded_nodes and return false. Otherwise, return true.
 * \param g the whole graph
 * \subgraph_selector determines whether the visited node should be choosen or not
 * \label the label of the current subgraph
 * \snid node id of the seed simple node
 * \simple_nodes all simple nodes in the top sorted order
 * \subgraph_nodes all the nodes belonging to the same subgraph of seed node
 * \excluded_nodes set of nodes that should be excluded from the current subgraph
 */
bool LabelSubgraph(const Graph& g,
                   SubgraphSelectorPtr subgraph_selector,
                   const int label,
                   const size_t snid,  // simple node id, this is a seed
                   const std::vector<SimpleNodePtr>& simple_nodes,
                   std::vector<nnvm::Node*>* subgraph_nodes,
                   std::unordered_set<const nnvm::Node*>* excluded_nodes = nullptr) {
  const auto& indexed_graph = g.indexed_graph();
  std::queue<SimpleNode*> node_queue;
  if (!excluded_nodes || !excluded_nodes->count(simple_nodes[snid]->node)) {
    CHECK_EQ(simple_nodes[snid]->label, -1);
    simple_nodes[snid]->label = label;
    node_queue.push(simple_nodes[snid].get());
  }
  // key: nodes that serve as input/output nodes to the subgraph
  // value: pair of vectors of nodes in the subgraph. The first vector contains the
  // output nodes of the key in the subgraph, and the second vector contains the
  // input nodes of the key in the subgraph.
  // If a non-subgraph node has inputs from the subgraph and the other non-subgraph node
  // has outputs to the subgraph, and the first non-subgraph node is an ancestor
  // of the second non-subgraph node, there exits a cycle.
  // When breaking the cycle, we want to start from removing the node with the largest node id
  // in the subgraph.
  std::unordered_map<const nnvm::Node*,
    std::pair<std::vector<const nnvm::Node*>,
              std::vector<const nnvm::Node*>>> non_subgraph_node_map;
  while (!node_queue.empty()) {
    SimpleNode* cur_node = node_queue.front();
    node_queue.pop();
    subgraph_nodes->push_back(cur_node->node);
    // get qualified adjacent input nodes
    for (auto& e : cur_node->node->inputs) {
      const bool select_input = (!excluded_nodes || !excluded_nodes->count(e.node.get()))
        && subgraph_selector->SelectInput(*cur_node->node, *e.node);
      if (select_input) {
        // e.node is a subgraph node
        const auto nid = indexed_graph.node_id(e.node.get());
        CHECK_LT(nid, simple_nodes.size());
        // this node has not been visited yet
        if (simple_nodes[nid]->label == -1) {
          simple_nodes[nid]->label = label;
          node_queue.push(simple_nodes[nid].get());
        }
      } else {
        // e.node is an input node of the subgraph
        non_subgraph_node_map[e.node.get()].first.push_back(cur_node->node);
      }
    }
    // get qualified output nodes
    for (auto it = cur_node->outputs.begin(); it != cur_node->outputs.end(); ++it) {
      const bool select_output = (!excluded_nodes || !excluded_nodes->count(it->first))
          && subgraph_selector->SelectOutput(*cur_node->node, *it->first);
      if (select_output) {
        // it->first is a subgraph node
        const auto nid = indexed_graph.node_id(it->first);
        CHECK_LT(nid, simple_nodes.size());
        // this node has not been visited yet
        if (simple_nodes[nid]->label == -1) {
          simple_nodes[nid]->label = label;
          node_queue.push(simple_nodes[nid].get());
        }
      } else {
        // it->first is an output node of the subgraph
        non_subgraph_node_map[it->first].second.push_back(cur_node->node);
      }
    }
  }
  // prepare to check if there is a cycle
  auto node_cmp = [&] (const nnvm::Node* node1, const nnvm::Node* node2) {
    return indexed_graph.node_id(node1) < indexed_graph.node_id(node2);
  };
  std::vector<const nnvm::Node*> non_subgraph_nodes;
  non_subgraph_nodes.reserve(non_subgraph_node_map.size());
  for (auto& kv : non_subgraph_node_map) {
    auto& output_nodes = kv.second.first;
    std::sort(output_nodes.begin(), output_nodes.end(), node_cmp);
    auto& input_nodes = kv.second.second;
    std::sort(input_nodes.begin(), input_nodes.end(), node_cmp);
    non_subgraph_nodes.push_back(kv.first);
  }
  // check whether there is a cycle between the subgraph and its input/output nodes
  auto is_ancestor = [&](const nnvm::Node* ancestor, const nnvm::Node* descendant,
                         const std::vector<nnvm::Node*>& snodes) {
    if (ancestor == descendant) return true;
    std::stack<const nnvm::Node*> s;
    std::unordered_set<const nnvm::Node*> visited(snodes.begin(), snodes.end());
    s.push(descendant);
    size_t count = 0;
    while (!s.empty()) {
      CHECK_LT(count, indexed_graph.num_nodes()) << "Finding ancestor failed. There is probably"
                                                    " a loop in the graph";
      ++count;
      const nnvm::Node* top = s.top();
      s.pop();
      visited.insert(top);
      if (top == ancestor) {
        return true;
      }
      for (const auto& entry : top->inputs) {
        // when searching for the ancestor, the path cannot cross any subgraph node
        // or a previously visited node
        if (visited.count(entry.node.get()) == 0) {
          s.push(entry.node.get());
        }
      }
    }
    return false;
  };
  std::sort(non_subgraph_nodes.begin(), non_subgraph_nodes.end(), node_cmp);
  int excluded_node_id = -1;
  for (size_t i = 0; i < non_subgraph_nodes.size(); ++i) {
    auto it1 = non_subgraph_node_map.find(non_subgraph_nodes[i]);
    CHECK(it1 != non_subgraph_node_map.end());
    auto& output_nodes = it1->second.first;  // has been top sorted
    auto& input_nodes = it1->second.second;  // has been top sorted
    if (!output_nodes.empty() && !input_nodes.empty()) {
      // there is a loop between node i and the subgraph
      const auto node_id = std::max(indexed_graph.node_id(output_nodes.back()),
                                    indexed_graph.node_id(input_nodes.back()));
      excluded_node_id = std::max(excluded_node_id, static_cast<int>(node_id));
    } else if (!input_nodes.empty()) {
      // node i is an input to the subgraph, find out if there is a node j
      // which is an output of the subgraph and also a child of node i.
      for (size_t j = i + 1; j < non_subgraph_nodes.size(); ++j) {
        auto it2 = non_subgraph_node_map.find(non_subgraph_nodes[j]);
        CHECK(it2 != non_subgraph_node_map.end());
        // i is topologically before j, j might be a direct/indirect output node of i
        CHECK_LT(indexed_graph.node_id(it1->first), indexed_graph.node_id(it2->first));
        if (!it2->second.first.empty() && is_ancestor(it1->first, it2->first, *subgraph_nodes)) {
          // found a loop
          const auto node_id = std::max(indexed_graph.node_id(input_nodes.back()),
                                        indexed_graph.node_id(it2->second.first.back()));
          excluded_node_id = std::max(excluded_node_id, static_cast<int>(node_id));
        }
      }
    }
  }

  if (excluded_node_id != -1) {
    CHECK_LT(excluded_node_id, static_cast<int>(simple_nodes.size()));
    CHECK_NE(excluded_node_id, static_cast<int>(snid))
      << "A cycle is found in the computational graph between nodes "
      << simple_nodes[excluded_node_id]->node->attrs.name << " and "
      << simple_nodes[snid]->node->attrs.name;
    excluded_nodes->insert(simple_nodes[excluded_node_id]->node);
    ResetNodeLabels(g, simple_nodes, subgraph_nodes);
    return false;
  }
  std::sort(subgraph_nodes->begin(), subgraph_nodes->end(), node_cmp);
  return true;
}

/*!
 * \brief Finds all the nodes belonging to the same subgraph given a seed node.
 * \param g the whole graph
 * \subgraph_selector determines whether the visited node should be choosen or not
 * \label the label of the current subgraph
 * \snid node id of the seed simple node
 * \simple_nodes all simple nodes in the top sorted order
 * \subgraph_nodes all the nodes belonging to the same subgraph of seed node
 * \return Subgraph node candidates sorted in the topological order
 */
void PreSelectSubgraphNodes(const Graph& g,
                            SubgraphSelectorPtr subgraph_selector,
                            const int label,
                            const size_t snid,
                            const std::vector<SimpleNodePtr>& simple_nodes,
                            std::vector<nnvm::Node*>* subgraph_nodes) {
  std::unordered_set<const nnvm::Node*> excluded_nodes;
  const size_t max_num_retry = simple_nodes.size() * simple_nodes.size();
  size_t count = 0;
  bool success = false;
  while (!success && count < max_num_retry) {
    success = LabelSubgraph(g, subgraph_selector, label, snid, simple_nodes,
                            subgraph_nodes, &excluded_nodes);
    if (!success) {
      CHECK(!excluded_nodes.empty());
      std::string excluded_node_names;
      for (auto node : excluded_nodes) {
        excluded_node_names += node->attrs.name + ", ";
      }
      LOG(INFO) << "Found a cycle when BFS from node " << simple_nodes[snid]->node->attrs.name
                << ". Excluding nodes " << excluded_node_names << "and retrying";
    }
    ++count;
  }
  if (!success) {
    LOG(INFO) << "Tried " << count << " times of finding subgraphs starting from node "
              << simple_nodes[snid]->node->attrs.name << " without success because a loop "
                  "is always found between the subgraph and some other nodes. Will treat "
                  "seed node " << simple_nodes[snid]->node->attrs.name
              << "as a subgraph with one node";
    CHECK(subgraph_nodes->empty());
    simple_nodes[snid]->label = label;
    subgraph_nodes->push_back(simple_nodes[snid]->node);
  }
}

/*!
 * \brief Given a vector of nodes, group them into individual subgraphs
 * based upon their connectivity.
 */
void PostProcessNodeCandidates(const nnvm::Graph& g,
                               const std::vector<nnvm::Node*>& nodes,
                               const std::vector<SimpleNodePtr>& simple_nodes,
                               std::vector<std::vector<SimpleNode*>>* subgraphs,
                               size_t* subgraph_id) {
  const auto& indexed_graph = g.indexed_graph();
  std::unordered_set<nnvm::Node*> node_set(nodes.begin(), nodes.end());
  auto simple_node_cmp = [&] (const SimpleNode* node1, const SimpleNode* node2) {
    return indexed_graph.node_id(node1->node) < indexed_graph.node_id(node2->node);
  };
  for (auto node : nodes) {
    if (!node_set.count(node)) {
      // The node has been included in a subgraph
      continue;
    }
    std::queue<nnvm::Node*> q;
    q.push(node);
    CHECK_EQ(node_set.erase(node), 1U);
    subgraphs->emplace_back();
    const auto nid = indexed_graph.node_id(node);
    simple_nodes[nid]->label = *subgraph_id;
    subgraphs->back().push_back(simple_nodes[nid].get());
    while (!q.empty()) {
      nnvm::Node* cur_node = q.front();
      q.pop();
      for (auto& e : cur_node->inputs) {
        auto in_it = node_set.find(e.node.get());
        if (in_it != node_set.end()) {
          q.push(*in_it);
          const auto in_nid = indexed_graph.node_id(*in_it);
          simple_nodes[in_nid]->label = *subgraph_id;
          subgraphs->back().push_back(simple_nodes[in_nid].get());
          node_set.erase(in_it);
        }
      }
      const auto cur_nid = indexed_graph.node_id(cur_node);
      const SimpleNode* cur_snode = simple_nodes[cur_nid].get();
      for (const auto& kv : cur_snode->outputs) {
        const auto out_it = node_set.find(kv.first);
        if (out_it != node_set.end()) {
          q.push(*out_it);
          const auto out_nid = indexed_graph.node_id(*out_it);
          simple_nodes[out_nid]->label = *subgraph_id;
          subgraphs->back().push_back(simple_nodes[out_nid].get());
          node_set.erase(out_it);
        }
      }
    }
    ++(*subgraph_id);
    std::sort(subgraphs->back().begin(), subgraphs->back().end(), simple_node_cmp);
  }
  CHECK(node_set.empty());
}

/*!
 * \brief Finds subgraphs with all nodes that meet certain criteria.
 * All nodes in a subgraph are marked with the same label.
 */
void FindSubgraphs(Graph* g,
                   const SubgraphProperty &subg_prop,
                   const std::vector<SimpleNodePtr>& simple_nodes,
                   std::vector<std::vector<SimpleNode*>>* subgraph_nodes) {
  const auto& indexed_graph = g->indexed_graph();
  CHECK_EQ(indexed_graph.num_nodes(), simple_nodes.size());
  auto node_cmp = [&] (const nnvm::Node* node1, const nnvm::Node* node2) {
    return indexed_graph.node_id(node1) < indexed_graph.node_id(node2);
  };
  size_t subgraph_id = 0;
  for (size_t i = 0; i < simple_nodes.size(); ++i) {
    nnvm::Node* node = simple_nodes[i]->node;
    auto subgraph_selector = subg_prop.CreateSubgraphSelector();
    if (subgraph_selector->Select(*node) && simple_nodes[i]->label == -1) {
      // pre-select nodes that can be grouped in a subgraph
      std::vector<nnvm::Node*> preselected_nodes;
      PreSelectSubgraphNodes(*g, subgraph_selector, subgraph_id, i, simple_nodes,
                             &preselected_nodes);

      // filter out unqualified pre-selected nodes
      std::vector<nnvm::Node*> filtered_nodes = subgraph_selector->Filter(preselected_nodes);

      // make sure filtered_nodes is a subset of preselected_nodes
      for (const auto n : filtered_nodes) {
        const auto nit = std::find(preselected_nodes.begin(), preselected_nodes.end(), n);
        CHECK(nit != preselected_nodes.end())
          << "Node " << n->attrs.name << " is not found in the pre-selected subgraph nodes."
             " Please make sure that no new nodes were added in your subgraph"
             " selector's Filter function";
      }

      // make sure nodes are sorted
      std::sort(filtered_nodes.begin(), filtered_nodes.end(), node_cmp);

      // reset node labels that are not in filtered nodes
      for (const auto n : preselected_nodes) {
        const auto nit = std::find(filtered_nodes.begin(), filtered_nodes.end(), n);
        if (nit == filtered_nodes.end()) {
          simple_nodes[indexed_graph.node_id(n)]->label = -1;
        }
      }
      // find out subgraphs from the filtered nodes
      std::vector<std::vector<SimpleNode*>> subgraphs;
      PostProcessNodeCandidates(*g, filtered_nodes, simple_nodes, &subgraphs, &subgraph_id);
      if (!subgraphs.empty()) {
        subgraph_nodes->insert(subgraph_nodes->end(), subgraphs.begin(), subgraphs.end());
      }
    }
  }
}

/*!
 * \brief Sorts entries according to their topological order.
 * Note that entry ids cannot be used to sort entries.
 * \param entry_top_order_map mapping from entry pointer to its topological position in the graph
 * \param entries Node entries to be sorted
 */
void SortEntries(const std::unordered_map<const nnvm::NodeEntry*, size_t>& entry_top_order_map,
                 std::vector<nnvm::NodeEntry*>* entries) {
  auto entry_cmp = [&](const nnvm::NodeEntry* e1, const nnvm::NodeEntry* e2) {
    const auto it1 = entry_top_order_map.find(e1);
    CHECK(it1 != entry_top_order_map.end());
    const auto it2 = entry_top_order_map.find(e2);
    CHECK(it2 != entry_top_order_map.end());
    return it1->second < it2->second;
  };
  std::sort(entries->begin(), entries->end(), entry_cmp);
}

// Remove duplicate Node Entries from a vector
void DeduplicateEntries(std::vector<nnvm::NodeEntry*>* entries) {
  auto temp_entries = *entries;
  entries->clear();

  nnvm::NodeEntryMap<bool> used;

  for (nnvm::NodeEntry* entry : temp_entries) {
    if (!used.count(*entry)) {
      entries->push_back(entry);
      used.insert({*entry, true});
    }
  }
}

/*!
 * \brief Given a subgraph, find the output entries of a subgraph.
 * \param g pointer to the whole graph
 * \param simple_nods vector of simple nodes in top sorted order
 * \param subgraph_nodes vector of pointers of simples of a subgraph.
 * \param entry_top_order_map mapping entry pointer to its top sorted position
 * \param input_entries input entries of the subgraph
 */
void FindInputEntries(
    const Graph& g, const std::vector<SimpleNodePtr>& simple_nodes,
                      const std::vector<SimpleNode*>& subgraph_nodes,
    const std::unordered_map<const nnvm::NodeEntry*, size_t>&
        entry_top_order_map,
    std::vector<nnvm::NodeEntry*>* input_entries,
    nnvm::NodeEntryMap<std::vector<nnvm::NodeEntry*>>* input_entry_map) {
  const auto& indexed_graph = g.indexed_graph();
  int label = -1;
  for (auto subgraph_node : subgraph_nodes) {
    if (label == -1) {
      label = subgraph_node->label;
    } else {
      CHECK_EQ(subgraph_node->label, label);
    }
<<<<<<< HEAD

    auto& inputs = subgraph_nodes[i]->node->inputs;
    for (size_t j = 0; j < inputs.size(); ++j) {
      auto& e = inputs[j];
      if (input_entry_map->count(e) != 0) {
        input_entry_map->at(e).push_back(&e);
      } else {
        input_entry_map->insert({e, {&e}});
      }
=======
    auto& inputs = subgraph_node->node->inputs;
    for (auto &e : inputs) {
>>>>>>> 0a2419ff
      if (indexed_graph.exist(e.node.get())) {
        // e's source node is not a subgraph node
        const auto nid = indexed_graph.node_id(e.node.get());
        // this is a node not belonging to the subgraph
        if (simple_nodes[nid]->label != label) {
          input_entries->push_back(&e);
        }
      } else {
        // e's source node is a subgraph node.
        // In this case, two subgraphs are adjacent.
        input_entries->push_back(&e);
      }
    }
  }
  SortEntries(entry_top_order_map, input_entries);
  DeduplicateEntries(input_entries);
}

/*!
 * \brief Given a subgraph, find the output entries of a subgraph.
 * \param g pointer to the whole graph
 * \param simple_nods vector of simple nodes in top sorted order
 * \param subgraph_nodes vector of pointers of simples of a subgraph.
 * \param entry_top_order_map mapping entry pointer to its top sorted position
 * \param output_entries output entries of the subgraph
 */
void FindOutputEntries(Graph* g,
                       const std::vector<SimpleNodePtr>& simple_nodes,
                       const std::vector<SimpleNode*>& subgraph_nodes,
                       const std::unordered_map<const nnvm::NodeEntry*, size_t>&
                         entry_top_order_map,
    std::vector<nnvm::NodeEntry*>* output_entries,
    nnvm::NodeEntryMap<std::vector<nnvm::NodeEntry*>>* output_entry_map) {
  if (subgraph_nodes.empty()) return;
  const auto& indexed_graph = g->indexed_graph();
  int label = -1;
<<<<<<< HEAD
  auto add_output = [output_entries,
                     output_entry_map](nnvm::NodeEntry* entry) {
    if (output_entry_map->count(*entry) == 0) {
      output_entry_map->insert({*entry, {entry}});
    } else {
      output_entry_map->at(*entry).push_back(entry);
    }
    output_entries->push_back(entry);
  };

  for (size_t i = 0; i < subgraph_nodes.size(); ++i) {
=======
  for (auto subgraph_node : subgraph_nodes) {
>>>>>>> 0a2419ff
    if (label == -1) {
      label = subgraph_node->label;
    } else {
      CHECK_EQ(subgraph_node->label, label);
    }
    for (auto &output_node : subgraph_node->outputs) {
      if (indexed_graph.exist(output_node.first)) {
        // if the output node is a normal graph node (not a subgraph node)
        const auto nid = indexed_graph.node_id(output_node.first);
        // this is a node not belonging to the current subgraph
        if (simple_nodes[nid]->label != label) {
<<<<<<< HEAD
          for (auto idx : it->second) {
            add_output(&simple_nodes[nid]->node->inputs[idx]);
=======
          for (auto idx : output_node.second) {
            auto& e = simple_nodes[nid]->node->inputs[idx];
            output_entries->push_back(&e);
>>>>>>> 0a2419ff
          }
        }
      } else {
        // if the output node is a subgraph node
        // two graphs are adjacent
<<<<<<< HEAD
        for (auto idx : it->second) {
          add_output(&it->first->inputs[idx]);
=======
        for (auto idx : output_node.second) {
          output_entries->push_back(&(output_node.first->inputs[idx]));
>>>>>>> 0a2419ff
        }
      }
    }
  }
  // Check if current subgraph contains a node which is the last node
  // of the whole graph. If so, save its corresponding entry as well.
  for (auto &entry : g->outputs) {
    // The entry might has been updated as an output of
    // a subgraph node. In this case, no need
    // to check its source for the current subgraph. Otherwise,
    // do the following.
    if (indexed_graph.exist(entry.node.get())) {
      const auto nid = indexed_graph.node_id(entry.node.get());
      if (simple_nodes[nid]->label == label) {
        add_output(&entry);
      }
    }
  }
  SortEntries(entry_top_order_map, output_entries);
  DeduplicateEntries(output_entries);
}

/*!
 * \brief Given a computation graph and a set of input node entries, this function cuts
 * the node entries and creates new variable nodes as the input nodes of the
 * subgraph. It returns the nodes that connect to the subgraph directly and
 * the names of the new variable nodes.
 */
void CutGraphInputs(
    const std::vector<nnvm::NodeEntry*>& input_entries,
    std::vector<nnvm::NodeEntry>* orig_entries,
    const nnvm::NodeEntryMap<std::vector<nnvm::NodeEntry*>>& input_entry_map,
                    const bool skip_var = false) {
  orig_entries->resize(input_entries.size());
  // map for creating unique var nodes for deduplicating entries from the same node
  std::unordered_map<std::string, int> name_count_map;
  for (size_t i = 0; i < input_entries.size(); ++i) {
    nnvm::NodeEntry *e = input_entries[i];
    // If the node is a variable itself, we may want to skip the node.
    if (e->node->is_variable() && skip_var) {
      continue;
    }

    orig_entries->at(i) = *e;
    nnvm::Symbol sym;
    sym.outputs.push_back(*e);
    const auto output_names = sym.ListOutputNames();
    CHECK_EQ(output_names.size(), 1U);
    const std::string& var_name = output_names[0];
    auto it = name_count_map.find(var_name);
    if (name_count_map.end() == it) {
      name_count_map.emplace(var_name, 0);
    } else {
      ++(it->second);
    }
    nnvm::NodePtr n = nnvm::CreateVariableNode(var_name + std::to_string(name_count_map[var_name]));
    for (auto* entry : input_entry_map.at(*e)) {
      *entry = nnvm::NodeEntry{n, 0, 0};
  }
  }
}

/*!
 * \brief Infer attrs for subgraph, given input nodes of subgraph from original graph
 */
nnvm::Graph InferSubgraphAttrs(
    Graph* g, const std::vector<nnvm::NodeEntry>& orig_input_entries,
    const std::unordered_map<const nnvm::Node*, nnvm::Symbol>& subgraphs,
    nnvm::Graph&& sg) {
  // return if partition without attrs
  if (!g->HasAttr("context")) return std::move(sg);
  const auto &idx_og = g->indexed_graph();
  const auto &idx_g = sg.indexed_graph();
  CHECK_EQ(idx_g.input_nodes().size(), orig_input_entries.size());

  auto num_nodes = idx_g.num_node_entries();

  auto orig_ctx = g->GetAttr<exec::ContextVector>("context");
  auto orig_dev_masks = g->GetAttr<exec::DevMaskVector>("dev_mask");

  auto oshapes = g->GetAttr<nnvm::ShapeVector>("shape");
  auto odtypes = g->GetAttr<nnvm::DTypeVector>("dtype");
  auto ostypes = g->GetAttr<mxnet::StorageTypeVector>("storage_type");

  exec::ContextVector contexts(idx_g.num_nodes(), orig_ctx[0]);
  nnvm::ShapeVector shapes(num_nodes);
  nnvm::DTypeVector types(num_nodes, -1);
  StorageTypeVector stypes(num_nodes, kUndefinedStorage);
  exec::DevMaskVector dev_masks(idx_g.num_nodes(), orig_ctx[0].dev_mask());

  nnvm::DFSVisit(sg.outputs, [&](const nnvm::NodePtr node) {
    if (idx_og.exist(node.get())) {
      auto nid = idx_g.node_id(node.get());
      auto onid = idx_og.node_id(node.get());
      contexts[nid] = orig_ctx[onid];
      dev_masks[nid] = orig_dev_masks[onid];
    }
  });

  const auto &input_nids = idx_g.input_nodes();
  for (size_t i = 0; i < input_nids.size(); i++) {
    auto nid = input_nids[i];
    auto eid = idx_g.entry_id(input_nids[i], 0);
    uint32_t onid = 0;
    uint32_t oeid = 0;
    if (idx_og.exist(orig_input_entries[i].node.get())) {
      onid = idx_og.node_id(orig_input_entries[i].node.get());
      oeid = idx_og.entry_id(orig_input_entries[i]);
    } else {
      auto previous = subgraphs.at(orig_input_entries[i].node.get());
      onid = idx_og.node_id(previous.outputs[orig_input_entries[i].index].node.get());
      oeid = idx_og.entry_id(previous.outputs[orig_input_entries[i].index]);
    }

    contexts[nid] = orig_ctx[onid];
    dev_masks[nid] = orig_dev_masks[onid];

    shapes[eid] = oshapes[oeid];
    types[eid] = odtypes[oeid];
    stypes[eid] = ostypes[oeid];
  }

  sg.attrs["context"] = std::make_shared<dmlc::any>(std::move(contexts));

  sg.attrs["shape"] = std::make_shared<dmlc::any>(std::move(shapes));
  sg = exec::InferShape(std::move(sg));
  CHECK_EQ(sg.GetAttr<size_t>("shape_num_unknown_nodes"), 0U);

  sg.attrs["dtype"] = std::make_shared<dmlc::any>(std::move(types));
  sg = exec::InferType(std::move(sg));
  CHECK_EQ(sg.GetAttr<size_t>("dtype_num_unknown_nodes"), 0U);

  sg.attrs["dev_mask"] = std::make_shared<dmlc::any>(std::move(dev_masks));
  sg.attrs["storage_type"] = std::make_shared<dmlc::any>(std::move(stypes));
  sg = exec::InferStorageType(std::move(sg));
  CHECK_EQ(sg.GetAttr<size_t>("storage_type_num_unknown_nodes"), 0U);
  return std::move(sg);
}

/*!
 * \brief Replace a set of nodes belonging to the same subgraph with a subgrpah node
 * and keep the subgraph in the subgraph node. The input entries and output entries
 * of the subgraph node are kept in the same order as the subgraph's.
 */
void CreateSubgraphNode(Graph* g,
                        const std::vector<SimpleNodePtr>& simple_nodes,
                        const std::vector<SimpleNode*>& subgraph_nodes,
                        const size_t subgraph_id,
                        std::unordered_map<const nnvm::Node*, nnvm::Symbol>* subgraphs,
                        std::unordered_map<const nnvm::NodeEntry*, size_t>* entry_top_order_map) {
#if DEBUG_SUBGRAPH
  LOG(INFO) << "Searching for input entries...";
#endif
  std::vector<nnvm::NodeEntry*> input_entries;
  nnvm::NodeEntryMap<std::vector<nnvm::NodeEntry*>> input_entry_map;
  FindInputEntries(*g, simple_nodes, subgraph_nodes, *entry_top_order_map,
                   &input_entries, &input_entry_map);
  std::vector<nnvm::NodeEntry> orig_input_entries;
  CutGraphInputs(input_entries, &orig_input_entries, input_entry_map, false);
#if DEBUG_SUBGRAPH
  PrintNodeEntries(input_entries);
  LOG(INFO) << "Searching for output entries...";
#endif
  std::vector<nnvm::NodeEntry*> output_entries;
  nnvm::NodeEntryMap<std::vector<nnvm::NodeEntry*>> output_entry_map;
  FindOutputEntries(g, simple_nodes, subgraph_nodes, *entry_top_order_map,
                    &output_entries, &output_entry_map);

  // Create a subgraph for the subgraph node
  nnvm::Symbol sym;
  sym.outputs.resize(output_entries.size());
  for (size_t i = 0; i < output_entries.size(); ++i) {
    sym.outputs[i] = *output_entries[i];
  }
  const SubgraphPropertyPtr& subg_prop = g->GetAttr<SubgraphPropertyPtr>("subgraph_property");
  nnvm::NodePtr n;
  if (!subg_prop->NeedGraphAttrs()) {
    n = subg_prop->CreateSubgraphNode(sym, subgraph_id);
  } else {
    nnvm::Graph subgraph;
    subgraph.outputs = sym.outputs;
    // update subgraph attrs
    subgraph = InferSubgraphAttrs(g, orig_input_entries, *subgraphs, std::move(subgraph));
    n = subg_prop->CreateSubgraphNode(subgraph, subgraph_id);
  }
  subgraphs->insert({n.get(), sym});

  // Connect the external nodes to the subgraph node.
  subg_prop->ConnectSubgraphOutputs(n, &output_entries, output_entry_map);
  subg_prop->ConnectSubgraphInputs(n, &input_entries, &orig_input_entries);

  const auto& indexed_graph = g->indexed_graph();
  for (size_t i = 0; i < n->inputs.size(); ++i) {
    auto& e = n->inputs[i];
    // update entry_top_order_map with newly created orig_input_entries
    auto it = entry_top_order_map->find(input_entries[i]);
    CHECK(it != entry_top_order_map->end());
    entry_top_order_map->emplace(&e, it->second);
    // update input entries' source simple nodes' outputs map
    nnvm::Node* node = e.node.get();
    if (indexed_graph.exist(node)) {
      const auto nid = indexed_graph.node_id(node);
      SimpleNode* sn = simple_nodes[nid].get();
      for (SimpleNode* dest_node : subgraph_nodes) {
        sn->outputs.erase(dest_node->node);
      }
      sn->outputs[n.get()].push_back(i);
    }
  }
#if DEBUG_SUBGRAPH
  PrintNodeEntries(output_entries);
#endif
}

}  // namespace sg

/*!
 * \brief Sort entries of all the nodes' inputs vectors in the topological order.
 * This is going to be used to sort input/output entries of subgraphs to keep
 * the topological order unchanged.
 */
void TopSortEntries(const Graph& g,
                    std::unordered_map<const nnvm::NodeEntry*, size_t>* entry_top_order_map) {
  CHECK(entry_top_order_map != nullptr);
  std::unordered_set<const nnvm::Node*> visited;
  // tuple: (graph node, index of node's inputs, node entry as the output of the graph node)
  std::stack<std::tuple<nnvm::Node*, size_t, const nnvm::NodeEntry*>> s;
  auto in_degree = [] (const nnvm::Node* node)->size_t {
    if (!node) {
      return 0;
    }
    CHECK_EQ(node->control_deps.size(), 0U);
    return node->inputs.size();
  };
  for (auto& e : g.outputs) {
    nnvm::Node* node = e.node.get();
    if (visited.count(node) == 0U) {
      s.emplace(node, 0U, &e);
      visited.insert(node);
    } else {
      // The entry's source node has been visited before.
      // Marking the order for it.
      entry_top_order_map->emplace(&e, entry_top_order_map->size());
    }
    while (!s.empty()) {
      auto& top = s.top();
      if (std::get<1>(top) == in_degree(std::get<0>(top))) {
        // The node's inputs has been exhausted.
        entry_top_order_map->emplace(std::get<2>(top), entry_top_order_map->size());
        s.pop();
      } else {
        // The node still has input entries not visited.
        CHECK_LT(std::get<1>(top), std::get<0>(top)->inputs.size());
        auto& entry = std::get<0>(top)->inputs[std::get<1>(top)++];
        nnvm::Node* input_node = entry.node.get();
        if (visited.count(input_node) == 0U) {
          // The entry's source node has not been visited.
          // Push the entry to the stack for marking order later.
          s.emplace(input_node, 0U, &entry);
          visited.insert(input_node);
        } else {
          // The entry's source node has been visited before.
          // Marking the order for it.
          entry_top_order_map->emplace(&entry, entry_top_order_map->size());
        }
      }
    }
  }
}

Graph PartitionGraph(Graph&& g) {
  if (!g.HasAttr("subgraph_property")) {  // treat the whole graph as a subgraph
    LOG(INFO) << "The graph has no attribute of subgraph_property attached. "
                 "The original graph is returned.";
    return g;
  }
  using namespace sg;
  const SubgraphPropertyPtr& subg_prop = g.GetAttr<SubgraphPropertyPtr>("subgraph_property");
  // top sort NodeEntry of all the nodes' inputs
  std::unordered_map<const nnvm::NodeEntry*, size_t> entry_top_order_map;
  TopSortEntries(g, &entry_top_order_map);

  // Create undirected graph for ease of finding subgraphs
  std::vector<SimpleNodePtr> simple_nodes;
  CreateSimpleGraph(g, &simple_nodes);
  std::vector<std::vector<SimpleNode*>> subgraph_nodes;
  FindSubgraphs(&g, *subg_prop, simple_nodes, &subgraph_nodes);
  std::unordered_map<const nnvm::Node*, nnvm::Symbol> subgraphs;
  for (size_t i = 0; i < subgraph_nodes.size(); ++i) {
#if DEBUG_SUBGRAPH
    std::set<SimpleNode*> simple_node_set(subgraph_nodes[i].begin(), subgraph_nodes[i].end());
    CHECK_EQ(simple_node_set.size(), subgraph_nodes[i].size());
    PrintSubgraph(subgraph_nodes[i]);
#endif
    CreateSubgraphNode(&g, simple_nodes, subgraph_nodes[i], i, &subgraphs, &entry_top_order_map);
  }
  return g;
}

NNVM_REGISTER_PASS(PartitionGraph)
.describe("Partition a graph according to the user defined rules "
          "in a derived class of SubgraphProperty")
.set_body(PartitionGraph)
.set_change_graph(true);

}  // namespace op
}  // namespace mxnet<|MERGE_RESOLUTION|>--- conflicted
+++ resolved
@@ -521,20 +521,8 @@
     } else {
       CHECK_EQ(subgraph_node->label, label);
     }
-<<<<<<< HEAD
-
-    auto& inputs = subgraph_nodes[i]->node->inputs;
-    for (size_t j = 0; j < inputs.size(); ++j) {
-      auto& e = inputs[j];
-      if (input_entry_map->count(e) != 0) {
-        input_entry_map->at(e).push_back(&e);
-      } else {
-        input_entry_map->insert({e, {&e}});
-      }
-=======
     auto& inputs = subgraph_node->node->inputs;
     for (auto &e : inputs) {
->>>>>>> 0a2419ff
       if (indexed_graph.exist(e.node.get())) {
         // e's source node is not a subgraph node
         const auto nid = indexed_graph.node_id(e.node.get());
@@ -571,21 +559,7 @@
   if (subgraph_nodes.empty()) return;
   const auto& indexed_graph = g->indexed_graph();
   int label = -1;
-<<<<<<< HEAD
-  auto add_output = [output_entries,
-                     output_entry_map](nnvm::NodeEntry* entry) {
-    if (output_entry_map->count(*entry) == 0) {
-      output_entry_map->insert({*entry, {entry}});
-    } else {
-      output_entry_map->at(*entry).push_back(entry);
-    }
-    output_entries->push_back(entry);
-  };
-
-  for (size_t i = 0; i < subgraph_nodes.size(); ++i) {
-=======
   for (auto subgraph_node : subgraph_nodes) {
->>>>>>> 0a2419ff
     if (label == -1) {
       label = subgraph_node->label;
     } else {
@@ -597,26 +571,16 @@
         const auto nid = indexed_graph.node_id(output_node.first);
         // this is a node not belonging to the current subgraph
         if (simple_nodes[nid]->label != label) {
-<<<<<<< HEAD
-          for (auto idx : it->second) {
-            add_output(&simple_nodes[nid]->node->inputs[idx]);
-=======
           for (auto idx : output_node.second) {
             auto& e = simple_nodes[nid]->node->inputs[idx];
             output_entries->push_back(&e);
->>>>>>> 0a2419ff
           }
         }
       } else {
         // if the output node is a subgraph node
         // two graphs are adjacent
-<<<<<<< HEAD
-        for (auto idx : it->second) {
-          add_output(&it->first->inputs[idx]);
-=======
         for (auto idx : output_node.second) {
           output_entries->push_back(&(output_node.first->inputs[idx]));
->>>>>>> 0a2419ff
         }
       }
     }
