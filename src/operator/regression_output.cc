--- conflicted
+++ resolved
@@ -23,38 +23,6 @@
 */
 
 #include "./regression_output-inl.h"
-<<<<<<< HEAD
-
-#define MXNET_OPERATOR_REGISTER_REGRESSION_FWD(__name$, __kernel$, __bwdop$)   \
-  NNVM_REGISTER_OP(__name$)                                                    \
-  .set_num_inputs(2)                                                           \
-  .set_num_outputs(1)                                                          \
-  .set_attr<nnvm::FListInputNames>("FListInputNames",                          \
-    [](const NodeAttrs& attrs) {                                               \
-      return std::vector<std::string>{"data", "label"};                        \
-    })                                                                         \
-  .set_attr<nnvm::FInferShape>("FInferShape", RegressionOpShape)               \
-  .set_attr<nnvm::FGradient>("FGradient", RegressionOpGrad{__bwdop$})          \
-  .set_attr<nnvm::FInplaceOption>("FInplaceOption",                            \
-  [](const NodeAttrs& attrs){                                                  \
-    return std::vector<std::pair<int, int> >{{0, 0}};                          \
-  })                                                                           \
-  .set_attr<FCompute>("FCompute<cpu>", RegressionForward<cpu, __kernel$>)      \
-  .add_argument("data", "NDArray-or-Symbol", "Input data to the function.")    \
-  .add_argument("label", "NDArray-or-Symbol", "Input label to the function.")  \
-  .add_arguments(RegressionOutputParam::__FIELDS__())
-
-#define MXNET_OPERATOR_REGISTER_REGRESSION_BWD(__name$, __kernel$)         \
-  NNVM_REGISTER_OP(__name$)                                                \
-  .set_num_inputs(2)                                                       \
-  .set_num_outputs(2)                                                      \
-  .set_attr_parser(ParamParser<RegressionOutputParam>)                     \
-  .set_attr<nnvm::TIsBackward>("TIsBackward", true)                        \
-  .set_attr<nnvm::FInplaceOption>("FInplaceOption",                        \
-  [](const NodeAttrs& attrs){                                              \
-    return std::vector<std::pair<int, int> >{{1, 0}};                      \
-  })                                                                       \
-=======
 #include "./elemwise_op_common.h"
 
 
@@ -90,7 +58,6 @@
   [](const NodeAttrs& attrs){                                                           \
     return std::vector<std::pair<int, int> >{{1, 0}};                                   \
   })                                                                                    \
->>>>>>> f220ad07
   .set_attr<FCompute>("FCompute<cpu>", RegressionBackward<cpu, __kernel$>)
 
 namespace mxnet {
@@ -101,11 +68,8 @@
 
 MXNET_OPERATOR_REGISTER_REGRESSION_FWD(LinearRegressionOutput,
   mshadow_op::identity, "_backward_linear_reg_out")
-<<<<<<< HEAD
-=======
 .set_attr<FInferStorageType>("FInferStorageType", RegressionInferStorageType<true>)
 .set_attr<FComputeEx>("FComputeEx<cpu>", RegressionForwardEx<cpu, mshadow_op::identity>)
->>>>>>> f220ad07
 .describe(R"code(Computes and optimizes for squared loss during backward propagation.
 Just outputs ``data`` during forward propagation.
 
@@ -117,15 +81,6 @@
 .. note::
    Use the LinearRegressionOutput as the final output layer of a net.
 
-<<<<<<< HEAD
-By default, gradients of this loss function are scaled by factor `1/m`, where m is the number of regression outputs of a training example.
-The parameter `grad_scale` can be used to change this scale to `grad_scale/m`.
-
-)code" ADD_FILELINE);
-
-MXNET_OPERATOR_REGISTER_REGRESSION_BWD(_backward_linear_reg_out, mshadow_op::minus);
-
-=======
 The storage type of ``label`` can be ``default`` or ``csr``
 
 - LinearRegressionOutput(default, default) = default
@@ -140,7 +95,6 @@
 .set_attr<FInferStorageType>("FInferStorageType", RegressionInferStorageType<false>)
 .set_attr<FComputeEx>("FComputeEx<cpu>", RegressionBackwardEx<cpu, mshadow_op::minus>);
 
->>>>>>> f220ad07
 MXNET_OPERATOR_REGISTER_REGRESSION_FWD(MAERegressionOutput,
   mshadow_op::identity, "_backward_mae_reg_out")
 .describe(R"code(Computes mean absolute error of the input.
@@ -155,13 +109,6 @@
 .. note::
    Use the MAERegressionOutput as the final output layer of a net.
 
-<<<<<<< HEAD
-By default, gradients of this loss function are scaled by factor `1/m`, where m is the number of regression outputs of a training example.
-The parameter `grad_scale` can be used to change this scale to `grad_scale/m`.
-
-)code" ADD_FILELINE);
-
-=======
 The storage type of ``label`` can be ``default`` or ``csr``
 
 - MAERegressionOutput(default, default) = default
@@ -172,16 +119,12 @@
 
 )code" ADD_FILELINE);
 
->>>>>>> f220ad07
 MXNET_OPERATOR_REGISTER_REGRESSION_BWD(_backward_mae_reg_out, mshadow_op::minus_sign);
 
 MXNET_OPERATOR_REGISTER_REGRESSION_FWD(LogisticRegressionOutput,
   mshadow_op::sigmoid, "_backward_logistic_reg_out")
-<<<<<<< HEAD
-=======
 .set_attr<FInferStorageType>("FInferStorageType", RegressionInferStorageType<true>)
 .set_attr<FComputeEx>("FComputeEx<cpu>", RegressionForwardEx<cpu, mshadow_op::sigmoid>)
->>>>>>> f220ad07
 .describe(R"code(Applies a logistic function to the input.
 
 The logistic function, also known as the sigmoid function, is computed as
@@ -194,26 +137,19 @@
 .. note::
    Use the LogisticRegressionOutput as the final output layer of a net.
 
-<<<<<<< HEAD
-=======
 The storage type of ``label`` can be ``default`` or ``csr``
 
 - LogisticRegressionOutput(default, default) = default
 - LogisticRegressionOutput(default, csr) = default
 
->>>>>>> f220ad07
 By default, gradients of this loss function are scaled by factor `1/m`, where m is the number of regression outputs of a training example.
 The parameter `grad_scale` can be used to change this scale to `grad_scale/m`.
 
 )code" ADD_FILELINE);
 
-<<<<<<< HEAD
-MXNET_OPERATOR_REGISTER_REGRESSION_BWD(_backward_logistic_reg_out, mshadow_op::minus);
-=======
 MXNET_OPERATOR_REGISTER_REGRESSION_BWD(_backward_logistic_reg_out, mshadow_op::minus)
 .set_attr<FInferStorageType>("FInferStorageType", RegressionInferStorageType<false>)
 .set_attr<FComputeEx>("FComputeEx<cpu>", RegressionBackwardEx<cpu, mshadow_op::minus>);
->>>>>>> f220ad07
 
 }  // namespace op
 }  // namespace mxnet