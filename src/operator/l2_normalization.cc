/*
 * Licensed to the Apache Software Foundation (ASF) under one
 * or more contributor license agreements.  See the NOTICE file
 * distributed with this work for additional information
 * regarding copyright ownership.  The ASF licenses this file
 * to you under the Apache License, Version 2.0 (the
 * "License"); you may not use this file except in compliance
 * with the License.  You may obtain a copy of the License at
 *
 *   http://www.apache.org/licenses/LICENSE-2.0
 *
 * Unless required by applicable law or agreed to in writing,
 * software distributed under the License is distributed on an
 * "AS IS" BASIS, WITHOUT WARRANTIES OR CONDITIONS OF ANY
 * KIND, either express or implied.  See the License for the
 * specific language governing permissions and limitations
 * under the License.
 */

/*!
 * Copyright (c) 2015 by Contributors
 * \file l2_normalization.cc
 * \brief l2 normalization operator
*/
#include "./l2_normalization-inl.h"

/* VisualStudio only supports openmp 2.0 */
#ifdef _MSC_VER
#define collapse(x)
#endif

namespace mxnet {
namespace op {

template<typename DType>
class L2NormalizationOpCPU : public L2NormalizationOp<cpu, DType> {
 public:
  explicit L2NormalizationOpCPU(L2NormalizationParam p)
      : L2NormalizationOp<cpu, DType>(p) {}
  void Forward(const OpContext &ctx, const std::vector<TBlob> &in_data,
               const std::vector<OpReqType> &req,
               const std::vector<TBlob> &out_data,
               const std::vector<TBlob> &aux_args) override {
    using namespace mshadow;
    using namespace mshadow::expr;
    if (req[l2_normalization::kOut] == kNullOp) return;
    CHECK_EQ(req[l2_normalization::kOut], kWriteTo);
    CHECK_EQ(in_data.size(), 1U);
    CHECK_EQ(out_data.size(), 2U);
    Stream<cpu> *s = ctx.get_stream<cpu>();
<<<<<<< HEAD
    TShape orig_shape = in_data[l2_normalization::kData].shape_;
=======
    mxnet::TShape orig_shape = in_data[l2_normalization::kData].shape_;
>>>>>>> 0f88f613
    auto omp_threads = engine::OpenMP::Get()->GetRecommendedOMPThreadCount();
    if (this->param_.mode == l2_normalization::kInstance) {
      Shape<2> dshape = Shape2(orig_shape[0],
        orig_shape.ProdShape(1, orig_shape.ndim()));
      Tensor<cpu, 2, DType> data = in_data[l2_normalization::kData]
        .get_with_shape<cpu, 2, DType>(dshape, s);
      Tensor<cpu, 2, DType> out = out_data[l2_normalization::kOut]
        .get_with_shape<cpu, 2, DType>(dshape, s);
      Tensor<cpu, 1, DType> norm = out_data[l2_normalization::kNorm].get<cpu, 1, DType>(s);
#pragma omp parallel for num_threads(omp_threads)
      for (int shape0 = 0; shape0 < static_cast<int>(dshape[0]); shape0++) {
        norm[shape0] = DType(this->param_.eps);
        for (int shape1 = 0; shape1 < static_cast<int>(dshape[1]); shape1++) {
          norm[shape0] += data[shape0][shape1] * data[shape0][shape1];
        }
        norm[shape0] = std::sqrt(norm[shape0]);
        for (int shape1 = 0; shape1 < static_cast<int>(dshape[1]); shape1++) {
          out[shape0][shape1] = data[shape0][shape1] / norm[shape0];
        }
      }
    } else if (this->param_.mode == l2_normalization::kChannel) {
      CHECK_GE(orig_shape.ndim(), 3U);
      Shape<3> dshape = Shape3(orig_shape[0], orig_shape[1],
        orig_shape.ProdShape(2, orig_shape.ndim()));
      Tensor<cpu, 3, DType> data = in_data[l2_normalization::kData]
        .get_with_shape<cpu, 3, DType>(dshape, s);
      Tensor<cpu, 3, DType> out = out_data[l2_normalization::kOut]
        .get_with_shape<cpu, 3, DType>(dshape, s);
      Shape<2> norm_shape = Shape2(dshape[0], dshape[2]);
      Tensor<cpu, 2, DType> norm = out_data[l2_normalization::kNorm]
        .get_with_shape<cpu, 2, DType>(norm_shape, s);
#pragma omp parallel for num_threads(omp_threads) collapse(2)
      for (int shape0 = 0; shape0 < static_cast<int>(dshape[0]); shape0++) {
        for (int shape2 = 0; shape2 < static_cast<int>(dshape[2]); shape2++) {
          norm[shape0][shape2] = DType(this->param_.eps);
          for (int shape1 = 0; shape1 < static_cast<int>(dshape[1]); shape1++) {
            norm[shape0][shape2] += data[shape0][shape1][shape2] * data[shape0][shape1][shape2];
          }
          norm[shape0][shape2] = std::sqrt(norm[shape0][shape2]);
          for (int shape1 = 0; shape1 < static_cast<int>(dshape[1]); shape1++) {
            out[shape0][shape1][shape2] = data[shape0][shape1][shape2] / norm[shape0][shape2];
          }
        }
      }
    } else if (this->param_.mode == l2_normalization::kSpatial) {
      CHECK_GE(orig_shape.ndim(), 3U);
      Shape<3> dshape = Shape3(orig_shape[0], orig_shape[1],
        orig_shape.ProdShape(2, orig_shape.ndim()));
      Tensor<cpu, 3, DType> data = in_data[l2_normalization::kData]
        .get_with_shape<cpu, 3, DType>(dshape, s);
      Tensor<cpu, 3, DType> out = out_data[l2_normalization::kOut]
        .get_with_shape<cpu, 3, DType>(dshape, s);
      Shape<2> norm_shape = Shape2(dshape[0], dshape[1]);
      Tensor<cpu, 2, DType> norm = out_data[l2_normalization::kNorm]
        .get_with_shape<cpu, 2, DType>(norm_shape, s);
#pragma omp parallel for num_threads(omp_threads) collapse(2)
      for (int shape0 = 0; shape0 < static_cast<int>(dshape[0]); shape0++) {
        for (int shape1 = 0; shape1 < static_cast<int>(dshape[1]); shape1++) {
          norm[shape0][shape1] = DType(this->param_.eps);
          for (int shape2 = 0; shape2 < static_cast<int>(dshape[2]); shape2++) {
            norm[shape0][shape1] += data[shape0][shape1][shape2] * data[shape0][shape1][shape2];
          }
          norm[shape0][shape1] = std::sqrt(norm[shape0][shape1]);
          for (int shape2 = 0; shape2 < static_cast<int>(dshape[2]); shape2++) {
            out[shape0][shape1][shape2] = data[shape0][shape1][shape2] / norm[shape0][shape1];
          }
        }
      }
    } else {
      LOG(FATAL) << "Unexpected mode in l2 normalization";
    }
  }
};

template<>
Operator* CreateOp<cpu>(L2NormalizationParam param, int dtype) {
  Operator* op = nullptr;
  MSHADOW_REAL_TYPE_SWITCH(dtype, DType, {
    op = new L2NormalizationOpCPU<DType>(param);
  });
  return op;
}

// DO_BIND_DISPATCH comes from static_operator_common.h
Operator* L2NormalizationProp::CreateOperatorEx(Context ctx, mxnet::ShapeVector *in_shape,
                                                std::vector<int> *in_type) const {
  DO_BIND_DISPATCH(CreateOp, this->param_, in_type->at(0));
}

DMLC_REGISTER_PARAMETER(L2NormalizationParam);

MXNET_REGISTER_OP_PROPERTY(L2Normalization, L2NormalizationProp)
.describe(R"code(Normalize the input array using the L2 norm.

For 1-D NDArray, it computes::

  out = data / sqrt(sum(data ** 2) + eps)

For N-D NDArray, if the input array has shape (N, N, ..., N),

with ``mode`` = ``instance``, it normalizes each instance in the multidimensional
array by its L2 norm.::

  for i in 0...N
    out[i,:,:,...,:] = data[i,:,:,...,:] / sqrt(sum(data[i,:,:,...,:] ** 2) + eps)

with ``mode`` = ``channel``, it normalizes each channel in the array by its L2 norm.::

  for i in 0...N
    out[:,i,:,...,:] = data[:,i,:,...,:] / sqrt(sum(data[:,i,:,...,:] ** 2) + eps)

with ``mode`` = ``spatial``, it normalizes the cross channel norm for each position
in the array by its L2 norm.::

  for dim in 2...N
    for i in 0...N
      out[.....,i,...] = take(out, indices=i, axis=dim) / sqrt(sum(take(out, indices=i, axis=dim) ** 2) + eps)
          -dim-

Example::

  x = [[[1,2],
        [3,4]],
       [[2,2],
        [5,6]]]

  L2Normalization(x, mode='instance')
  =[[[ 0.18257418  0.36514837]
     [ 0.54772252  0.73029673]]
    [[ 0.24077171  0.24077171]
     [ 0.60192931  0.72231513]]]

  L2Normalization(x, mode='channel')
  =[[[ 0.31622776  0.44721359]
     [ 0.94868326  0.89442718]]
    [[ 0.37139067  0.31622776]
     [ 0.92847669  0.94868326]]]

  L2Normalization(x, mode='spatial')
  =[[[ 0.44721359  0.89442718]
     [ 0.60000002  0.80000001]]
    [[ 0.70710677  0.70710677]
     [ 0.6401844   0.76822126]]]

)code" ADD_FILELINE)
.add_argument("data", "NDArray-or-Symbol", "Input array to normalize.")
.add_arguments(L2NormalizationParam::__FIELDS__());
}  // namespace op
}  // namespace mxnet<|MERGE_RESOLUTION|>--- conflicted
+++ resolved
@@ -48,11 +48,7 @@
     CHECK_EQ(in_data.size(), 1U);
     CHECK_EQ(out_data.size(), 2U);
     Stream<cpu> *s = ctx.get_stream<cpu>();
-<<<<<<< HEAD
-    TShape orig_shape = in_data[l2_normalization::kData].shape_;
-=======
     mxnet::TShape orig_shape = in_data[l2_normalization::kData].shape_;
->>>>>>> 0f88f613
     auto omp_threads = engine::OpenMP::Get()->GetRecommendedOMPThreadCount();
     if (this->param_.mode == l2_normalization::kInstance) {
       Shape<2> dshape = Shape2(orig_shape[0],
