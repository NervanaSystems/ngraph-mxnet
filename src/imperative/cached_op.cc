/*
 * Licensed to the Apache Software Foundation (ASF) under one
 * or more contributor license agreements.  See the NOTICE file
 * distributed with this work for additional information
 * regarding copyright ownership.  The ASF licenses this file
 * to you under the Apache License, Version 2.0 (the
 * "License"); you may not use this file except in compliance
 * with the License.  You may obtain a copy of the License at
 *
 *   http://www.apache.org/licenses/LICENSE-2.0
 *
 * Unless required by applicable law or agreed to in writing,
 * software distributed under the License is distributed on an
 * "AS IS" BASIS, WITHOUT WARRANTIES OR CONDITIONS OF ANY
 * KIND, either express or implied.  See the License for the
 * specific language governing permissions and limitations
 * under the License.
 */
#include <unordered_set>
#include <iostream>
#include "./imperative_utils.h"
#if MXNET_USE_NGRAPH == 1
#include "../ngraph/ngraph_compiler.h"
#endif

namespace mxnet {

DMLC_REGISTER_PARAMETER(CachedOpParam);

Imperative::CachedOp::CachedOp(
    const nnvm::Symbol& sym,
    const std::vector<std::pair<std::string, std::string> >& kwargs) {
  using namespace nnvm;
  using namespace imperative;
  static const auto _copy = Op::Get("_copy");

  param_.Init(kwargs);

  // construct forward graph
  {
    NodeEntryMap<int> dedup_out;
    for (const auto& i : sym.outputs) {
      if (dedup_out.count(i)) {
        NodePtr copy_node = Node::Create();
        copy_node->attrs.op = _copy;
        copy_node->attrs.name =
            i.node->attrs.name + "_copy" + std::to_string(dedup_out[i]++);
        copy_node->inputs.emplace_back(i);
        if (_copy->attr_parser != nullptr) {
          _copy->attr_parser(&(copy_node->attrs));
        }
        fwd_graph_.outputs.push_back(NodeEntry{copy_node, 0, 0});
      } else {
        dedup_out.insert({i, 0});
        fwd_graph_.outputs.push_back(i);
      }
    }
    const auto& idx = fwd_graph_.indexed_graph();
    CHECK_GE(idx.input_nodes().size(), 1) << "CachedOp requires at least 1 input";

    std::vector<uint32_t> ref_count(idx.num_node_entries(), 0);
    for (const auto& i : idx.input_nodes()) ++ref_count[idx.entry_id(i, 0)];
    for (const auto& i : idx.outputs()) ++ref_count[idx.entry_id(i)];
    for (size_t i = 0; i < idx.num_nodes(); ++i) {
      for (const auto& j : idx[i].inputs) ++ref_count[idx.entry_id(j)];
    }

    fwd_graph_.attrs["forward_ref_count"] =
        std::make_shared<dmlc::any>(std::move(ref_count));

    inlining_ = (idx.num_nodes() - idx.input_nodes().size()) <= param_.inline_limit;
  }

#if MXNET_USE_NGRAPH == 1
  ngraph_fwd_graph_.outputs = fwd_graph_.outputs;
  symbol_inputs_ = sym.ListInputs(Symbol::kReadOnlyArgs);
#else
  UpdateFullGraph(&fwd_graph_, sym.ListInputs(Symbol::kReadOnlyArgs));
#endif
}

void Imperative::CachedOp::UpdateFullGraph(nnvm::Graph* fwd_graph,
    const std::vector<nnvm::NodePtr>& symbol_inputs) {
  using namespace nnvm;
  using namespace imperative;
  static const std::vector<const Op*> zero_ops{Op::Get("zeros_like"), Op::Get("_zeros")};
  std::vector<nnvm::NodeEntry> inputs;
  inputs.reserve(symbol_inputs.size());
  for (const auto& i : symbol_inputs) inputs.emplace_back(NodeEntry{i, 0, 0});
  CHECK_GT(inputs.size(), 0)
      << "There are no inputs in computation graph that require gradients.";
  // construct backward graph
  {
    ograd_entries_.clear();
    ograd_entries_.reserve(fwd_graph->outputs.size());
    for (size_t i = 0; i < fwd_graph->outputs.size(); ++i) {
      ograd_entries_.emplace_back(NodeEntry{Node::Create(), 0, 0});
    }

    grad_graph_ = pass::Gradient(
        *fwd_graph, fwd_graph->outputs, inputs, ograd_entries_,
        exec::AggregateGradient, nullptr, nullptr,
        zero_ops, "_copy");
  }

  // construct full graph
  {
    size_t num_forward_nodes = fwd_graph->indexed_graph().num_nodes();
    size_t num_forward_entries = fwd_graph->indexed_graph().num_node_entries();

    full_graph_ = nnvm::Graph{};
    full_graph_.outputs = fwd_graph->outputs;
    curr_grad_req_ = std::vector<bool>(grad_graph_.outputs.size(), true);
    for (const auto& i : grad_graph_.outputs) full_graph_.outputs.emplace_back(i);
    const auto& idx = full_graph_.indexed_graph();
    std::vector<uint32_t> ref_count(idx.num_node_entries(), 0);
    for (size_t i = num_forward_nodes; i < idx.num_nodes(); ++i) {
      for (const auto& j : idx[i].inputs) {
         ++ref_count[idx.entry_id(j)];
      }
    }

    auto full_ref_count = fwd_graph->GetAttr<std::vector<uint32_t> >("forward_ref_count");
    for (size_t i = 0; i < num_forward_entries; ++i) full_ref_count[i] += ref_count[i];
    fwd_graph->attrs["full_ref_count"] =
        std::make_shared<dmlc::any>(std::move(full_ref_count));

    size_t num_forward_inputs = num_inputs();
    size_t num_forward_outputs = num_outputs();
    bwd_ograd_dep_.clear();
    for (uint32_t i = 0; i < ograd_entries_.size(); ++i) {
      if (!idx.exist(ograd_entries_[i].node.get())) continue;
      auto eid = idx.entry_id(ograd_entries_[i]);
      if (ref_count[eid] > 0) {
        bwd_ograd_dep_.push_back(i);
      }
    }
    save_inputs_.clear();
    save_inputs_.resize(num_forward_inputs, false);
    bwd_in_dep_.clear();
    for (uint32_t i = 0; i < num_forward_inputs; ++i) {
      auto eid = idx.entry_id(idx.input_nodes()[i], 0);
      if (ref_count[eid] > 0) {
        save_inputs_[i] = true;
        bwd_in_dep_.push_back(i);
      }
    }
    save_outputs_.clear();
    save_outputs_.resize(idx.outputs().size(), false);
    bwd_out_dep_.clear();
    for (uint32_t i = 0; i < num_forward_outputs; ++i) {
      auto eid = idx.entry_id(idx.outputs()[i]);
      if (ref_count[eid] > 0) {
        save_outputs_[i] = true;
        bwd_out_dep_.push_back(i);
      }
    }
  }
}

std::vector<nnvm::NodeEntry> Imperative::CachedOp::Gradient(
    const nnvm::NodePtr& node,
    const std::vector<nnvm::NodeEntry>& ograds) {
  using namespace nnvm;
  static const auto _backward_CachedOp = Op::Get("_backward_CachedOp");
  static const auto _NoGrad = Op::Get("_NoGradient");

  auto p = Node::Create();
  p->attrs.op = _backward_CachedOp;
  p->attrs.name = node->attrs.name + "_backward";
  p->attrs.parsed = node->attrs.parsed;
  p->control_deps.push_back(node);
  p->inputs.reserve(bwd_ograd_dep_.size() + bwd_in_dep_.size() + bwd_out_dep_.size());
  for (auto i : bwd_ograd_dep_) p->inputs.push_back(ograds[i]);
  for (auto i : bwd_in_dep_) p->inputs.push_back(node->inputs[i]);
  for (auto i : bwd_out_dep_) p->inputs.emplace_back(NodeEntry{node, i, 0});
  std::vector<NodeEntry> ret;
  ret.reserve(num_inputs());
  const auto& auxs = mutable_input_nodes();
  if (auxs.size()) {
    auto nop = Node::Create();
    nop->attrs.op = _NoGrad;
    nop->attrs.name = "NoGradient";
    uint32_t k = 0;
    for (const auto& i : fwd_graph_.indexed_graph().input_nodes()) {
      if (auxs.count(i)) {
        ret.emplace_back(NodeEntry{nop, 0, 0});
      } else {
        ret.emplace_back(NodeEntry{p, k++, 0});
      }
    }
  } else {
    for (uint32_t i = 0; i < num_inputs(); ++i) ret.emplace_back(NodeEntry{p, i, 0});
  }
  return ret;
}

nnvm::Graph Imperative::CachedOp::GetForwardGraph(
    const bool recording, const std::vector<NDArray*>& inputs) {
  using namespace nnvm;
  using namespace imperative;
  std::lock_guard<std::mutex> lock(mutex_);
  CHECK_EQ(inputs.size(), num_inputs());
  nnvm::Graph& g = fwd_graph_;

  ShapeVector shape_inputs;
  DTypeVector dtype_inputs;
  StorageTypeVector storage_type_inputs;
  shape_inputs.reserve(inputs.size());
  dtype_inputs.reserve(inputs.size());
  storage_type_inputs.reserve(inputs.size());
  for (uint32_t i = 0; i < inputs.size(); ++i) {
    shape_inputs.emplace_back(inputs[i]->shape());
    dtype_inputs.emplace_back(inputs[i]->dtype());
    storage_type_inputs.emplace_back(inputs[i]->storage_type());
  }

  bool match = true;
  match &= CheckAndInferShape(&g, std::move(shape_inputs), true);
  match &= CheckAndInferType(&g, std::move(dtype_inputs), true);
  exec::DevMaskVector dev_mask(g.indexed_graph().num_nodes(), inputs[0]->ctx().dev_mask());
  match &= CheckAndInferStorageType(&g, std::move(dev_mask),
                                    std::move(storage_type_inputs), true);

  if (!match) {
    g.attrs.erase("forward_mem_plan");
    g.attrs.erase("full_mem_plan");
  } else if (g.attrs.count(recording ? "full_mem_plan" : "forward_mem_plan")) {
    return g;
  }

#if MXNET_USE_NGRAPH == 1
    ngraph_bridge::Compiler compiler(
        ngraph_fwd_graph_, symbol_inputs_, inputs);
    g = compiler.GetCachedOpGraph(inputs);
    UpdateFullGraph(&g, compiler.GetInputs());
#endif

  const auto& idx = g.indexed_graph();

  StorageVector storage(idx.num_node_entries(), exec::kBadStorageID);
  for (const auto i : idx.input_nodes()) storage[idx.entry_id(i, 0)] = exec::kExternalStorageID;
  const auto& stypes = g.GetAttr<StorageTypeVector>("storage_type");
  CHECK_EQ(stypes.size(), storage.size());
  for (size_t i = 0; i < stypes.size(); i++) {
    if (stypes[i] != kDefaultStorage)
      storage[i] = exec::kDynamicStorageID;
  }
<<<<<<< HEAD
#if MXNET_USE_NGRAPH == 1
  // create both mem plans for ngraph to avoid recompile
  auto storage_copy = storage;
  auto mem_plan = PlanMemory(
      &g, std::move(storage), g.GetAttr<std::vector<uint32_t> >(
          "full_ref_count"));
  g.attrs["full_mem_plan"] =
      std::make_shared<dmlc::any>(std::move(mem_plan));
  mem_plan = PlanMemory(
      &g, std::move(storage_copy), g.GetAttr<std::vector<uint32_t> >(
         "forward_ref_count"));
  g.attrs["forward_mem_plan"] =
      std::make_shared<dmlc::any>(std::move(mem_plan));
#else
=======

>>>>>>> f220ad07
  auto mem_plan = PlanMemory(
      &g, std::move(storage), g.GetAttr<std::vector<uint32_t> >(
          recording ? "full_ref_count" : "forward_ref_count"));
  g.attrs[recording ? "full_mem_plan" : "forward_mem_plan"] =
      std::make_shared<dmlc::any>(std::move(mem_plan));
#endif

  return g;
}

nnvm::Graph Imperative::CachedOp::GetBackwardGraph(
    const OpStatePtr& op_state,
    const std::vector<OpReqType>& reqs,
    const std::vector<NDArray*>& inputs) {
  using namespace nnvm;
  using namespace imperative;
  std::lock_guard<std::mutex> lock(mutex_);
  nnvm::Graph& g = full_graph_;
  auto& state = op_state.get_state<CachedOpState>();
  bool req_match = true;
  for (size_t i = 0; i < reqs.size(); ++i) {
    if (curr_grad_req_[i] != (reqs[i] != kNullOp)) {
      curr_grad_req_[i] = reqs[i] != kNullOp;
      req_match = false;
    }
  }
  if (!req_match) {
    g = nnvm::Graph();
    g.outputs = fwd_graph_.outputs;
    for (size_t i = 0; i < grad_graph_.outputs.size(); ++i) {
      if (curr_grad_req_[i]) g.outputs.emplace_back(grad_graph_.outputs[i]);
    }
    bwd_input_eid_.clear();
  }

  const auto& idx = g.indexed_graph();

  if (bwd_input_eid_.size() != inputs.size()) {
    bwd_input_eid_.clear();
    for (const auto& i : bwd_ograd_dep_) {
      auto eid = idx.entry_id(ograd_entries_[i]);
      bwd_input_eid_.push_back(eid);
    }
    for (const auto& i : bwd_in_dep_) {
      auto eid = idx.entry_id(idx.input_nodes()[i], 0);
      bwd_input_eid_.push_back(eid);
    }
    for (const auto& i : bwd_out_dep_) {
      auto eid = idx.entry_id(idx.outputs()[i]);
      bwd_input_eid_.push_back(eid);
    }
    CHECK_EQ(inputs.size(), bwd_input_eid_.size());
  }

  size_t num_forward_nodes = fwd_graph_.indexed_graph().num_nodes();
  size_t num_forward_entries = fwd_graph_.indexed_graph().num_node_entries();

  if (!g.attrs.count("backward_ref_count")) {
    std::vector<uint32_t> ref_count(idx.num_node_entries(), 0);
    for (size_t i = num_forward_nodes; i < idx.num_nodes(); ++i) {
      for (const auto& j : idx[i].inputs) ++ref_count[idx.entry_id(j)];
    }
    for (size_t i = 0; i < inputs.size(); ++i) ++ref_count[bwd_input_eid_[i]];
    for (const auto& i : idx.outputs()) ++ref_count[idx.entry_id(i)];
    g.attrs["backward_ref_count"] = std::make_shared<dmlc::any>(std::move(ref_count));
  }

  ShapeVector shapes(idx.num_node_entries(), TShape());
  DTypeVector dtypes(idx.num_node_entries(), -1);
  StorageTypeVector stypes(idx.num_node_entries(), -1);

  for (size_t i = 0; i < num_forward_entries; ++i) {
    shapes[i] = state.buff[i].shape();
    dtypes[i] = state.buff[i].dtype();
    stypes[i] = state.buff[i].storage_type();
  }

  for (size_t i = 0; i < inputs.size(); ++i) {
    shapes[bwd_input_eid_[i]] = inputs[i]->shape();
    dtypes[bwd_input_eid_[i]] = inputs[i]->dtype();
    stypes[bwd_input_eid_[i]] = inputs[i]->storage_type();
  }

  std::pair<uint32_t, uint32_t> node_range, entry_range;
  node_range = {num_forward_nodes, idx.num_nodes()};
  entry_range = {num_forward_entries, idx.num_node_entries()};

  bool match = true;
  match &= CheckAndInferShape(&g, std::move(shapes), false,
                              node_range, entry_range);
  match &= CheckAndInferType(&g, std::move(dtypes), false,
                             node_range, entry_range);
  exec::DevMaskVector dev_mask(idx.num_nodes(), inputs[0]->ctx().dev_mask());
  match &= CheckAndInferStorageType(&g, std::move(dev_mask), std::move(stypes),
                                    false, node_range, entry_range);

  if (!match) {
    g.attrs.erase("backward_mem_plan");
  } else if (g.attrs.count("backward_mem_plan")) {
    return g;
  }

  StorageVector storage(idx.num_node_entries(), exec::kBadStorageID);
  for (size_t i = 0; i < num_forward_entries; ++i) storage[i] = exec::kExternalStorageID;
  for (const auto i : idx.input_nodes()) storage[idx.entry_id(i, 0)] = exec::kExternalStorageID;
  for (const auto i : idx.outputs()) storage[idx.entry_id(i)] = exec::kExternalStorageID;
  for (size_t i = 0; i < stypes.size(); i++) {
    if (stypes[i] != kDefaultStorage)
      storage[i] = exec::kDynamicStorageID;
  }

  auto mem_plan = PlanMemory(
      &g, std::move(storage), g.GetAttr<std::vector<uint32_t> >("backward_ref_count"),
      {num_forward_nodes, idx.num_nodes()}, {num_forward_entries, idx.num_node_entries()});
  g.attrs["backward_mem_plan"] = std::make_shared<dmlc::any>(std::move(mem_plan));

  return g;
}

void Imperative::CachedOp::Forward(
    const std::shared_ptr<CachedOp>& op_ptr,
    const std::vector<NDArray*>& inputs,
    const std::vector<NDArray*>& outputs) {
  using namespace nnvm;
  using namespace imperative;
  static const auto cached_op = nnvm::Op::Get("_CachedOp");

  // Initialize
  bool recording = Imperative::Get()->is_recording();
  nnvm::Graph g = GetForwardGraph(recording, inputs);
  const auto& idx = g.indexed_graph();
  size_t num_inputs = idx.input_nodes().size();

  CHECK_EQ(num_inputs, inputs.size())
      << "CachedOp requires " << num_inputs << " but got " << inputs.size();

  Context default_ctx = inputs[0]->ctx();
  for (size_t i = 0; i < inputs.size(); ++i) {
    CHECK_EQ(inputs[i]->ctx(), default_ctx)
        << "CachedOp requires all inputs to live on the same context. But "
        << idx[idx.input_nodes()[0]].source->attrs.name << " is on " << default_ctx
        << " while " << idx[idx.input_nodes()[i]].source->attrs.name << " is on "
        << inputs[i]->ctx();
  }

  auto op_state_ptr = OpStatePtr::Create<CachedOpState>();
  auto& cached_op_state = op_state_ptr.get_state<CachedOpState>();
  auto& buff = cached_op_state.buff;
  auto& states = cached_op_state.states;

  // Allocate entries
  states.resize(idx.num_nodes());
  buff.resize(idx.num_node_entries());
  states.reserve(idx.num_nodes());
  std::vector<NDArray*> arrays;
  arrays.reserve(buff.size());
  for (size_t i = 0; i < buff.size(); ++i) arrays.push_back(&buff[i]);
  for (size_t i = 0; i < num_inputs; ++i) {
    arrays[idx.entry_id(idx.input_nodes()[i], 0)] = inputs[i];
  }
  for (size_t i = 0; i < idx.outputs().size(); ++i) {
    auto eid = idx.entry_id(idx.outputs()[i]);
    if (!arrays[eid]->is_none()) *outputs[i] = arrays[eid]->Detach();
    arrays[eid] = outputs[i];
  }

  // Allocate NDArrays
  std::vector<uint32_t> ref_count = g.GetAttr<std::vector<uint32_t> >(
      recording ? "full_ref_count" : "forward_ref_count");

  std::vector<OpReqType> array_reqs(arrays.size(), kWriteTo);
  for (size_t i = 0; i < idx.num_node_entries(); ++i) {
    if (ref_count[i] == 0) array_reqs[i] = kNullOp;
  }

  const auto& mem_plan = g.GetAttr<MemoryPlanVector >(
      recording ? "full_mem_plan" : "forward_mem_plan");
  AllocateMemory(g, idx, default_ctx, 0, idx.num_node_entries(),
                 mem_plan, arrays, &array_reqs);

  const auto& dispatch_modes = g.GetAttr<DispatchModeVector>("dispatch_mode");

  if (recording && !inlining_) Imperative::Get()->set_is_recording(false);
  int prev_bulk_size = Engine::Get()->set_bulk_size(param_.forward_bulk_size);

  Imperative::Get()->RunGraph(
      false, idx, arrays, 0, idx.num_nodes(), std::move(array_reqs),
      std::move(ref_count), &states, dispatch_modes);

  Engine::Get()->set_bulk_size(prev_bulk_size);
  Imperative::Get()->set_is_recording(recording);

  for (size_t i = 0; i < idx.num_node_entries(); ++i) {
    if (arrays[i] == &buff[i]) continue;
    buff[i].shape_ = arrays[i]->shape_;
    buff[i].dtype_ = arrays[i]->dtype_;
    buff[i].storage_type_ = arrays[i]->storage_type_;
  }

  if (recording && !inlining_) {
    nnvm::NodeAttrs attrs;
    attrs.op = cached_op;
    attrs.name = "_cachedop";
    attrs.parsed = op_ptr;
    Imperative::Get()->RecordOp(
        std::move(attrs), inputs, outputs, op_state_ptr,
        &save_inputs(), &save_outputs());
  }
}


void Imperative::CachedOp::Backward(
    const bool retain_graph,
    const OpStatePtr& state,
    const std::vector<NDArray*>& inputs,
    const std::vector<OpReqType>& reqs,
    const std::vector<NDArray*>& outputs) {
  using namespace nnvm;
  using namespace imperative;
  CHECK(!Imperative::Get()->is_recording())
      << "CachedOp does not support higher order gradients. "
      << "If you want to do backward with create_graph=True please "
      << "do not use hybridize.";

  // Initialize
  nnvm::Graph g = GetBackwardGraph(state, reqs, inputs);
  const auto& idx = g.indexed_graph();

  auto& cached_op_state = state.get_state<CachedOpState>();
  auto& buff = cached_op_state.buff;
  auto& states = cached_op_state.states;

  size_t num_forward_outputs = fwd_graph_.outputs.size();
  size_t num_forward_nodes = fwd_graph_.indexed_graph().num_nodes();
  size_t num_forward_entries = fwd_graph_.indexed_graph().num_node_entries();
  buff.resize(idx.num_node_entries());
  std::vector<NDArray*> arrays;
  arrays.reserve(buff.size());
  for (size_t i = 0; i < buff.size(); ++i) arrays.push_back(&buff[i]);
  for (size_t i = 0; i < inputs.size(); ++i) {
    arrays[bwd_input_eid_[i]] = inputs[i];
  }
  for (size_t i = 0, j = num_forward_outputs; i < reqs.size(); ++i) {
    if (reqs[i] == kNullOp) continue;
    arrays[idx.entry_id(idx.outputs()[j++])] = outputs[i];
  }

  // Allocate NDArrays
  auto ref_count = g.GetAttr<std::vector<uint32_t> >("backward_ref_count");
  if (retain_graph) {
    for (size_t i = 0; i < num_forward_entries; ++i) ++ref_count[i];
  }

  std::vector<OpReqType> array_reqs(arrays.size(), kWriteTo);
  for (size_t i = num_forward_entries; i < idx.num_node_entries(); ++i) {
    if (ref_count[i] == 0) array_reqs[i] = kNullOp;
  }

  Context default_ctx = outputs[0]->ctx();
  const auto& mem_plan = g.GetAttr<MemoryPlanVector >("backward_mem_plan");
  AllocateMemory(g, idx, default_ctx, num_forward_entries, idx.num_node_entries(),
                 mem_plan, arrays, &array_reqs);

  const auto& dispatch_modes = g.GetAttr<DispatchModeVector>("dispatch_mode");

  int prev_bulk_size = Engine::Get()->set_bulk_size(param_.backward_bulk_size);

  Imperative::Get()->RunGraph(
      retain_graph, idx, arrays, num_forward_nodes, idx.num_nodes(),
      std::move(array_reqs), std::move(ref_count), &states, dispatch_modes);

  Engine::Get()->set_bulk_size(prev_bulk_size);

  if (retain_graph) {
    buff.resize(num_forward_entries);
  } else {
    buff.clear();
    states.clear();
  }
}


NNVM_REGISTER_OP(_CachedOp)
.set_num_inputs([](const NodeAttrs& attrs) {
    const CachedOpPtr& op = nnvm::get<CachedOpPtr>(attrs.parsed);
    return op->num_inputs();
  })
.set_num_outputs([](const NodeAttrs& attrs) {
    const CachedOpPtr& op = nnvm::get<CachedOpPtr>(attrs.parsed);
    return op->num_outputs();
  })
.set_attr<nnvm::FGradient>("FGradient",
  [](const nnvm::NodePtr& n, const std::vector<nnvm::NodeEntry>& ograds) {
    const CachedOpPtr& op = nnvm::get<CachedOpPtr>(n->attrs.parsed);
    return op->Gradient(n, ograds);
  });

NNVM_REGISTER_OP(_backward_CachedOp)
.set_num_inputs([](const NodeAttrs& attrs){
    const CachedOpPtr& op = nnvm::get<CachedOpPtr>(attrs.parsed);
    return op->num_backward_inputs();
  })
.set_num_outputs([](const NodeAttrs& attrs){
    const CachedOpPtr& op = nnvm::get<CachedOpPtr>(attrs.parsed);
    return op->num_inputs() - op->mutable_input_nodes().size();
  })
.set_attr<bool>("TIsLayerOpBackward", true)
.set_attr<bool>("TIsBackward", true);

}  // namespace mxnet<|MERGE_RESOLUTION|>--- conflicted
+++ resolved
@@ -246,7 +246,7 @@
     if (stypes[i] != kDefaultStorage)
       storage[i] = exec::kDynamicStorageID;
   }
-<<<<<<< HEAD
+
 #if MXNET_USE_NGRAPH == 1
   // create both mem plans for ngraph to avoid recompile
   auto storage_copy = storage;
@@ -261,9 +261,6 @@
   g.attrs["forward_mem_plan"] =
       std::make_shared<dmlc::any>(std::move(mem_plan));
 #else
-=======
-
->>>>>>> f220ad07
   auto mem_plan = PlanMemory(
       &g, std::move(storage), g.GetAttr<std::vector<uint32_t> >(
           recording ? "full_ref_count" : "forward_ref_count"));
