--- conflicted
+++ resolved
@@ -179,11 +179,7 @@
 
   for (size_t i = 0; i < outputs.size(); ++i) {
     NDArrayStorageType storage_type = static_cast<NDArrayStorageType>(out_storage_types[i]);
-<<<<<<< HEAD
-    if (outputs[i]->is_none()) {
-=======
     if (outputs[i]->is_none() || outputs[i]->shape().ndim() == 0) {
->>>>>>> 0f88f613
       if (is_dynamic_shape_existing) {
         // once there is dynamic shape somewhere, we could not pre-determine the shape.
         *outputs[i] = NDArray(ctx, out_types[i]);
@@ -451,14 +447,8 @@
       }
     };
 
-<<<<<<< HEAD
-  if (exec_type == ExecType::kCrossDeviceCopy
-      || exec_type == ExecType::kSubgraphExec) {
-    run(RunContext{ctx, nullptr});
-=======
   if (exec_type == ExecType::kCrossDeviceCopy) {
     run(RunContext{ctx, nullptr, nullptr, false});
->>>>>>> 0f88f613
   } else {
     CHECK(exec_type == ExecType::kSync);
     Engine::Get()->PushSync(run, ctx, read_vars, write_vars, FnProperty::kNormal,
