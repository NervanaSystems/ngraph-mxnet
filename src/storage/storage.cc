--- conflicted
+++ resolved
@@ -51,10 +51,7 @@
   static void ActivateDevice(Context ctx) {
     switch (ctx.dev_type) {
       case Context::kCPU:
-<<<<<<< HEAD
-      case Context::kCPUShared: break;
-      case Context::kNNP: break;
-=======
+      case Context::kNNP:
         break;
       case Context::kCPUShared: {
 #if defined(ANDROID) || defined(__ANDROID__)
@@ -62,7 +59,6 @@
 #endif  // defined(ANDROID) || defined(__ANDROID__)
       }
         break;
->>>>>>> f220ad07
       case Context::kGPU:
       case Context::kCPUPinned: {
 #if MXNET_USE_CUDA
