--- conflicted
+++ resolved
@@ -33,33 +33,6 @@
 namespace mxnet {
 namespace engine {
 
-<<<<<<< HEAD
-#if 0
-/*! \brief base class of engine variables, used for type checking */
-struct Var {
-  virtual uint32_t version() {
-    return version_;
-  }
-#if ENGINE_DEBUG
-  virtual ~Var() = default;
-#endif  // ENGINE_DEBUG
-  /*!
-   * \brief cast variable to derived type T
-   * \tparam T the type we want to cast into.
-   * \return A casted variable.
-   */
-  template <typename T>
-  inline T* Cast();
-  /*!
-   * \brief version number of the var. Every time the object it is associated with
-   * is modified, the version number is incremented by 1.
-   */
-  uint32_t version_{0};
-};  // struct Var
-#endif
-
-=======
->>>>>>> a1aef905
 /*! \brief base class of engine operators, used for type checking */
 struct Opr {
 #if ENGINE_DEBUG
