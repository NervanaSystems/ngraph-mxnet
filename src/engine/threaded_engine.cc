/*
 * Licensed to the Apache Software Foundation (ASF) under one
 * or more contributor license agreements.  See the NOTICE file
 * distributed with this work for additional information
 * regarding copyright ownership.  The ASF licenses this file
 * to you under the Apache License, Version 2.0 (the
 * "License"); you may not use this file except in compliance
 * with the License.  You may obtain a copy of the License at
 *
 *   http://www.apache.org/licenses/LICENSE-2.0
 *
 * Unless required by applicable law or agreed to in writing,
 * software distributed under the License is distributed on an
 * "AS IS" BASIS, WITHOUT WARRANTIES OR CONDITIONS OF ANY
 * KIND, either express or implied.  See the License for the
 * specific language governing permissions and limitations
 * under the License.
 */

/*!
 * Copyright (c) 2015 by Contributors
 * \file threaded_engine.cc
 * \brief implements base threaded engine.
 * \author Yutian Li
 */
#include <dmlc/logging.h>
#include <cassert>
#include <algorithm>
#include <condition_variable>
#include <mutex>
#include <utility>
#include "./threaded_engine.h"
#include "../common/cuda_utils.h"

namespace mxnet {
namespace engine {

#if ENGINE_DEBUG
std::atomic<std::size_t> OprBlock::counter{0};
std::atomic<std::size_t> VersionedVarBlock::counter{0};
std::atomic<std::size_t> ThreadedVar::counter{0};
std::atomic<std::size_t> ThreadedOpr::counter{0};
#endif  // ENGINE_DEBUG

ThreadedVar::ThreadedVar(VersionedVarBlock* head) : head_{head} {
#if ENGINE_DEBUG
  LOG(INFO) << __func__ << " " << ++counter;
#endif  // ENGINE_DEBUG
}

inline void ThreadedVar::AppendReadDependency(OprBlock* opr_block) {
  std::lock_guard<std::mutex> lock{mutex_};
  if (pending_write_ == nullptr) {
    // invariant: is_ready_to_read()
    CHECK_GE(num_pending_reads_, 0);
    // STATE CHANGE
    ++num_pending_reads_;
    // decrease wait counter
    opr_block->decr_wait();
  } else {
    auto&& new_var_block = VersionedVarBlock::New();
    assert(head_->next == nullptr);
    assert(head_->trigger == nullptr);
    assert(head_->write == false);
    // append things to next.
    head_->next = new_var_block;
    head_->trigger = opr_block;
    head_ = new_var_block;
  }
}

inline void ThreadedVar::AppendWriteDependency(OprBlock* opr_block) {
  auto&& new_var_block = VersionedVarBlock::New();
  std::lock_guard<std::mutex> lock{mutex_};
  // invariant.
  assert(head_->next == nullptr);
  assert(head_->trigger == nullptr);
  assert(head_->write == false);
  // attach to head.
  head_->next = new_var_block;
  head_->trigger = opr_block;
  head_->write = true;

  // check if it is ready to write
  if (pending_write_ == nullptr) {
    // invariant: is_ready_to_read()
    pending_write_ = head_;
    CHECK_GE(num_pending_reads_, 0);
    if (num_pending_reads_ == 0) {
      // STATE CHANGE
      opr_block->decr_wait();
      num_pending_reads_ = kWriteTriggered;
    }
  } else {
    CHECK_NE(num_pending_reads_, 0);
  }
  head_ = new_var_block;
}

template <typename Dispatcher>
inline void ThreadedVar::CompleteReadDependency(Dispatcher dispatcher) {
  OprBlock *trigger = nullptr;
  {
    // this is lock scope
    std::lock_guard<std::mutex> lock{mutex_};
    CHECK_GT(num_pending_reads_, 0);

    if (--num_pending_reads_ == 0) {
      if (pending_write_ != nullptr) {
        // STATE CHANGE
        trigger = pending_write_->trigger;
        num_pending_reads_ = kWriteTriggered;
      }
    }
  }
  if (trigger != nullptr && trigger->decr_wait() == 0) {
    dispatcher(trigger);
  }
}

template <typename Dispatcher>
inline bool ThreadedVar::CompleteWriteDependency(Dispatcher dispatcher) {
  // this is lock scope
  VersionedVarBlock *old_pending_write, *end_of_read_chain;
  OprBlock* trigger_write = nullptr;
  {
    std::lock_guard<std::mutex> lock{mutex_};
    // invariants
    assert(head_->next == nullptr);
    assert(pending_write_ != nullptr);
    CHECK_EQ(num_pending_reads_, kWriteTriggered);

    // increment version number
    ++version_;

    // really delete
    if (to_delete_) {
      VersionedVarBlock *head = pending_write_->next;
      VersionedVarBlock::Delete(pending_write_);
      assert(head_ == head);
      VersionedVarBlock::Delete(head);
      return true;
    }
    // detach pending write
    old_pending_write = pending_write_;
    // search for chains to trigger
    end_of_read_chain = old_pending_write->next;
    // reset to 0 pending reads
    num_pending_reads_ = 0;
    while (end_of_read_chain != head_ &&
           end_of_read_chain->write == false) {
      ++num_pending_reads_;
      end_of_read_chain = end_of_read_chain->next;
    }
    if (end_of_read_chain == head_) {
      pending_write_ = nullptr;
    } else {
      // check if there is pending reads, if not trigger write
      assert(end_of_read_chain->write == true);
      pending_write_ = end_of_read_chain;
      if (num_pending_reads_ == 0) {
        // mark write as already activated in this var
        num_pending_reads_ = kWriteTriggered;
        trigger_write = end_of_read_chain->trigger;
      }
    }
  }
  // This is outside of lock scope
  // Be very carful, pending_write_ and num_pending_reads_
  // can change now, do not rely on these two variables.
  // The linked list \in [old_pending_write, end_of_read_chain)
  // is already detached from this Var.
  // So it is safe to modify these
  VersionedVarBlock *cur_head = old_pending_write->next;
  VersionedVarBlock::Delete(old_pending_write);
  // dispatch all the events
  while (cur_head != end_of_read_chain) {
    if (cur_head->trigger->decr_wait() == 0) {
      dispatcher(cur_head->trigger);
    }
    auto prev = cur_head;
    cur_head = cur_head->next;
    assert(cur_head != nullptr);
    VersionedVarBlock::Delete(prev);
  }
  if (trigger_write != nullptr && trigger_write->decr_wait() == 0) {
    dispatcher(trigger_write);
  }
  return false;
}

inline void ThreadedVar::SetToDelete() {
  std::lock_guard<std::mutex> lock{mutex_};
  to_delete_ = true;
}

inline bool ThreadedVar::ready_to_read() {
  std::lock_guard<std::mutex> lock{mutex_};
  return this->is_ready_to_read();
}

<<<<<<< HEAD
inline uint32_t ThreadedVar::version() {
=======
inline size_t ThreadedVar::version() {
>>>>>>> 8e4aeee6
  std::lock_guard<std::mutex> lock{mutex_};
  return this->version_;
}

// implementation of threaded engine
ThreadedVar* ThreadedEngine::NewVariable() {
  return ThreadedVar::New(VersionedVarBlock::New());
}

ThreadedOpr* ThreadedEngine::NewOperator(
    ThreadedEngine::AsyncFn fn,
    std::vector<VarHandle> const& const_vars,
    std::vector<VarHandle> const& mutable_vars,
    FnProperty prop,
    const char* opr_name,
    bool wait) {
  auto ret = ThreadedOpr::New();
  ret->opr_name = opr_name;
  ret->fn = std::move(fn);
  ret->prop = prop;
  ret->const_vars.resize(const_vars.size());
  ret->mutable_vars.resize(mutable_vars.size());
  ret->wait = wait;
  std::transform(const_vars.begin(), const_vars.end(),
                 ret->const_vars.begin(), ThreadedVar::CastFromBase);
  std::transform(mutable_vars.begin(), mutable_vars.end(),
                 ret->mutable_vars.begin(), ThreadedVar::CastFromBase);
  if (ENGINE_DEBUG != 0) {
    CheckDuplicate(const_vars, mutable_vars);
  }
  return ret;
}

void ThreadedEngine::CheckDuplicate(std::vector<VarHandle> const& const_vars,
                                    std::vector<VarHandle> const& mutable_vars) {
  // Check for duplicates.
  auto use = const_vars;
  auto mutate = mutable_vars;
  const size_t use_size = use.size();
  const size_t mutate_size = mutate.size();
  std::sort(use.begin(), use.end());
  std::sort(mutate.begin(), mutate.end());
  for (std::size_t i = 0; i < use_size; ++i) {
    if (i != 0 && use.at(i) == use.at(i - 1)) {
      LOG(FATAL) << "duplicate items found in `const_vars`";
    }
  }
  for (std::size_t i = 0; i < mutate_size; ++i) {
    if (i != 0 && mutate.at(i) == mutate.at(i - 1)) {
      LOG(FATAL) << "duplicate items found in `mutable_vars`";
    }
  }
  std::size_t j = 0;
  for (std::size_t i = 0; i < use_size; ++i) {
    while (j < mutate_size && mutate.at(j) < use.at(i)) {
      ++j;
    }
    if (j == mutate_size) {
      break;
    }
    if (mutate.at(j) == use.at(i)) {
      LOG(FATAL)
          << "duplicate items found between `const_vars` and `mutable_vars`";
    }
  }
}

void ThreadedEngine::DeleteOperator(OprHandle op) {
  ThreadedOpr* threaded_opr = ThreadedOpr::CastFromBase(op);
  std::vector<VarHandle> deps;
  deps.reserve(threaded_opr->const_vars.size() +
               threaded_opr->mutable_vars.size());
  deps.insert(deps.end(),
              threaded_opr->const_vars.begin(),
              threaded_opr->const_vars.end());
  deps.insert(deps.end(),
              threaded_opr->mutable_vars.begin(),
              threaded_opr->mutable_vars.end());
  this->PushAsync([threaded_opr](RunContext, CallbackOnComplete on_complete) {
      ThreadedOpr::Delete(threaded_opr);
      on_complete();
    }, Context::CPU(), {}, deps, FnProperty::kAsync, 0,
    "DeleteOperator");
}

void ThreadedEngine::Push(OprHandle op, Context exec_ctx, int priority, bool profiling) {
  BulkFlush();

  ThreadedOpr* threaded_opr = ThreadedOpr::CastFromBase(op);
  OprBlock* opr_block = OprBlock::New();
  opr_block->opr = threaded_opr;

  opr_block->wait.store(static_cast<int>(
      threaded_opr->const_vars.size() +
      threaded_opr->mutable_vars.size() + 1));
  opr_block->ctx = exec_ctx;
  opr_block->priority = priority;
  opr_block->profiling = profiling;
  ++pending_;
  // Add read dependencies.
  for (auto&& i : threaded_opr->const_vars) {
    i->AppendReadDependency(opr_block);
  }
  // Add write dependencies.
  for (auto&& i : threaded_opr->mutable_vars) {
    i->AppendWriteDependency(opr_block);
  }
  if (opr_block->decr_wait() == 0) {
    this->PushToExecute(opr_block, true);
  }
}

void ThreadedEngine::PushAsync(AsyncFn fn, Context exec_ctx,
                               std::vector<VarHandle> const& const_vars,
                               std::vector<VarHandle> const& mutable_vars,
                               FnProperty prop,
                               int priority,
                               const char* opr_name,
                               bool wait) {
#if MXNET_USE_CUDA
  if (exec_ctx.dev_mask() == gpu::kDevMask) {
    if (device_count_ < 0) {
      int tmp = -1;
      cudaGetDeviceCount(&tmp);
      device_count_ = tmp;
      CHECK_GT(device_count_, 0) << "GPU usage requires at least 1 GPU";
    }
    CHECK_LT(exec_ctx.dev_id, device_count_)
        << "Invalid GPU Id: " << exec_ctx.dev_id
        << ", Valid device id should be less than device_count: "
        << device_count_;
  }
#endif
  ThreadedOpr *opr = NewOperator(std::move(fn), const_vars, mutable_vars, prop, opr_name, wait);
  opr->temporary = true;
  const bool profiling = profiler_->IsProfiling(profiler::Profiler::kImperative);
  Push(opr, exec_ctx, priority, profiling);
}

void ThreadedEngine::PushSync(SyncFn exec_fn, Context exec_ctx,
                              std::vector<VarHandle> const& const_vars,
                              std::vector<VarHandle> const& mutable_vars,
                              FnProperty prop,
                              int priority,
                              const char* opr_name) {
  if (!bulk_size() || prop != FnProperty::kNormal || priority) {
    this->PushAsync([exec_fn](RunContext ctx, CallbackOnComplete on_complete) {
        exec_fn(ctx);
        on_complete();
      }, exec_ctx, const_vars, mutable_vars, prop, priority, opr_name);
    return;
  }

  const BulkStatus& bulk_status = *BulkStatusStore::Get();
  if (bulk_status.count && exec_ctx != bulk_status.ctx) BulkFlush();
  BulkAppend(exec_fn, exec_ctx, const_vars, mutable_vars);
}

void ThreadedEngine::DeleteVariable(SyncFn delete_fn,
                                    Context exec_ctx,
                                    VarHandle var) {
  ThreadedVar* threaded_var = ThreadedVar::CastFromBase(var);
  this->PushAsync([delete_fn, threaded_var](RunContext ctx, CallbackOnComplete on_complete) {
      // Mark variable as orphan,
      // so during `ThreadedEngine::OnComplete` it could be recycled.
      threaded_var->SetToDelete();
      delete_fn(ctx);
      on_complete();
    }, exec_ctx, {}, {var}, FnProperty::kDeleteVar, 0,
    "DeleteVariable");
}

void ThreadedEngine::WaitForVar(VarHandle var) {
  BulkFlush();
  ThreadedVar* threaded_var = ThreadedVar::CastFromBase(var);
  if (threaded_var->ready_to_read()) {
    ThrowException(threaded_var);
    return;
  }
  if (engine_info_) {
    LOG(INFO) << "Wait for " << threaded_var;
    debug_wait_var_ = threaded_var;
  }
  std::atomic<bool> done{false};
  this->PushAsync([this, &done](RunContext, CallbackOnComplete on_complete) {
      if (engine_info_) {
        LOG(INFO) << "Sync is executed";
      }
      {
        std::unique_lock<std::mutex> lock{finished_m_};
        done.store(true);
      }
      finished_cv_.notify_all();
      if (engine_info_) {
        LOG(INFO) << "Sync is notified";
      }
      on_complete();
    }, Context::CPU(), {var}, {}, FnProperty::kNormal, 0,
    "WaitForVar", true);
  {
    std::unique_lock<std::mutex> lock{finished_m_};
    finished_cv_.wait(lock, [this, &done]() {
        return done.load() || kill_.load();
    });
  }

  ThrowException(threaded_var);
}

void ThreadedEngine::WaitForAll() {
  BulkFlush();
  std::unique_lock<std::mutex> lock{finished_m_};
  finished_cv_.wait(lock, [this]() {
      return pending_.load() == 0 || kill_.load();
    });
}

inline void ThreadedEngine::OnComplete(ThreadedOpr* threaded_opr) {
  bool is_temporary_opr = threaded_opr->temporary;
  // Mark complete for read variables
  for (auto&& i : threaded_opr->const_vars) {
    i->CompleteReadDependency(
        [this](OprBlock* opr) { this->PushToExecute(opr, false); });
  }
  // Mark complete for write variables.
  for (auto&& i : threaded_opr->mutable_vars) {
    if (threaded_opr->opr_exception && *threaded_opr->opr_exception) {
      i->var_exception = threaded_opr->opr_exception;
    }
    const bool debug_info = (engine_info_ && debug_wait_var_ == i);
    if (debug_info) {
      LOG(INFO) << "Complete write dep for " << i;
    }
    const bool to_delete =
        i->CompleteWriteDependency([this, debug_info](OprBlock* opr) {
          if (debug_info) {
            LOG(INFO) << "PushToExecute " << opr;
            debug_push_opr_ = opr;
          }
          this->PushToExecute(opr, false);
          if (debug_info) {
            LOG(INFO) << "Fin PushToExecute " << opr;
          }
        });
    if (to_delete) {
      ThreadedVar::Delete(i);
    }
  }
  // The function been pushed from `ThreadedEngine::DeleteOperator`
  // could execute right after we mark all vars as complete, so if
  // threaded_opr is not temporary, its value is not reliable
  // anymore start from here.
  int npending = 0;
  {
    std::unique_lock<std::mutex> lock{finished_m_};
    npending = --pending_;
  }
  CHECK_GE(npending, 0);
  if (npending == 0) {
    // no need to grab lock when notify.
    finished_cv_.notify_all();
  }

  // delete operator if it is temperory
  if (is_temporary_opr) {
    ThreadedOpr::Delete(threaded_opr);
  }
}

inline void ThreadedEngine::ThrowException(ThreadedVar* threaded_var) {
  if (threaded_var->var_exception && *threaded_var->var_exception) {
    std::exception_ptr tmp = *threaded_var->var_exception;
    *threaded_var->var_exception = nullptr;
    std::rethrow_exception(tmp);
  }
  return;
}

void ThreadedEngine::OnCompleteStatic(
    Engine *engine, void *opr_block_) {
  OprBlock *opr_block = static_cast<OprBlock*>(opr_block_);
  ThreadedOpr *threaded_opr = opr_block->opr;
  if (opr_block->profiling && threaded_opr->opr_name) {
    // record operator end timestamp
    opr_block->opr_profile->stop();
  }
  static_cast<ThreadedEngine*>(engine)->OnComplete(threaded_opr);
  OprBlock::Delete(opr_block);
}

}  // namespace engine
}  // namespace mxnet<|MERGE_RESOLUTION|>--- conflicted
+++ resolved
@@ -199,11 +199,7 @@
   return this->is_ready_to_read();
 }
 
-<<<<<<< HEAD
-inline uint32_t ThreadedVar::version() {
-=======
 inline size_t ThreadedVar::version() {
->>>>>>> 8e4aeee6
   std::lock_guard<std::mutex> lock{mutex_};
   return this->version_;
 }
