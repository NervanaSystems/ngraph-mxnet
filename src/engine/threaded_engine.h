--- conflicted
+++ resolved
@@ -162,11 +162,7 @@
   inline void SetToDelete();
   /*! \return whether this variable is ready to read. */
   inline bool ready_to_read();
-<<<<<<< HEAD
-  inline uint32_t version() override;
-=======
   inline size_t version() override;
->>>>>>> a1aef905
   /*!
    * \brief Cast a Var pointer to ThreadedVar pointer
    * \param ptr pointer from base.
