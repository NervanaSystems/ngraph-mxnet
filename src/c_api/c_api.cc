/*
 * Licensed to the Apache Software Foundation (ASF) under one
 * or more contributor license agreements.  See the NOTICE file
 * distributed with this work for additional information
 * regarding copyright ownership.  The ASF licenses this file
 * to you under the Apache License, Version 2.0 (the
 * "License"); you may not use this file except in compliance
 * with the License.  You may obtain a copy of the License at
 *
 *   http://www.apache.org/licenses/LICENSE-2.0
 *
 * Unless required by applicable law or agreed to in writing,
 * software distributed under the License is distributed on an
 * "AS IS" BASIS, WITHOUT WARRANTIES OR CONDITIONS OF ANY
 * KIND, either express or implied.  See the License for the
 * specific language governing permissions and limitations
 * under the License.
 */

/*!
 *  Copyright (c) 2015 by Contributors
 * \file c_api.cc
 * \brief C API of mxnet
 */
#include <vector>
#include <sstream>
#include <string>
#include <mutex>
#include <memory>
#include <functional>
#include <utility>
#include "dmlc/base.h"
#include "dmlc/logging.h"
#include "dmlc/io.h"
#include "dmlc/memory_io.h"
#include "dmlc/recordio.h"
#include "dmlc/omp.h"
#include "mxnet/base.h"
#include "mxnet/ndarray.h"
#include "mxnet/operator.h"
#include "mxnet/io.h"
#include "mxnet/c_api.h"
#include "mxnet/kvstore.h"
#include "mxnet/rtc.h"
#include "mxnet/storage.h"
<<<<<<< HEAD
#include "mxnet/mxfeatures.h"
=======
#include "mxnet/libinfo.h"
>>>>>>> 0f88f613
#include "./c_api_common.h"
#include "../operator/custom/custom-inl.h"
#include "../operator/tensor/matrix_op-inl.h"

using namespace mxnet;

// Internal function to get the information
// from function registry
// Used to implement MXSymbolGetAtomicSymbolInfo and MXFuncGetInfo
template<typename FunRegType>
inline int MXAPIGetFunctionRegInfo(const FunRegType *e,
                                   const char **name,
                                   const char **description,
                                   mx_uint *num_args,
                                   const char ***arg_names,
                                   const char ***arg_type_infos,
                                   const char ***arg_descriptions,
                                   const char **return_type) {
  MXAPIThreadLocalEntry *ret = MXAPIThreadLocalStore::Get();

  API_BEGIN();
  *name = e->name.c_str();
  *description = e->description.c_str();
  *num_args = static_cast<mx_uint>(e->arguments.size());
  if (return_type) *return_type = e->return_type.c_str();
  ret->ret_vec_charp.clear();
  for (size_t i = 0; i < e->arguments.size(); ++i) {
    ret->ret_vec_charp.push_back(e->arguments[i].name.c_str());
  }
  for (size_t i = 0; i < e->arguments.size(); ++i) {
    ret->ret_vec_charp.push_back(e->arguments[i].type_info_str.c_str());
  }
  for (size_t i = 0; i < e->arguments.size(); ++i) {
    ret->ret_vec_charp.push_back(e->arguments[i].description.c_str());
  }
  *arg_names = dmlc::BeginPtr(ret->ret_vec_charp);
  *arg_type_infos = dmlc::BeginPtr(ret->ret_vec_charp) + e->arguments.size();
  *arg_descriptions = dmlc::BeginPtr(ret->ret_vec_charp) + (e->arguments.size() * 2);
  API_END();
}

// NOTE: return value is added in API_END

<<<<<<< HEAD
int MXHasFeature(const mx_uint feature, bool* out) {
  API_BEGIN();
  *out = features::is_enabled(feature);
=======
int MXLibInfoFeatures(const struct LibFeature **lib_features, size_t *size) {
  using namespace features;
  API_BEGIN();
  LibInfo* lib_info = LibInfo::getInstance();
  *lib_features = lib_info->getFeatures().data();
  *size = lib_info->getFeatures().size();
>>>>>>> 0f88f613
  API_END();
}

int MXRandomSeed(int seed) {
  API_BEGIN();
  mxnet::RandomSeed(seed);
  API_END();
}

int MXRandomSeedContext(int seed, int dev_type, int dev_id) {
  API_BEGIN();
  Context ctx = Context::Create(static_cast<Context::DeviceType>(dev_type), dev_id);
  mxnet::RandomSeed(ctx, seed);
  API_END();
}

int MXNotifyShutdown() {
  API_BEGIN();
  Engine::Get()->NotifyShutdown();
  API_END();
}

int MXSetNumOMPThreads(int thread_num) {
  API_BEGIN();
  omp_set_num_threads(thread_num);
  API_END();
}

int MXEngineSetBulkSize(int bulk_size, int* prev_bulk_size) {
  API_BEGIN();
  *prev_bulk_size = Engine::Get()->set_bulk_size(bulk_size);
  API_END();
}

int MXGetGPUCount(int* out) {
  API_BEGIN();
  *out = Context::GetGPUCount();
  API_END();
}

// Deprecated: use MXGetGPUMemoryInformation64() instead.
int MXGetGPUMemoryInformation(int dev, int *free_mem, int *total_mem) {
  API_BEGIN();
  uint64_t free_mem64 = 0UL;
  uint64_t total_mem64 = 0UL;
  Context::GetGPUMemoryInformation(dev, &free_mem64, &total_mem64);
  *free_mem = static_cast<int>(free_mem64);
  *total_mem = static_cast<int>(total_mem64);
  API_END();
}

int MXGetGPUMemoryInformation64(int dev, uint64_t *free_mem, uint64_t *total_mem) {
  API_BEGIN();
  Context::GetGPUMemoryInformation(dev, free_mem, total_mem);
  API_END();
}

int MXGetVersion(int *out) {
  API_BEGIN();
  *out = static_cast<int>(MXNET_VERSION);
  API_END();
}

int MXNDArrayCreateNone(NDArrayHandle *out) {
  API_BEGIN();
  *out = new NDArray();
  API_END();
}

int MXNDArrayCreate(const mx_uint *shape,
                    mx_uint ndim,
                    int dev_type,
                    int dev_id,
                    int delay_alloc,
                    NDArrayHandle *out) {
  API_BEGIN();
  *out = new NDArray(
      mxnet::TShape(shape, shape + ndim),
      Context::Create(static_cast<Context::DeviceType>(dev_type), dev_id),
      delay_alloc != 0);
  API_END();
}

int MXNDArrayCreateEx(const mx_uint *shape,
                    mx_uint ndim,
                    int dev_type,
                    int dev_id,
                    int delay_alloc,
                    int dtype,
                    NDArrayHandle *out) {
  API_BEGIN();
  *out = new NDArray(
      mxnet::TShape(shape, shape + ndim),
      Context::Create(static_cast<Context::DeviceType>(dev_type), dev_id),
      delay_alloc != 0,
      dtype);
  API_END();
}

int MXNDArrayCreateSparseEx(int storage_type,
                    const mx_uint *shape,
                    mx_uint ndim,
                    int dev_type,
                    int dev_id,
                    int delay_alloc,
                    int dtype,
                    mx_uint num_aux,
                    int *aux_type,
                    mx_uint *aux_ndims,
                    const mx_uint *aux_shape,
                    NDArrayHandle *out) {
  API_BEGIN();
  std::vector<int> aux_types;
  mxnet::ShapeVector aux_shapes;
  auto shape_start = aux_shape;
  for (size_t i = 0; i < num_aux; i++) {
    // types
    aux_types.push_back(aux_type[i]);
    // shapes
    aux_shapes.emplace_back(shape_start, shape_start + aux_ndims[i]);
    shape_start += aux_ndims[i];
  }
  *out = new NDArray(
      NDArrayStorageType(storage_type),
      mxnet::TShape(shape, shape + ndim),
      Context::Create(static_cast<Context::DeviceType>(dev_type), dev_id),
      delay_alloc != 0,
      dtype, aux_types, aux_shapes);
  API_END();
}


int MXNDArrayLoadFromRawBytes(const void *buf,
                              size_t size,
                              NDArrayHandle *out) {
  NDArray *ptr = nullptr;
  API_BEGIN();
  dmlc::MemoryFixedSizeStream strm((void*)buf, size); // NOLINT(*)
  ptr = new NDArray();
  if (!ptr->Load(&strm)) {
    throw dmlc::Error("Invalid NDArray serialization format");
  }
  *out = ptr;
  API_END_HANDLE_ERROR(delete ptr);
}

int MXNDArraySaveRawBytes(NDArrayHandle handle,
                          size_t *out_size,
                          const char **out_buf) {
  MXAPIThreadLocalEntry *ret = MXAPIThreadLocalStore::Get();
  API_BEGIN();
  ret->ret_str.resize(0);
  dmlc::MemoryStringStream strm(&ret->ret_str);
  static_cast<NDArray*>(handle)->Save(&strm);
  *out_size = ret->ret_str.length();
  *out_buf = ret->ret_str.c_str();
  API_END();
}

int MXNDArraySyncCopyFromCPU(NDArrayHandle handle,
                             const void *data,
                             size_t size) {
  API_BEGIN();
  static_cast<NDArray*>(handle)->SyncCopyFromCPU(data, size);
  API_END();
}

int MXNDArraySyncCopyToCPU(NDArrayHandle handle,
                           void *data,
                           size_t size) {
  API_BEGIN();
  static_cast<NDArray*>(handle)->SyncCopyToCPU(data, size);
  API_END();
}

/*!
 * \brief Copy src.data() to dst.data() if i = -1, else dst.aux_data(i) if i >= 0
 * This function blocks. Do not use it in performance critical code.
 * \param handle_dst handle of a dst ndarray whose data/aux_data has been allocated
 * \param handle_src handle of a src ndarray which has default storage type
 * \param i dst data blob indicator
 */
int MXNDArraySyncCopyFromNDArray(NDArrayHandle handle_dst,
                                 const NDArrayHandle handle_src,
                                 const int i) {
  API_BEGIN();
  NDArray* dst = static_cast<NDArray*>(handle_dst);
  NDArray* src = static_cast<NDArray*>(handle_src);
  dst->SyncCopyFromNDArray(*src, -1, i);
  API_END();
}

int MXNDArraySyncCheckFormat(NDArrayHandle handle, const bool full_check) {
  API_BEGIN();
  NDArray *arr = static_cast<NDArray*>(handle);
  arr->SyncCheckFormat(full_check);
  API_END();
}

int MXNDArrayWaitToRead(NDArrayHandle handle) {
  API_BEGIN();
  static_cast<NDArray*>(handle)->WaitToRead();
  API_END();
}

int MXNDArrayWaitToWrite(NDArrayHandle handle) {
  API_BEGIN();
  static_cast<NDArray*>(handle)->WaitToWrite();
  API_END();
}

int MXNDArrayWaitAll() {
  API_BEGIN();
  Engine::Get()->WaitForAll();
  API_END();
}

int MXNDArraySave(const char* fname,
                  mx_uint num_args,
                  NDArrayHandle* args,
                  const char** keys) {
  API_BEGIN();
  std::vector<NDArray> data(num_args);
  std::vector<std::string> names;
  for (mx_uint i = 0; i < num_args; ++i) {
    data[i] = *static_cast<NDArray*>(args[i]);
  }
  if (keys != nullptr) {
    names.resize(num_args);
    for (mx_uint i = 0; i < num_args; ++i) {
      names[i] = keys[i];
    }
  }
  {
    std::unique_ptr<dmlc::Stream> fo(dmlc::Stream::Create(fname, "w"));
    mxnet::NDArray::Save(fo.get(), data, names);
  }
  API_END();
}

int MXNDArrayLoad(const char* fname,
                  mx_uint *out_size,
                  NDArrayHandle** out_arr,
                  mx_uint *out_name_size,
                  const char*** out_names) {
  MXAPIThreadLocalEntry *ret = MXAPIThreadLocalStore::Get();
  ret->ret_vec_str.clear();
  API_BEGIN();
  std::vector<NDArray> data;
  std::vector<std::string> &names = ret->ret_vec_str;
  {
    std::unique_ptr<dmlc::Stream> fi(dmlc::Stream::Create(fname, "r"));
    mxnet::NDArray::Load(fi.get(), &data, &names);
  }
  ret->ret_handles.resize(data.size());
  for (size_t i = 0; i < data.size(); ++i) {
    NDArray *ptr = new NDArray();
    *ptr = data[i];
    ret->ret_handles[i] = ptr;
  }
  ret->ret_vec_charp.resize(names.size());
  for (size_t i = 0; i < names.size(); ++i) {
    ret->ret_vec_charp[i] = names[i].c_str();
  }
  *out_size = static_cast<mx_uint>(data.size());
  *out_arr = dmlc::BeginPtr(ret->ret_handles);
  *out_name_size = static_cast<mx_uint>(names.size());
  *out_names = dmlc::BeginPtr(ret->ret_vec_charp);
  API_END();
}

int MXNDArrayLoadFromBuffer(const void *ndarray_buffer,
                            size_t size,
                            mx_uint *out_size,
                            NDArrayHandle** out_arr,
                            mx_uint *out_name_size,
                            const char*** out_names) {
  MXAPIThreadLocalEntry *ret = MXAPIThreadLocalStore::Get();
  ret->ret_vec_str.clear();
  API_BEGIN();
  CHECK_NOTNULL(ndarray_buffer);
  std::vector<NDArray> data;
  std::vector<std::string> &names = ret->ret_vec_str;
  {
    std::unique_ptr<dmlc::MemoryFixedSizeStream> fi(new dmlc::MemoryFixedSizeStream(
        const_cast<void*>(ndarray_buffer), size));
    mxnet::NDArray::Load(fi.get(), &data, &names);
  }
  ret->ret_handles.resize(data.size());
  for (size_t i = 0; i < data.size(); ++i) {
    NDArray *ptr = new NDArray();
    *ptr = data[i];
    ret->ret_handles[i] = ptr;
  }
  ret->ret_vec_charp.resize(names.size());
  for (size_t i = 0; i < names.size(); ++i) {
    ret->ret_vec_charp[i] = names[i].c_str();
  }
  *out_size = static_cast<mx_uint>(data.size());
  *out_arr = dmlc::BeginPtr(ret->ret_handles);
  *out_name_size = static_cast<mx_uint>(names.size());
  *out_names = dmlc::BeginPtr(ret->ret_vec_charp);
  API_END();
}

int MXNDArrayFree(NDArrayHandle handle) {
  API_BEGIN();
  delete static_cast<NDArray*>(handle);
  API_END();
}

int MXNDArraySlice(NDArrayHandle handle,
                   mx_uint slice_begin,
                   mx_uint slice_end,
                   NDArrayHandle *out) {
  NDArray *ptr = new NDArray();
  API_BEGIN();
  *ptr = static_cast<NDArray*>(handle)->SliceWithRecord(
      slice_begin, slice_end);
  *out = ptr;
  API_END_HANDLE_ERROR(delete ptr);
}

int MXNDArrayAt(NDArrayHandle handle,
                mx_uint idx,
                NDArrayHandle *out) {
  NDArray *ptr = new NDArray();
  API_BEGIN();
  *ptr = static_cast<NDArray*>(handle)->AtWithRecord(idx);
  *out = ptr;
  API_END_HANDLE_ERROR(delete ptr);
}

MXNET_DLL int MXNDArrayReshape(NDArrayHandle handle,
                               int ndim,
                               int *dims,
                               NDArrayHandle *out) {
  NDArray *ptr = new NDArray();
  API_BEGIN();
  NDArray *arr = static_cast<NDArray*>(handle);
  mxnet::TShape new_shape(dims, dims+ndim);
  int size = 1;
  int pos = -1;
  for (int i = 0; i < ndim; ++i) {
    int dim = dims[i];
    if (dim == -1) {
      CHECK_EQ(pos, -1)
        << "Invalid new shape " << new_shape
        << ": more than one dimensions are -1";
      pos = i;
    } else {
      if (dim == 0) {
        CHECK_LT(i, arr->shape().ndim())
          << "Invalid new shape " << new_shape
          << ": 0 dimension exceeds original shape " << arr->shape();
        dim = arr->shape()[i];
      }
      size *= dim;
      new_shape[i] = dim;
    }
  }
  if (pos >= 0) {
    new_shape[pos] = arr->shape().Size() / size;
  }
  *ptr = arr->ReshapeWithRecord(new_shape);
  *out = ptr;
  API_END_HANDLE_ERROR(delete ptr);
}

MXNET_DLL int MXNDArrayReshape64(NDArrayHandle handle,
                                 int ndim,
                                 dim_t *dims,
                                 bool reverse,
                                 NDArrayHandle *out) {
  NDArray *ptr = new NDArray();
  API_BEGIN();
  NDArray *arr = static_cast<NDArray*>(handle);
  nnvm::Tuple<dim_t> shape(dims, dims+ndim);
  CHECK_GT(arr->shape().Size(), 0) << "Source ndarray's shape is undefined. Input shape: "
    << arr->shape();
  mxnet::TShape new_shape = mxnet::op::InferReshapeShape(shape, arr->shape(), reverse);
  *ptr = arr->ReshapeWithRecord(new_shape);
  *out = ptr;
  API_END_HANDLE_ERROR(delete ptr);
}

int MXNDArrayGetStorageType(NDArrayHandle handle,
                     int *out_storage_type) {
  API_BEGIN();
  NDArray *arr = static_cast<NDArray*>(handle);
  if (!arr->is_none()) {
    *out_storage_type = arr->storage_type();
  } else {
    *out_storage_type = kUndefinedStorage;
  }
  API_END();
}

int MXNDArrayGetShape(NDArrayHandle handle,
                      mx_uint *out_dim,
                      const mx_uint **out_pdata) {
  MXAPIThreadLocalEntry *ret = MXAPIThreadLocalStore::Get();
  API_BEGIN();
  NDArray *arr = static_cast<NDArray*>(handle);
  if (!arr->is_none()) {
    const mxnet::TShape &s = arr->shape();
    *out_dim = s.ndim();
    std::vector<uint32_t>& buffer = ret->arg_shape_buffer;
    buffer.resize(s.ndim());
    nnvm::ShapeTypeCast(s.begin(), s.end(), buffer.data());
    *out_pdata = buffer.data();
  } else {
    *out_dim = 0;
  }
  API_END();
}

int MXNDArrayGetData(NDArrayHandle handle,
                     void **out_pdata) {
  API_BEGIN();
  NDArray *arr = static_cast<NDArray*>(handle);
  if (!arr->is_none()) {
    *out_pdata = arr->data().dptr_;
  } else {
    *out_pdata = nullptr;
  }
  API_END();
}

int MXNDArrayToDLPack(NDArrayHandle handle,
                      DLManagedTensorHandle *out_dlpack) {
  API_BEGIN();
  NDArray *arr = static_cast<NDArray*>(handle);
  *out_dlpack = arr->ToDLPack();
  API_END();
}

int MXNDArrayFromDLPack(DLManagedTensorHandle dlpack,
                        NDArrayHandle *out_handle) {
  API_BEGIN();
  *out_handle = new NDArray(NDArray::FromDLPack(
              static_cast<DLManagedTensor*>(dlpack)));
  API_END();
}

int MXNDArrayCallDLPackDeleter(DLManagedTensorHandle dlpack) {
  API_BEGIN();
  if (dlpack != nullptr) {
    DLManagedTensor *p_dlpack = static_cast<DLManagedTensor*>(dlpack);
    p_dlpack->deleter(p_dlpack);
  }
  API_END();
}

int MXNDArrayGetDType(NDArrayHandle handle,
                     int *out_dtype) {
  API_BEGIN();
  NDArray *arr = static_cast<NDArray*>(handle);
  if (!arr->is_none()) {
    *out_dtype = arr->dtype();
  } else {
    *out_dtype = -1;
  }
  API_END();
}

int MXNDArrayGetAuxType(NDArrayHandle handle,
                        mx_uint i,
                        int *out_type) {
  API_BEGIN();
  NDArray *arr = static_cast<NDArray*>(handle);
  *out_type = arr->aux_type(i);
  API_END();
}

/*!
 * \brief Get a deep copy of the ith aux data blob
 * in the form of an NDArray of default storage type.
 * This function blocks. Do not use it in performance critical code.
 */
int MXNDArrayGetAuxNDArray(NDArrayHandle handle,
                           mx_uint i,
                           NDArrayHandle *out) {
  API_BEGIN();
  NDArray *arr = static_cast<NDArray*>(handle);
  *out = new NDArray(arr->aux_ndarray(i));
  API_END();
}

/*!
 * \brief Get a deep copy of the data blob
 * in the form of an NDArray of default storage type.
 * This function blocks. Do not use it in performance critical code.
 */
int MXNDArrayGetDataNDArray(NDArrayHandle handle,
                            NDArrayHandle *out) {
  API_BEGIN();
  NDArray *arr = static_cast<NDArray*>(handle);
  *out = new NDArray(arr->data_ndarray());
  API_END();
}

int MXNDArrayGetContext(NDArrayHandle handle,
                        int *out_dev_type,
                        int *out_dev_id) {
  API_BEGIN();
  NDArray *arr = static_cast<NDArray*>(handle);
  if (!arr->is_none()) {
    const Context &ctx = arr->ctx();
    *out_dev_type = ctx.dev_type;
    *out_dev_id = ctx.dev_id;
  } else {
    *out_dev_type = 0;
    *out_dev_id = 0;
  }
  API_END();
}


int MXNDArrayGetGrad(NDArrayHandle handle, NDArrayHandle *out) {
  API_BEGIN();
  NDArray *arr = static_cast<NDArray*>(handle);
  NDArray ret = arr->grad();
  if (ret.is_none()) {
    *out = NULL;
  } else {
    *out = new NDArray(ret);
  }
  API_END();
}

int MXNDArrayDetach(NDArrayHandle handle, NDArrayHandle *out) {
  API_BEGIN();
  NDArray *arr = static_cast<NDArray*>(handle);
  *out = new NDArray(arr->Detach());
  API_END();
}

int MXNDArraySetGradState(NDArrayHandle handle, int state) {
  API_BEGIN();
  NDArray *arr = static_cast<NDArray*>(handle);
  arr->set_fresh_out_grad(static_cast<bool>(state));
  API_END();
}

int MXNDArrayGetGradState(NDArrayHandle handle, int *out) {
  API_BEGIN();
  NDArray *arr = static_cast<NDArray*>(handle);
  *out = arr->fresh_out_grad();
  API_END();
}

int MXListFunctions(mx_uint *out_size,
                    FunctionHandle **out_array) {
  API_BEGIN();
  auto &vec = dmlc::Registry<NDArrayFunctionReg>::List();
  *out_size = static_cast<mx_uint>(vec.size());
  *out_array = (FunctionHandle*)(dmlc::BeginPtr(vec));  //  NOLINT(*)
  API_END();
}

int MXGetFunction(const char *name,
                  FunctionHandle *out) {
  API_BEGIN();
  *out = dmlc::Registry<NDArrayFunctionReg>::Find(name);
  API_END();
}

int MXFuncGetInfo(FunctionHandle fun,
                  const char **name,
                  const char **description,
                  mx_uint *num_args,
                  const char ***arg_names,
                  const char ***arg_type_infos,
                  const char ***arg_descriptions,
                  const char **return_type) {
  return MXAPIGetFunctionRegInfo(static_cast<const NDArrayFunctionReg *>(fun),
                                 name, description, num_args,
                                 arg_names, arg_type_infos, arg_descriptions,
                                 return_type);
}

int MXFuncDescribe(FunctionHandle fun,
                   mx_uint *num_use_vars,
                   mx_uint *num_scalars,
                   mx_uint *num_mutate_vars,
                   int *type_mask) {
  API_BEGIN();
  auto *f = static_cast<const NDArrayFunctionReg*>(fun);
  *num_use_vars = f->num_use_vars;
  *num_scalars = f->num_scalars;
  *num_mutate_vars = f->num_mutate_vars;
  *type_mask = f->type_mask;
  API_END();
}

int MXFuncInvoke(FunctionHandle fun,
                 NDArrayHandle *use_vars,
                 mx_float *scalar_args,
                 NDArrayHandle *mutate_vars) {
  API_BEGIN();
  auto *f = static_cast<const NDArrayFunctionReg*>(fun);
  f->body((NDArray**)(use_vars),  //  NOLINT(*)
          scalar_args,
          (NDArray**)(mutate_vars),  //  NOLINT(*)
          0,
          NULL,
          NULL);
  API_END();
}

int MXFuncInvokeEx(FunctionHandle fun,
                 NDArrayHandle *use_vars,
                 mx_float *scalar_args,
                 NDArrayHandle *mutate_vars,
                 int num_params,
                 char **param_keys,
                 char **param_vals) {
  API_BEGIN();
  auto *f = static_cast<const NDArrayFunctionReg*>(fun);
  f->body((NDArray**)(use_vars),  //  NOLINT(*)
          scalar_args,
          (NDArray**)(mutate_vars),  //  NOLINT(*)
          num_params,
          param_keys,
          param_vals);
  API_END();
}

//--------------------------------------------
// Part 5: IO Interface
//--------------------------------------------
int MXListDataIters(mx_uint *out_size,
                    DataIterCreator **out_array) {
  API_BEGIN();
  auto &vec = dmlc::Registry<DataIteratorReg>::List();
  *out_size = static_cast<mx_uint>(vec.size());
  *out_array = (DataIterCreator*)(dmlc::BeginPtr(vec));  //  NOLINT(*)
  API_END();
}

int MXDataIterGetIterInfo(DataIterCreator creator,
                          const char **name,
                          const char **description,
                          mx_uint *num_args,
                          const char ***arg_names,
                          const char ***arg_type_infos,
                          const char ***arg_descriptions) {
  DataIteratorReg *e = static_cast<DataIteratorReg *>(creator);
  return MXAPIGetFunctionRegInfo(e, name, description, num_args,
                                 arg_names, arg_type_infos, arg_descriptions,
                                 NULL);
}

int MXDataIterCreateIter(DataIterCreator creator,
                         mx_uint num_param,
                         const char **keys,
                         const char **vals,
                         DataIterHandle *out) {
  IIterator<DataBatch> *iter = nullptr;
  API_BEGIN();
  DataIteratorReg *e = static_cast<DataIteratorReg *>(creator);
  iter = e->body();
  std::vector<std::pair<std::string, std::string> > kwargs;
  for (mx_uint i = 0; i < num_param; ++i) {
    kwargs.push_back({std::string(keys[i]), std::string(vals[i])});
  }
  iter->Init(kwargs);
  *out = iter;
  API_END_HANDLE_ERROR(delete iter);
}

int MXDataIterFree(DataIterHandle handle) {
  API_BEGIN();
  delete static_cast<IIterator<DataBatch> *>(handle);
  API_END();
}

int MXDataIterBeforeFirst(DataIterHandle handle) {
  API_BEGIN();
  static_cast<IIterator<DataBatch>* >(handle)->BeforeFirst();
  API_END();
}

int MXDataIterNext(DataIterHandle handle, int *out) {
  API_BEGIN();
  *out = static_cast<IIterator<DataBatch>* >(handle)->Next();
  API_END();
}

int MXDataIterGetLabel(DataIterHandle handle, NDArrayHandle *out) {
  API_BEGIN();
  const DataBatch& db = static_cast<IIterator<DataBatch>* >(handle)->Value();
  NDArray* pndarray = new NDArray();
  // temp hack to make label 1D
  // TODO(tianjun) make label 1D when label_width=0
  mxnet::TShape shape = db.data[1].shape();
  if (shape[1] == 1) {
    *pndarray = db.data[1].Reshape(mshadow::Shape1(shape[0]));
  } else {
    *pndarray = db.data[1];
  }
  *out = pndarray;
  API_END();
}

int MXDataIterGetIndex(DataIterHandle handle, uint64_t **out_index, uint64_t *out_size) {
  API_BEGIN();
  const DataBatch& db = static_cast<IIterator<DataBatch>* >(handle)->Value();
  *out_size = db.index.size();
  *out_index = const_cast<uint64_t*>(db.index.data());
  API_END();
}

int MXDataIterGetData(DataIterHandle handle, NDArrayHandle *out) {
  API_BEGIN();
  const DataBatch& db = static_cast<IIterator<DataBatch>* >(handle)->Value();
  NDArray* pndarray = new NDArray();
  *pndarray = db.data[0];
  *out = pndarray;
  API_END();
}

int MXDataIterGetPadNum(DataIterHandle handle, int *pad) {
  API_BEGIN();
  const DataBatch& db = static_cast<IIterator<DataBatch>* >(handle)->Value();
  *pad = db.num_batch_padd;
  API_END();
}

int MXKVStoreCreate(const char *type,
                    KVStoreHandle *out) {
  API_BEGIN();
  *out = KVStore::Create(type);
  API_END();
}

int MXKVStoreSetGradientCompression(KVStoreHandle handle, mx_uint num_params,
                                    const char** keys, const char** vals) {
  API_BEGIN();
  std::vector<std::pair<std::string, std::string> > params;
  for (mx_uint i = 0; i < num_params; ++i) {
    std::pair<std::string, std::string> p;
    p.first = keys[i];
    p.second = vals[i];
    params.push_back(p);
  }
  static_cast<KVStore*>(handle)->SetGradientCompression(params);
  API_END();
}

int MXKVStoreFree(KVStoreHandle handle) {
  API_BEGIN();
  delete static_cast<KVStore*>(handle);
  API_END();
}

int MXKVStoreInit(KVStoreHandle handle,
                  mx_uint num,
                  const int* keys,
                  NDArrayHandle* vals) {
  API_BEGIN();
  std::vector<int> v_keys(num);
  std::vector<NDArray> v_vals(num);
  for (mx_uint i = 0; i < num; ++i) {
    v_keys[i] = keys[i];
    v_vals[i] = *static_cast<NDArray*>(vals[i]);
  }
  static_cast<KVStore*>(handle)->Init(v_keys, v_vals);
  API_END();
}

int MXKVStoreInitEx(KVStoreHandle handle,
                  mx_uint num,
                  const char** keys,
                  NDArrayHandle* vals) {
  API_BEGIN();
  std::vector<std::string> v_keys(num);
  std::vector<NDArray> v_vals(num);
  for (mx_uint i = 0; i < num; ++i) {
    v_keys[i] = keys[i];
    v_vals[i] = *static_cast<NDArray*>(vals[i]);
  }
  static_cast<KVStore*>(handle)->Init(v_keys, v_vals);
  API_END();
}

int MXKVStorePush(KVStoreHandle handle,
                  mx_uint num,
                  const int* keys,
                  NDArrayHandle* vals,
                  int priority) {
  API_BEGIN();
  std::vector<int> v_keys(num);
  std::vector<NDArray> v_vals(num);
  for (mx_uint i = 0; i < num; ++i) {
    v_keys[i] = keys[i];
    v_vals[i] = *static_cast<NDArray*>(vals[i]);
  }
  static_cast<KVStore*>(handle)->Push(v_keys, v_vals, priority);
  API_END();
}

int MXKVStorePushEx(KVStoreHandle handle,
                  mx_uint num,
                  const char** keys,
                  NDArrayHandle* vals,
                  int priority) {
  API_BEGIN();
  std::vector<std::string> v_keys(num);
  std::vector<NDArray> v_vals(num);
  for (mx_uint i = 0; i < num; ++i) {
    v_keys[i] = keys[i];
    v_vals[i] = *static_cast<NDArray*>(vals[i]);
  }
  static_cast<KVStore*>(handle)->Push(v_keys, v_vals, priority);
  API_END();
}

int MXKVStorePull(KVStoreHandle handle,
                  mx_uint num,
                  const int* keys,
                  NDArrayHandle* vals,
                  int priority) {
  API_BEGIN();
  std::vector<int> v_keys(num);
  std::vector<NDArray*> v_vals(num);
  for (mx_uint i = 0; i < num; ++i) {
    v_keys[i] = keys[i];
    v_vals[i] = static_cast<NDArray*>(vals[i]);
  }
  static_cast<KVStore*>(handle)->Pull(v_keys, v_vals, priority, true);
  API_END();
}

int MXKVStorePullEx(KVStoreHandle handle,
                    mx_uint num,
                    const char** keys,
                    NDArrayHandle* vals,
                    int priority) {
  API_BEGIN();
  std::vector<std::string> v_keys(num);
  std::vector<NDArray*> v_vals(num);
  for (mx_uint i = 0; i < num; ++i) {
    v_keys[i] = keys[i];
    v_vals[i] = static_cast<NDArray*>(vals[i]);
  }
  static_cast<KVStore*>(handle)->Pull(v_keys, v_vals, priority, true);
  API_END();
}

int MXKVStorePullWithSparse(KVStoreHandle handle,
                            mx_uint num,
                            const int* keys,
                            NDArrayHandle* vals,
                            int priority,
                            bool ignore_sparse) {
  API_BEGIN();
  std::vector<int> v_keys(num);
  std::vector<NDArray*> v_vals(num);
  for (mx_uint i = 0; i < num; ++i) {
    v_keys[i] = keys[i];
    v_vals[i] = static_cast<NDArray*>(vals[i]);
  }
  static_cast<KVStore*>(handle)->Pull(v_keys, v_vals, priority, ignore_sparse);
  API_END();
}

int MXKVStorePullWithSparseEx(KVStoreHandle handle,
                              mx_uint num,
                              const char** keys,
                              NDArrayHandle* vals,
                              int priority,
                              bool ignore_sparse) {
  API_BEGIN();
  std::vector<std::string> v_keys(num);
  std::vector<NDArray*> v_vals(num);
  for (mx_uint i = 0; i < num; ++i) {
    v_keys[i] = keys[i];
    v_vals[i] = static_cast<NDArray*>(vals[i]);
  }
  static_cast<KVStore*>(handle)->Pull(v_keys, v_vals, priority, ignore_sparse);
  API_END();
}

int MXKVStorePullRowSparse(KVStoreHandle handle,
                           mx_uint num,
                           const int* keys,
                           NDArrayHandle* vals,
                           const NDArrayHandle* row_ids,
                           int priority) {
  API_BEGIN();
  std::vector<int> v_keys(num);
  std::vector<std::pair<NDArray*, NDArray>> v_val_rowids(num);
  for (mx_uint i = 0; i < num; ++i) {
    v_keys[i] = keys[i];
    v_val_rowids[i] = std::make_pair(static_cast<NDArray*>(vals[i]),
                                     *static_cast<NDArray*>(row_ids[i]));
  }
  static_cast<KVStore*>(handle)->PullRowSparse(v_keys, v_val_rowids, priority);
  API_END();
}

int MXKVStorePullRowSparseEx(KVStoreHandle handle,
                             mx_uint num,
                             const char** keys,
                             NDArrayHandle* vals,
                             const NDArrayHandle* row_ids,
                             int priority) {
  API_BEGIN();
  std::vector<std::string> v_keys(num);
  std::vector<std::pair<NDArray*, NDArray>> v_val_rowids(num);
  for (mx_uint i = 0; i < num; ++i) {
    v_keys[i] = keys[i];
    v_val_rowids[i] = std::make_pair(static_cast<NDArray*>(vals[i]),
                                     *static_cast<NDArray*>(row_ids[i]));
  }
  static_cast<KVStore*>(handle)->PullRowSparse(v_keys, v_val_rowids, priority);
  API_END();
}

void MXKVStoreSetUpdaterImpl(KVStoreHandle handle,
                             MXKVStoreUpdater updater,
                             void* updater_handle) {
  MXKVStoreUpdater * updater_temp = updater;
  void* updater_handle_temp = updater_handle;
  std::function<void(int, const NDArray&, NDArray*)> updt
  = [updater_temp, updater_handle_temp](int key, const NDArray& recv, NDArray* local) {
    NDArray* recv_copy = new NDArray();
    *recv_copy = recv;
    NDArray* local_copy = new NDArray();
    *local_copy = *local;
    updater_temp(key, recv_copy, local_copy, updater_handle_temp);
  };
  static_cast<KVStore*>(handle)->set_updater(updt);
}

int MXKVStoreSetUpdater(KVStoreHandle handle,
                        MXKVStoreUpdater updater,
                        void* updater_handle) {
  API_BEGIN();
  MXKVStoreSetUpdaterImpl(handle, updater, updater_handle);
  API_END();
}

int MXKVStoreSetUpdaterEx(KVStoreHandle handle,
                          MXKVStoreUpdater updater,
                          MXKVStoreStrUpdater str_updater,
                          void* updater_handle) {
  API_BEGIN();
  // set updater with int keys
  MXKVStoreSetUpdaterImpl(handle, updater, updater_handle);
  // set updater with string keys
  MXKVStoreStrUpdater * updater_temp = str_updater;
  void* updater_handle_temp = updater_handle;
  std::function<void(const std::string&, const NDArray&, NDArray*)> updt
  = [updater_temp, updater_handle_temp]
    (const std::string& key, const NDArray& recv, NDArray* local) {
    NDArray* recv_copy = new NDArray();
    *recv_copy = recv;
    NDArray* local_copy = new NDArray();
    *local_copy = *local;
    updater_temp(key.c_str(), recv_copy, local_copy, updater_handle_temp);
  };
  static_cast<KVStore*>(handle)->set_updater(updt);
  API_END();
}

int MXKVStoreGetRank(KVStoreHandle handle, int *rank) {
  API_BEGIN();
  *rank = static_cast<KVStore*>(handle)->get_rank();
  API_END();
}

int MXKVStoreGetGroupSize(KVStoreHandle handle, int *size) {
  API_BEGIN();
  *size = static_cast<KVStore*>(handle)->get_group_size();
  API_END();
}

int MXKVStoreBarrier(KVStoreHandle handle) {
  API_BEGIN();
  static_cast<KVStore*>(handle)->Barrier();
  API_END();
}

int MXKVStoreSetBarrierBeforeExit(KVStoreHandle handle,
                                  const int barrier_before_exit) {
  API_BEGIN();
  static_cast<KVStore*>(handle)->set_barrier_before_exit(barrier_before_exit);
  API_END();
}

int MXInitPSEnv(mx_uint num_vars,
                const char **keys,
                const char **vals) {
  API_BEGIN();
  std::unordered_map<std::string, std::string> kwargs;
  for (mx_uint i = 0; i < num_vars; ++i) {
    kwargs[std::string(keys[i])] = std::string(vals[i]);
  }
  KVStore::InitPSEnv(kwargs);
  API_END();
}

int MXKVStoreIsWorkerNode(int *ret) {
  API_BEGIN();
  *ret = KVStore::IsWorkerNode();
  API_END();
}

int MXKVStoreIsServerNode(int *ret) {
  API_BEGIN();
  *ret = KVStore::IsServerNode();
  API_END();
}

int MXKVStoreIsSchedulerNode(int *ret) {
  API_BEGIN();
  *ret = KVStore::IsSchedulerNode();
  API_END();
}

int MXKVStoreRunServer(KVStoreHandle handle,
                       MXKVStoreServerController controller,
                       void *controller_handle) {
  API_BEGIN();
  MXKVStoreServerController *controller_temp = controller;
  void *controller_handle_temp = controller_handle;
  auto ctrl = [controller_temp, controller_handle_temp](int head, const std::string& body) {
      controller_temp(head, body.c_str(), controller_handle_temp);
  };
  static_cast<KVStore*>(handle)->RunServer(ctrl);
  API_END();
}

int MXKVStoreSendCommmandToServers(KVStoreHandle handle,
                                   int cmd_id,
                                   const char* cmd_body) {
  API_BEGIN();
  static_cast<KVStore*>(handle)->SendCommandToServers(
      cmd_id, std::string(cmd_body));
  API_END();
}

int MXKVStoreGetType(KVStoreHandle handle,
                     const char** type) {
  API_BEGIN();
  *CHECK_NOTNULL(type) = static_cast<KVStore*>(handle)->type().c_str();
  API_END();
}

int MXKVStoreGetNumDeadNode(KVStoreHandle handle,
                            const int node_id,
                            int *number,
                            const int timeout_sec) {
  API_BEGIN();
  *number = static_cast<KVStore*>(handle)->get_num_dead_node(node_id, timeout_sec);
  API_END();
}

struct MXRecordIOContext {
  dmlc::RecordIOWriter *writer;
  dmlc::RecordIOReader *reader;
  dmlc::Stream *stream;
  std::string *read_buff;
};

int MXRecordIOWriterCreate(const char *uri,
                           RecordIOHandle *out) {
  API_BEGIN();
  dmlc::Stream *stream = dmlc::Stream::Create(uri, "w");
  MXRecordIOContext *context = new MXRecordIOContext;
  context->writer = new dmlc::RecordIOWriter(stream);
  context->reader = NULL;
  context->stream = stream;
  context->read_buff = NULL;
  *out = reinterpret_cast<RecordIOHandle>(context);
  API_END();
}

int MXRecordIOWriterFree(RecordIOHandle handle) {
  API_BEGIN();
  MXRecordIOContext *context =
    reinterpret_cast<MXRecordIOContext*>(handle);
  delete context->writer;
  delete context->stream;
  delete context;
  API_END();
}

int MXRecordIOWriterWriteRecord(RecordIOHandle handle,
                                const char *buf, size_t size) {
  API_BEGIN();
  MXRecordIOContext *context =
    reinterpret_cast<MXRecordIOContext*>(handle);
  context->writer->WriteRecord(reinterpret_cast<const void*>(buf), size);
  API_END();
}

int MXRecordIOWriterTell(RecordIOHandle handle, size_t *pos) {
  API_BEGIN();
  MXRecordIOContext *context =
    reinterpret_cast<MXRecordIOContext*>(handle);
  *pos = context->writer->Tell();
  API_END();
}

int MXRecordIOReaderCreate(const char *uri,
                           RecordIOHandle *out) {
  API_BEGIN();
  dmlc::Stream *stream = dmlc::Stream::Create(uri, "r");
  MXRecordIOContext *context = new MXRecordIOContext;
  context->reader = new dmlc::RecordIOReader(stream);
  context->writer = NULL;
  context->stream = stream;
  context->read_buff = new std::string();
  *out = reinterpret_cast<RecordIOHandle>(context);
  API_END();
}

int MXRecordIOReaderFree(RecordIOHandle handle) {
  API_BEGIN();
  MXRecordIOContext *context =
    reinterpret_cast<MXRecordIOContext*>(handle);
  delete context->reader;
  delete context->stream;
  delete context->read_buff;
  delete context;
  API_END();
}

int MXRecordIOReaderReadRecord(RecordIOHandle handle,
                              char const **buf, size_t *size) {
  API_BEGIN();
  MXRecordIOContext *context =
    reinterpret_cast<MXRecordIOContext*>(handle);
  if (context->reader->NextRecord(context->read_buff)) {
    *buf = context->read_buff->c_str();
    *size = context->read_buff->size();
  } else {
    *buf = NULL;
    *size = 0;
  }
  API_END();
}

int MXRecordIOReaderSeek(RecordIOHandle handle, size_t pos) {
  API_BEGIN();
  MXRecordIOContext *context =
    reinterpret_cast<MXRecordIOContext*>(handle);
  context->reader->Seek(pos);
  API_END();
}

int MXRecordIOReaderTell(RecordIOHandle handle, size_t *pos) {
  API_BEGIN();
  MXRecordIOContext *context =
    reinterpret_cast<MXRecordIOContext*>(handle);
  *pos = context->reader->Tell();
  API_END();
}

int MXRtcCreate(char* name, mx_uint num_input, mx_uint num_output,
                char** input_names, char** output_names,
                NDArrayHandle* inputs, NDArrayHandle* outputs,
                char* kernel, RtcHandle *out) {
  API_BEGIN();
  LOG(FATAL) << "Old rtc API is deprecated. Please use CudaModule";
  API_END();
}

int MXRtcPush(RtcHandle handle, mx_uint num_input, mx_uint num_output,
              NDArrayHandle* inputs, NDArrayHandle* outputs,
              mx_uint gridDimX,
              mx_uint gridDimY,
              mx_uint gridDimZ,
              mx_uint blockDimX,
              mx_uint blockDimY,
              mx_uint blockDimZ) {
  API_BEGIN();
  LOG(FATAL) << "Old rtc API is deprecated. Please use CudaModule";
  API_END();
}

int MXRtcFree(RtcHandle handle) {
  API_BEGIN();
  LOG(FATAL) << "Old rtc API is deprecated. Please use CudaModule";
  API_END();
}

int MXCustomOpRegister(const char* op_type, CustomOpPropCreator creator) {
  API_BEGIN();
  mxnet::op::custom::CustomOperator::Get()->Register(op_type, creator);
  API_END();
}


int MXRtcCudaModuleCreate(const char* source, int num_options,
                          const char** options, int num_exports,
                          const char** exports, CudaModuleHandle *out) {
  API_BEGIN();
#if MXNET_USE_CUDA && MXNET_ENABLE_CUDA_RTC
  std::vector<std::string> str_opts;
  for (int i = 0; i < num_options; ++i) str_opts.emplace_back(options[i]);
  std::vector<std::string> str_exports;
  for (int i = 0; i < num_exports; ++i) str_exports.emplace_back(exports[i]);
  *out = new rtc::CudaModule(source, str_opts, str_exports);
#else
  LOG(FATAL) << "Compile with USE_CUDA=1 and ENABLE_CUDA_RTC=1 to have CUDA runtime compilation.";
#endif
  API_END();
}

int MXRtcCudaModuleFree(CudaModuleHandle handle) {
  API_BEGIN();
#if MXNET_USE_CUDA && MXNET_ENABLE_CUDA_RTC
  delete reinterpret_cast<rtc::CudaModule*>(handle);
#else
  LOG(FATAL) << "Compile with USE_CUDA=1 and ENABLE_CUDA_RTC=1 to have CUDA runtime compilation.";
#endif
  API_END();
}

int MXRtcCudaKernelCreate(CudaModuleHandle handle, const char* name, int num_args,
                          int* is_ndarray, int* is_const, int* arg_types,
                          CudaKernelHandle *out) {
  API_BEGIN();
#if MXNET_USE_CUDA && MXNET_ENABLE_CUDA_RTC
  auto module = reinterpret_cast<rtc::CudaModule*>(handle);
  std::vector<rtc::CudaModule::ArgType> signature;
  for (int i = 0; i < num_args; ++i) {
    signature.push_back(rtc::CudaModule::ArgType{
        static_cast<bool>(is_ndarray[i]), static_cast<bool>(is_const[i]),
        static_cast<mshadow::TypeFlag>(arg_types[i])});
  }
  auto kernel = module->GetKernel(name, signature);
  *out = new std::shared_ptr<rtc::CudaModule::Kernel>(kernel);
#else
  LOG(FATAL) << "Compile with USE_CUDA=1 and ENABLE_CUDA_RTC=1 to have CUDA runtime compilation.";
#endif
  API_END();
}

int MXRtcCudaKernelFree(CudaKernelHandle handle) {
  API_BEGIN();
#if MXNET_USE_CUDA && MXNET_ENABLE_CUDA_RTC
  delete reinterpret_cast<std::shared_ptr<rtc::CudaModule::Kernel>*>(handle);
#else
  LOG(FATAL) << "Compile with USE_CUDA=1 and ENABLE_CUDA_RTC=1 to have CUDA runtime compilation.";
#endif
  API_END();
}

int MXRtcCudaKernelCall(CudaKernelHandle handle, int dev_id, void** args,
                        mx_uint grid_dim_x, mx_uint grid_dim_y,
                        mx_uint grid_dim_z, mx_uint block_dim_x,
                        mx_uint block_dim_y, mx_uint block_dim_z,
                        mx_uint shared_mem) {
  API_BEGIN();
#if MXNET_USE_CUDA && MXNET_ENABLE_CUDA_RTC
  auto kernel = reinterpret_cast<std::shared_ptr<rtc::CudaModule::Kernel>*>(handle);
  const auto& signature = (*kernel)->signature();
  std::vector<dmlc::any> any_args;
  for (size_t i = 0; i < signature.size(); ++i) {
    if (signature[i].is_ndarray) {
      any_args.emplace_back(*static_cast<NDArray*>(args[i]));
    } else {
      MSHADOW_TYPE_SWITCH(signature[i].dtype, DType, {
        any_args.emplace_back(*static_cast<DType*>(args[i]));
      });
    }
  }
  (*kernel)->Launch(Context::GPU(dev_id), any_args, grid_dim_x, grid_dim_y,
                    grid_dim_z, block_dim_x, block_dim_y, block_dim_z, shared_mem);
#else
  LOG(FATAL) << "Compile with USE_CUDA=1 and ENABLE_CUDA_RTC=1 to have CUDA runtime compilation.";
#endif
  API_END();
}

int MXNDArrayGetSharedMemHandle(NDArrayHandle handle, int* shared_pid, int* shared_id) {
  API_BEGIN();
  NDArray* arr = reinterpret_cast<NDArray*>(handle);
  Storage::Handle shandle;
  if (arr->ctx().dev_type == Context::kCPUShared) {
    arr->WaitToRead();
    shandle = arr->storage_handle();
    Storage::Get()->SharedIncrementRefCount(shandle);
  } else {
    NDArray new_arr(arr->shape(), Context::CPUShared(0), false, arr->dtype());
    CopyFromTo(*arr, new_arr);
    new_arr.WaitToRead();
    shandle = new_arr.storage_handle();
    Storage::Get()->SharedIncrementRefCount(shandle);
  }
  *shared_pid = shandle.shared_pid;
  *shared_id = shandle.shared_id;
  API_END();
}

int MXNDArrayCreateFromSharedMem(int shared_pid, int shared_id, const mx_uint *shape,
                                 mx_uint ndim, int dtype, NDArrayHandle *out) {
  API_BEGIN();
  *out = new NDArray(shared_pid, shared_id, mxnet::TShape(shape, shape + ndim), dtype);
  API_END();
}<|MERGE_RESOLUTION|>--- conflicted
+++ resolved
@@ -43,11 +43,7 @@
 #include "mxnet/kvstore.h"
 #include "mxnet/rtc.h"
 #include "mxnet/storage.h"
-<<<<<<< HEAD
-#include "mxnet/mxfeatures.h"
-=======
 #include "mxnet/libinfo.h"
->>>>>>> 0f88f613
 #include "./c_api_common.h"
 #include "../operator/custom/custom-inl.h"
 #include "../operator/tensor/matrix_op-inl.h"
@@ -91,18 +87,12 @@
 
 // NOTE: return value is added in API_END
 
-<<<<<<< HEAD
-int MXHasFeature(const mx_uint feature, bool* out) {
-  API_BEGIN();
-  *out = features::is_enabled(feature);
-=======
 int MXLibInfoFeatures(const struct LibFeature **lib_features, size_t *size) {
   using namespace features;
   API_BEGIN();
   LibInfo* lib_info = LibInfo::getInstance();
   *lib_features = lib_info->getFeatures().data();
   *size = lib_info->getFeatures().size();
->>>>>>> 0f88f613
   API_END();
 }
 
