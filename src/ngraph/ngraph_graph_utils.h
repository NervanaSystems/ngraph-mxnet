--- conflicted
+++ resolved
@@ -21,17 +21,13 @@
 
 namespace ngraph_bridge {
 
-<<<<<<< HEAD
 // Forward Delcaration for type aliases
 class Node;
 class Graph;
 using NodePtr = std::shared_ptr<Node>;
 using GraphPtr = std::shared_ptr<Graph>;
 
-//create a random string to avoid subgraph name collisions
-=======
 // create a random string to avoid subgraph name collisions
->>>>>>> 7cba9bf0
 inline std::string randomString(const int length = 12) {
   static const char alphabet[] =
       "abcdefghijklmnopqrstuvwxyz"
@@ -50,7 +46,6 @@
   return str;
 }
 
-<<<<<<< HEAD
 template <typename T>
 inline bool in_vec(const std::vector<T>& vec, const T& s) {
   return (std::find(vec.begin(), vec.end(), s) != vec.end());
@@ -68,8 +63,5 @@
 
 
 
-}  // namespace ngraph
-=======
 }  // namespace ngraph_bridge
->>>>>>> 7cba9bf0
 #endif  // UTILS_H_