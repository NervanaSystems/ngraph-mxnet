// ----------------------------------------------------------------------------
// Copyright 2017 Nervana Systems Inc.
// Licensed under the Apache License, Version 2.0 (the "License");
// you may not use this file except in compliance with the License.
// You may obtain a copy of the License at
//
//      http://www.apache.org/licenses/LICENSE-2.0
//
// Unless required by applicable law or agreed to in writing, software
// distributed under the License is distributed on an "AS IS" BASIS,
// WITHOUT WARRANTIES OR CONDITIONS OF ANY KIND, either express or implied.
// See the License for the specific language governing permissions and
// ----------------------------------------------------------------------------

#ifndef NGRAPH_COMPILER_H_
#define NGRAPH_COMPILER_H_

#include <mxnet/ndarray.h>
#include "ngraph_graph.h"
#include "ngraph_sgcompiler.h"

#include <dmlc/any.h>
#include <mxnet/base.h>
#include <mxnet/engine.h>
#include <mxnet/ndarray.h>
#include <mxnet/op_attr_types.h>
#include <mxnet/resource.h>
#include <mxnet/tensor_blob.h>
#include "nnvm/graph_attr_types.h"

namespace ngraph_bridge {
// map aliases for maps of name, function, where function returns an ngraph
using LayerGraphs = std::map<std::string, std::function<Graph(const NodePtr)>>;
using NodeMap = std::map<const nnvm::Node*, std::shared_ptr<nnvm::Node>>;
using NNVMNodeVec = std::vector<nnvm::NodePtr>;
using NgraphShape = std::unordered_map<std::string, nnvm::TShape>;
using NgraphDType = std::unordered_map<std::string, int>;
using NDArrayMap = nnvm::NodeEntryMap<mxnet::NDArray>;
using StateMap = std::unordered_map<const nnvm::Node*, mxnet::OpStatePtr>;

// This struct collects arguments and provides a method for
// ngraph_bridge::Compiler to infer nnvm::Graph shape and dtype
// prior to compilation of the ngraph.  There are two flavos to
// consider, Bind and SimpleBind, matching the two flavors of
// GraphExecutor::Init function where ngraph_bridge::Compiler is
// invoked.  Hence there are two derivations of this base object.
struct BindArgBase {
  BindArgBase(size_t numforward) : kNumForwardInputs(numforward) {}
  virtual ~BindArgBase() {}

  // common arguments
  const size_t kNumForwardInputs;
};

// Bind
struct BindArg : public BindArgBase {
  BindArg(size_t numforward, const std::vector<mxnet::NDArray>& inargs,
          const std::vector<mxnet::NDArray>& auxstates)
      : BindArgBase(numforward), in_args_(inargs), aux_states_(auxstates) {}

  // bind arguments
  const std::vector<mxnet::NDArray> in_args_;
  const std::vector<mxnet::NDArray> aux_states_;
};

// SimpleBind
struct SimpleBindArg : public BindArgBase {
  SimpleBindArg(size_t numforward,
                const std::unordered_map<std::string, nnvm::TShape>& shapes,
                const std::unordered_map<std::string, int>& dtypes)
      : BindArgBase(numforward), shape_map_(shapes), dtype_map_(dtypes) {}

  // simple bind arguments
  const NgraphShape shape_map_;
  const NgraphDType dtype_map_;
};

static std::unordered_map<std::string, std::string> nameswitch({
  // elemwise
  {"elemwise_add", "_plus"},
  {"elemwise_sub", "_minus"},
  {"elemwise_mul", "_mul"},
  {"elemwise_div", "_div"},
  // broadcast
  {"broadcast_plus", "broadcast_add"},
  {"broadcast_minus", "broadcast_sub"},
  //Binary Basic
  {"_add", "_plus"},
  {"_Plus", "_plus"},
  {"_sub", "_minus"},
  {"_Minus", "_minus"},
  {"_Mul", "_mul"},
  {"_Div", "_div"},
  {"_Mod", "_mod"},
  //Binary Extended
  {"_Power","_power"},
  {"_Maximum","_maximum"},
  {"_Minimum","_minimum"},
  {"_Hypot","_hypot"},
  //Binary Logic
  {"_Equal", "_equal"},
  {"_Not_Equal", "_not_equal"},
  {"_Greater", "_greater"},
  {"_Greater_Equal", "_greater_equal"},
  {"_Lesser", "_lesser"},
  {"_Lesser_Equal", "_lesser_equal"},
  //Layer Ops
<<<<<<< HEAD
  {"Concat", "concat"},
=======
  {"Flatten", "flatten"},
>>>>>>> 7e935991
});

inline std::string clean_opname(std::string name) {
  if (nameswitch.count(name)){
    return nameswitch[name];
  } else {
    return name;
  }
}

class Compiler {
 public:
  Compiler(const nnvm::Graph& graph, const NDArrayMap& feed_dict,
           const NNVMNodeVec& inputs, const BindArgBase& bindarg);
  // Main interface from MXNet
  // Compile a graph, take an MXNet graph and replace subsections of it
  // with ngraph operations
  nnvm::Graph Compile();
  // parse the nnvm graph into an intermediate rep
  void ParseNnvmGraph();
  StateMap CopySavedStates(const StateMap& saved_states);

  const NgraphShape& GetNgraphShape() { return ngraph_shape_; }
  const NgraphDType& GetNgraphDtype() { return ngraph_dtype_; }
  const NDArrayMap& GetFeedDict() { return feed_dict_; };
  const NNVMNodeVec& GetInputs() { return inputs_; };

 protected:
  // check nodes against ngraph operations
  void CheckInNgraph();
  void DeepCopy(const nnvm::Graph& graph);
  void CopyNodes(const nnvm::Graph& graph);
  void MakeCopiedFeedDict(const NDArrayMap& feed_dict);
  void MakeCopiedInputs(const NNVMNodeVec& inputs);

  SGCompiler compiler_;
  NodeMap node_map_;
  nnvm::Graph graph_;
  ngraph_bridge::Graph ngraph_;
  NgraphShape ngraph_shape_;
  NgraphDType ngraph_dtype_;
  nnvm::NodeEntryMap<mxnet::NDArray> feed_dict_;
  NNVMNodeVec inputs_;

  // infer nnvm::Graph shape and type for bind case
  void Infer(const BindArg* bind);
  // infer nnvm::Graph shape and type for simple bind case
  void Infer(const SimpleBindArg* simplebind);

  // inferred nnvm::Graph shape
  nnvm::ShapeVector shapes_;
  // inferred nnvm::Graph dtype
  nnvm::DTypeVector dtypes_;
};

}  // end namespace ngraph
#endif<|MERGE_RESOLUTION|>--- conflicted
+++ resolved
@@ -105,11 +105,8 @@
   {"_Lesser", "_lesser"},
   {"_Lesser_Equal", "_lesser_equal"},
   //Layer Ops
-<<<<<<< HEAD
   {"Concat", "concat"},
-=======
   {"Flatten", "flatten"},
->>>>>>> 7e935991
 });
 
 inline std::string clean_opname(std::string name) {
