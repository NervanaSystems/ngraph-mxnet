/*******************************************************************************
* Copyright 2018 Intel Corporation
*
* Licensed under the Apache License, Version 2.0 (the "License");
* you may not use this file except in compliance with the License.
* You may obtain a copy of the License at
*
*     http://www.apache.org/licenses/LICENSE-2.0
*
* Unless required by applicable law or agreed to in writing, software
* distributed under the License is distributed on an "AS IS" BASIS,
* WITHOUT WARRANTIES OR CONDITIONS OF ANY KIND, either express or implied.
* See the License for the specific language governing permissions and
* limitations under the License.
*******************************************************************************/

#ifndef MXNET_NGRAPH_NGRAPH_COMPILER_H_
#define MXNET_NGRAPH_NGRAPH_COMPILER_H_

#include <dmlc/any.h>
#include <mxnet/base.h>
#include <mxnet/engine.h>
#include <mxnet/ndarray.h>
#include <mxnet/op_attr_types.h>
#include <mxnet/resource.h>
#include <mxnet/tensor_blob.h>

#include <map>
#include <string>
#include <vector>

#include "ngraph_graph.h"
#include "ngraph_sgcompiler.h"
#include "nnvm/graph_attr_types.h"

namespace ngraph_bridge {

// Aliases to simplify code
using LayerGraphs = std::map<std::string, std::function<Graph(const NodePtr)>>;
using NodeMap = std::map<const nnvm::Node*, std::shared_ptr<nnvm::Node>>;
using NNVMNodeVec = std::vector<nnvm::NodePtr>;
using NgraphShape = std::unordered_map<std::string, nnvm::TShape>;
using NgraphDType = std::unordered_map<std::string, int>;
using NgraphSType = std::unordered_map<std::string, int>;
using NDArrayMap = nnvm::NodeEntryMap<mxnet::NDArray>;
using StateMap = std::unordered_map<const nnvm::Node*, mxnet::OpStatePtr>;

// This struct collects arguments and provides a method for
// ngraph_bridge::Compiler to infer nnvm::Graph shape and dtype
// prior to compilation of the ngraph.  There are two flavos to
// consider, Bind and SimpleBind, matching the two flavors of
// GraphExecutor::Init function where ngraph_bridge::Compiler is
// invoked.  Hence there are two derivations of this base object.
struct BindArgBase {
  explicit BindArgBase(size_t numforward) : kNumForwardInputs(numforward) {}
  virtual ~BindArgBase() {}

  // common arguments
  const size_t kNumForwardInputs;
};

// Bind
struct BindArg : public BindArgBase {
  BindArg(size_t numforward, const std::vector<mxnet::NDArray>& inargs,
          const std::vector<mxnet::NDArray>& auxstates)
      : BindArgBase(numforward), in_args_(inargs), aux_states_(auxstates) {}

  // bind arguments
  const std::vector<mxnet::NDArray> in_args_;
  const std::vector<mxnet::NDArray> aux_states_;
};

// SimpleBind
struct SimpleBindArg : public BindArgBase {
  SimpleBindArg(size_t numforward,
                const std::unordered_map<std::string, nnvm::TShape>& shapes,
                const std::unordered_map<std::string, int>& dtypes,
                const std::unordered_map<std::string, int>& stypes)
      : BindArgBase(numforward),
        shape_map_(shapes),
        dtype_map_(dtypes),
        stype_map_(stypes) {}

  // simple bind arguments
  const NgraphShape shape_map_;
  const NgraphDType dtype_map_;
  const NgraphDType stype_map_;
};

// This is a compile-time hash map that contains information on
// nnvm alias renaming to simplify the emitter class -
// we don't want to emit _Plus, _plus, _add, and elemwise_add
// for the same op
static std::unordered_map<std::string, std::string> nameswitch({
    // elemwise
    {"elemwise_add", "_plus"},
    {"elemwise_sub", "_minus"},
    {"elemwise_mul", "_mul"},
    {"elemwise_div", "_div"},
    // broadcast
    {"broadcast_plus", "broadcast_add"},
    {"broadcast_minus", "broadcast_sub"},
    // scalar
    {"_AddScalar", "_add_scalar"},
    {"_MinusScalar", "_minus_scalar"},
    {"_MulScalar", "_mul_scalar"},
    {"_DivScalar", "_div_scalar"},
    // Binary Basic
    {"_add", "_plus"},
    {"_Plus", "_plus"},
    {"_sub", "_minus"},
    {"_Minus", "_minus"},
    {"_Mul", "_mul"},
    {"_Div", "_div"},
    {"_Mod", "_mod"},
    // Binary Extended
    {"_Power", "_power"},
    {"_Maximum", "_maximum"},
    {"_Minimum", "_minimum"},
    {"_Hypot", "_hypot"},
    // Binary Logic
    {"_Equal", "_equal"},
    {"_Not_Equal", "_not_equal"},
    {"_Greater", "_greater"},
    {"_Greater_Equal", "_greater_equal"},
    {"_Lesser", "_lesser"},
    {"_Lesser_Equal", "_lesser_equal"},
    // Layer Ops
    {"Concat", "concat"},
    {"Flatten", "flatten"},
    // Unary Ops
    {"Reshape", "reshape"},
    {"SwapAxis", "swapaxes"},
    {"Cast", "cast"},
    {"sum_axis", "sum"},
});

// MxNet OPs that do not have gradient should work when head-gradient is not
// passed. Below OPs in ngrap-bridge fit this criteria.
static std::unordered_set<std::string> ops_no_head_grad{
    "_equal",
    "_not_equal",
    "_greater",
    "_greater_equal",
    "_lesser",
    "_lesser_equal",
    "broadcast_equal",
    "broadcast_not_equal",
    "broadcast_greater",
    "broadcast_greater_equal",
    "broadcast_lesser",
    "broadcast_lesser_equal"};

// Utility function for replacing operation names
// based on the dict above
inline std::string clean_opname(std::string name) {
  if (nameswitch.count(name)) {
    return nameswitch[name];
  } else {
    return name;
  }
}
// Main compiler class
class Compiler {
 public:
  // Construction takes setup from the grad executor and preps the graph
  // for ngraph compilation
  Compiler(const nnvm::Graph& graph, const NDArrayMap& feed_dict,
           const NNVMNodeVec& inputs, const BindArgBase& bindarg,
           const mxnet::Context& context);
  // Construct base compiler object with context only
  Compiler(const mxnet::Context& context);
  // Compile returns the compiled graph
  nnvm::Graph Compile();
  // parse the nnvm graph into an intermediate represenation
  // TODO(mbrookhart): Make this protected, it's here for debugging
  void ParseNnvmGraph();

  StateMap CopySavedStates(const StateMap& saved_states);
  // Return maps of the shapes and dtypes for further analysis in graph_executor
  const NgraphShape& GetNgraphShape() { return ngraph_shape_; }
  const NgraphDType& GetNgraphDtype() { return ngraph_dtype_; }
  const NgraphSType& GetNgraphStype() { return ngraph_stype_; }
  // Return copies of the feed_dict and inputs to feed back into the
  // graph executor inference engine
  const NDArrayMap& GetFeedDict() { return feed_dict_; }
  const NNVMNodeVec& GetInputs() { return inputs_; }

 protected:
  // parse and process graph
  void ProcessGraph(const NDArrayMap& feed_dict);
  // check nodes against ngraph operations
  void CheckInNgraph();
  // make a deep copy of the graph and graph nodes
  void DeepCopy(const nnvm::Graph& graph);
  // copy nodes outside of the graph
  void CopyNodes(const nnvm::Graph& graph);
  // create a copied representaiton of the feed_dict
  void MakeCopiedFeedDict(const NDArrayMap& feed_dict);
  // create a copied representation of the inputs
  void MakeCopiedInputs(const NNVMNodeVec& inputs);

  void IdentifyCollapseGraphs();
  // class to compile subgraphs
  SGCompiler compiler_;
  // storage for copied nodes
  NodeMap node_map_;
  // storage for copied graph
  nnvm::Graph graph_;
  // storage for IR graph
  ngraph_bridge::Graph ngraph_;
  // shape, type and storage_type maps to return to the graph executor
  NgraphShape ngraph_shape_;
  NgraphDType ngraph_dtype_;
  NgraphDType ngraph_stype_;
  // copied feed dict and inputs
  nnvm::NodeEntryMap<mxnet::NDArray> feed_dict_;
  NNVMNodeVec inputs_;

  // infer nnvm::Graph shape and type for bind case
  void Infer(const BindArg* bind);
  // infer nnvm::Graph shape and type for simple bind case
  void Infer(const SimpleBindArg* simplebind);

  // inferred nnvm::Graph shape
  nnvm::ShapeVector shapes_;
  // inferred nnvm::Graph dtype
  nnvm::DTypeVector dtypes_;
<<<<<<< HEAD
  std::unordered_map<std::shared_ptr<Graph>, nnvm::NodePtr> compiled_nodes_;
=======
  // inferred nnvm::Graph storage type
  nnvm::StorageVector stypes_;
>>>>>>> 2bcad51e
};

}  // namespace ngraph_bridge
#endif  // MXNET_NGRAPH_NGRAPH_COMPILER_H_<|MERGE_RESOLUTION|>--- conflicted
+++ resolved
@@ -226,12 +226,9 @@
   nnvm::ShapeVector shapes_;
   // inferred nnvm::Graph dtype
   nnvm::DTypeVector dtypes_;
-<<<<<<< HEAD
-  std::unordered_map<std::shared_ptr<Graph>, nnvm::NodePtr> compiled_nodes_;
-=======
   // inferred nnvm::Graph storage type
   nnvm::StorageVector stypes_;
->>>>>>> 2bcad51e
+  std::unordered_map<std::shared_ptr<Graph>, nnvm::NodePtr> compiled_nodes_;
 };
 
 }  // namespace ngraph_bridge
