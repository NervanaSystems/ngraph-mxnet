--- conflicted
+++ resolved
@@ -96,29 +96,12 @@
     const auto& element_type = getType(outputs[i].dtype());
     auto buffer_size = get_buffer_size(outputs[i].shape(), element_type.size());
 
-<<<<<<< HEAD
-    void* mxnet_tblob = outputs[i].storage_handle().dptr;
-=======
     void* mxnet_ndarray = outputs[i].storage_handle().dptr;
->>>>>>> 1fe35c66
     if (req[i] == mxnet::kAddTo) {
       void* ngraph_tv = malloc(buffer_size);
       results[i]->read(ngraph_tv, 0, buffer_size);
 
       if (element_type == ngraph::element::f32)
-<<<<<<< HEAD
-        result_plus_NDArray<float>(mxnet_tblob, ngraph_tv, buffer_size);
-      else if (element_type == ngraph::element::f64)
-        result_plus_NDArray<double>(mxnet_tblob, ngraph_tv, buffer_size);
-      else if (element_type == ngraph::element::u8)
-        result_plus_NDArray<uint8_t>(mxnet_tblob, ngraph_tv, buffer_size);
-      else if (element_type == ngraph::element::i8)
-        result_plus_NDArray<int8_t>(mxnet_tblob, ngraph_tv, buffer_size);
-      else if (element_type == ngraph::element::i32)
-        result_plus_NDArray<int32_t>(mxnet_tblob, ngraph_tv, buffer_size);
-      else if (element_type == ngraph::element::i64)
-        result_plus_NDArray<int64_t>(mxnet_tblob, ngraph_tv, buffer_size);
-=======
         result_plus_NDArray<float>(mxnet_ndarray, ngraph_tv, buffer_size);
       else if (element_type == ngraph::element::f64)
         result_plus_NDArray<double>(mxnet_ndarray, ngraph_tv, buffer_size);
@@ -130,7 +113,6 @@
         result_plus_NDArray<int32_t>(mxnet_ndarray, ngraph_tv, buffer_size);
       else if (element_type == ngraph::element::i64)
         result_plus_NDArray<int64_t>(mxnet_ndarray, ngraph_tv, buffer_size);
->>>>>>> 1fe35c66
 
       free(ngraph_tv);
     } else {
