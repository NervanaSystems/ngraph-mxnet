/*******************************************************************************
* Copyright 2018 Intel Corporation
*
* Licensed under the Apache License, Version 2.0 (the "License");
* you may not use this file except in compliance with the License.
* You may obtain a copy of the License at
*
*     http://www.apache.org/licenses/LICENSE-2.0
*
* Unless required by applicable law or agreed to in writing, software
* distributed under the License is distributed on an "AS IS" BASIS,
* WITHOUT WARRANTIES OR CONDITIONS OF ANY KIND, either express or implied.
* See the License for the specific language governing permissions and
* limitations under the License.
*******************************************************************************/

#include "ngraph_sgcompiler.h"

#include <nnvm/node.h>
#include <nnvm/pass.h>

#include <algorithm>
#include <fstream>
#include <iostream>
#include <sstream>
#include <utility>
#include <vector>

#include <ngraph/graph_util.hpp>
#include <ngraph/pass/manager.hpp>
#include <ngraph/pass/reshape_elimination.hpp>
#include <ngraph/runtime/cpu/pass/cpu_fusion.hpp>
#include <ngraph/serializer.hpp>

#include "ngraph_sgcompiler_utils.h"
#include "ngraph_utils.h"

namespace ngraph_bridge {

static int fcount = 0;

void dump_graph(std::shared_ptr<ngraph::Function> f) {
  std::stringstream fname;
  fname << "Graph_" << fcount << ".json";
  fcount += 1;
  std::ofstream file;
  file.open(fname.str());
  file << ngraph::serialize(f) << std::endl;
  file.close();
}

void CompileForward(std::shared_ptr<Graph> sub_graph,
                    std::shared_ptr<ngraph::Function> f,
                    GraphExeMode exe_mode) {
  const int mode = static_cast<int>(exe_mode);

  auto manager = GetManagerFromContext(sub_graph->context_);
  auto backend = GetBackendFromContext(sub_graph->context_);

  // Log the graph so Graph_* corresponds to Function_* in codgen
  if (ngraph_log_graph) {
    dump_graph(f);
  }

  sub_graph->ngraph_forward[mode] =
      backend->make_call_frame(manager->compile(f));
}

void CompileForwardBackward(std::shared_ptr<Graph> sub_graph,
                            std::shared_ptr<ngraph::Function> f,
                            std::shared_ptr<ngraph::Function> bf,
                            GraphExeMode exe_mode,
                            const ngraph::FpropCache &fprop_cache) {
  const int mode = static_cast<int>(exe_mode);

  auto manager = GetManagerFromContext(sub_graph->context_);
  auto backend = GetBackendFromContext(sub_graph->context_);

  // clone the functions to ensure we don't have
  // any repeated nodes between graphs
  ngraph::NodeMap fmap;
  ngraph::NodeMap bfmap;

  auto f_copy = ngraph::clone_function(f, fmap);
  auto bf_copy = ngraph::clone_function(bf, bfmap);

  // Log the graphs so Graph_* corresponds to Function_* in codgen
  if (ngraph_log_graph) {
    dump_graph(f_copy);
    dump_graph(bf_copy);
  }

  sub_graph->ngraph_forward[mode] =
      backend->make_call_frame(manager->compile(f_copy));

  for (auto result : f->get_results()) {
    if (fprop_cache.node_param_map->exists(result->get_input_op(0))) {
      auto cloned_result = fmap.get(result);
      auto bf_param = fprop_cache.node_param_map->get(result->get_input_op(0));
      auto cloned_bf_param = bfmap.get(bf_param);
      auto layout =
          cloned_result->get_output_tensor_view()->get_tensor_view_layout();
      cloned_bf_param->get_output_tensor_view()->set_tensor_view_layout(layout);
    }
  }

  sub_graph->ngraph_backward[mode] =
      backend->make_call_frame(manager->compile(bf_copy));
}

void OptimizeGraph(std::shared_ptr<Graph> sub_graph,
                   std::shared_ptr<ngraph::Function> f,
                   std::shared_ptr<ngraph::Function> bf) {
  // start by removing excess reshapes
  ngraph::pass::Manager pass_manager;
  pass_manager.register_pass<ngraph::pass::ReshapeElimination>();
  pass_manager.register_pass<ngraph::pass::ReshapeElimination>();

  pass_manager.run_passes(f);
  pass_manager.run_passes(bf);

  if (sub_graph->context_ == mxnet::Context::CPU()) {
    // if we're in CPU, combine the graphs
    ngraph::NodeVector dYdXs;
    for (size_t i = 0; i < bf->get_output_size(); ++i) {
      dYdXs.push_back(bf->get_output_op(i)->get_input_op(0));
    }
    ngraph::NodeVector combined_outputs{f->get_output_op(0)->get_input_op(0)};
    combined_outputs.insert(combined_outputs.end(), dYdXs.begin(), dYdXs.end());

    std::vector<std::shared_ptr<ngraph::op::Parameter>> combined_parameters =
        f->get_parameters();
    std::vector<std::shared_ptr<ngraph::op::Parameter>> back_parameters =
        bf->get_parameters();

    combined_parameters.insert(combined_parameters.end(),
                               back_parameters.begin(), back_parameters.end());
    auto combinedf = std::make_shared<ngraph::Function>(combined_outputs,
                                                        combined_parameters);
    // rerun Reshape elimination to help simplify the graph again, run CPUFusion
    // this replaces nodes in both f and bf due to shared-ptr - ness
    ngraph::pass::Manager pass_manager;
    pass_manager.register_pass<ngraph::pass::ReshapeElimination>();
    pass_manager.register_pass<ngraph::runtime::cpu::pass::CPUFusion>();
    pass_manager.run_passes(combinedf);
  }
}

// Main compilation function
std::shared_ptr<Graph> SGCompiler::Compile(NodePtr sub_graph) {
  // clear the op_map_ and placeholder_order
  ClearOpMap();
  // cast the graph
  auto sg = std::dynamic_pointer_cast<Graph>(sub_graph);

  CompileSubgraph(sg);

  return sg;
}

std::shared_ptr<ngraph::Function> SGCompiler::MakeForwardFunction(
    std::shared_ptr<Graph> sub_graph) {
  ngraph::op::ParameterVector parameters;

  for (const auto input : placeholder_order_) {
    // get the parameters
    parameters.push_back(
        std::dynamic_pointer_cast<ngraph::op::Parameter>(op_map_.at(input)));
  }

  const int mode = static_cast<int>(exe_mode_);

  // default output
  ngraph::NodeVector outputs;
  for (auto output : sub_graph->outputs_) {
    outputs.push_back(op_map_.at(output));
  }

  auto backend = GetBackendFromContext(sub_graph->context_);

  // push additional aux outputs
  if (exe_mode_ == GraphExeMode::kTrain && !aux_op_map_.empty()) {
    int i = 0;
    for (auto input : sub_graph->inputs_) {
      if (aux_op_map_.count(input)) {
        NgraphNodePtr ngraph_node = aux_op_map_.at(input);
        outputs.push_back(ngraph_node);

        // cache aux node
        sub_graph->cached_aux_values[mode].push_back(
            backend->make_primary_tensor_view(ngraph_node->get_element_type(),
                                              ngraph_node->get_shape()));
        sub_graph->cached_aux_positions[mode].push_back(i);
      }
      i += 1;
    }
  }

  // create the Forward Function object representing the graph
  return std::make_shared<ngraph::Function>(outputs, parameters);
}

std::pair<std::shared_ptr<ngraph::Function>,
          std::vector<std::shared_ptr<ngraph::Node>>>
SGCompiler::MakeBackwardFunction(std::shared_ptr<Graph> sub_graph,
                                 std::shared_ptr<ngraph::Function> f) {
  std::vector<std::shared_ptr<ngraph::op::Parameter>> adjoints;
  ngraph::NodeVector derivatives;

  // get parameters
  std::vector<std::shared_ptr<ngraph::op::Parameter>> back_parameters =
      f->get_parameters();
<<<<<<< HEAD

  bool first = true;
  for (auto node : sub_graph->outputs_) {
    // Get the output
    auto Y = op_map_.at(node);
    // Create the Adjoint
    auto C = std::make_shared<ngraph::op::Parameter>(Y->get_element_type(),
                                                     Y->get_shape());

    // Perform autodiff
    std::vector<NgraphNodePtr> dYdXs(back_parameters.size());
    transform(
        back_parameters.begin(), back_parameters.end(), dYdXs.begin(),
        [C, Y](const NgraphNodePtr &X) { return Y->backprop_node(X, C); });
    if (first) {
      derivatives = dYdXs;
      first = false;
    } else {
      for (size_t i = 0; i < derivatives.size(); ++i) {
        derivatives[i] = derivatives[i] + dYdXs[i];
      }
    }
    adjoints.push_back(C);
  }
=======
  ngraph::autodiff::Adjoints adjoints{{Y}, {C}};
  // Perform autodiff
  std::vector<NgraphNodePtr> dYdXs(back_parameters.size());
  transform(back_parameters.begin(), back_parameters.end(), dYdXs.begin(),
            [&adjoints](const NgraphNodePtr &X) {
              return adjoints.backprop_node(X);
            });
>>>>>>> 0331692d

  // create the backward function
  back_parameters.insert(back_parameters.begin(), adjoints.begin(),
                         adjoints.end());

  std::vector<std::shared_ptr<ngraph::Node>> output_adjoints;
  for (auto n : adjoints) output_adjoints.push_back(n);

  return {std::make_shared<ngraph::Function>(derivatives, back_parameters),
          output_adjoints};
}

// Compile a Subgraph into ngraph forward and backward call frames
void SGCompiler::CompileSubgraph(std::shared_ptr<Graph> sub_graph) {
  auto backend = GetBackendFromContext(sub_graph->context_);

  // initalize a placeholder order vector for this subgraph
  for (auto i : sub_graph->inputs_) placeholder_order_.push_back(i);

  // compile all the nodes in the graph
  for (auto output : sub_graph->outputs_) {
    CompileNodes(output, sub_graph);
  }

  auto f = MakeForwardFunction(sub_graph);

  std::shared_ptr<ngraph::Function> maybe_bf;
  std::vector<std::shared_ptr<ngraph::Node>> adjoints;
  if (exe_mode_ == GraphExeMode::kTrain) {
    auto bfa = MakeBackwardFunction(sub_graph, f);
    maybe_bf = bfa.first;
    adjoints = bfa.second;

    // OptimizeGraph's real benefit comes from optimizing the fprop cache, so we
    // only call it when
    // we're in training mode...
    OptimizeGraph(sub_graph, f, maybe_bf);
  }

  if (ngraph_log_graph) {
    dump_graph(f);
    if (maybe_bf) {
      dump_graph(maybe_bf);
    }
  }

  if (sub_graph->enable_fprop_cache && exe_mode_ == GraphExeMode::kTrain) {
    auto fprop_cache = ngraph::cache_fprop(f, maybe_bf, adjoints);

    if (ngraph_log_graph) {
      dump_graph(fprop_cache.fprop);
      dump_graph(fprop_cache.bprop);
    }

    CompileForwardBackward(sub_graph, fprop_cache.fprop, fprop_cache.bprop,
                           exe_mode_, fprop_cache);

    for (auto node : fprop_cache.fprop_output_nodes) {
      sub_graph->cached_values[static_cast<int>(exe_mode_)].push_back(
          backend->make_primary_tensor_view(node->get_element_type(),
                                            node->get_shape()));
    }

    return;
  }

  if (exe_mode_ == GraphExeMode::kTrain) {
    ngraph::FpropCache fprop_cache;
    fprop_cache.node_param_map = std::make_shared<ngraph::NodeMap>();
    CompileForwardBackward(sub_graph, f, maybe_bf, exe_mode_, fprop_cache);
    return;
  }

  CHECK(exe_mode_ == GraphExeMode::kInfer);
  // No need to compile the backprop function if we're running in inference
  // mode.
  CompileForward(sub_graph, f, exe_mode_);
}

/**
 * Function to perform a graph pass and compile all of the nodes
 * need to make sure we compile the inputs of a node before the node itself
 **/
void SGCompiler::CompileNodes(NodePtr node,
                              const std::shared_ptr<Graph> sub_graph) {
  GraphVisitor visitor;

  // the operation of this graph traverse compiles the node as
  // an input if it's not part of the subgraph or as an ngraph operation
  // if the node is part of the subgraph
  // we capture this so we can save the outputs to the SGCompiler op_map_
  visitor.operation = [this, sub_graph](NodePtr node) {
    if (!op_map_.count(node)) {
      // if it's not in the graph, it's an input, compile it as an input
      if (!in_vec(sub_graph->nodes_, node)) {
        this->CompileInput(node);
      } else {
        this->op_map_.insert(
            {node, this->ngraph_op_funcs_[node->operation_](node)});

        // Verify that the shapes computed by NNVM and nGraph are identical...
        const nnvm::TShape &nnvm_shape = node->shape_;
        const std::shared_ptr<ngraph::Node> ngraph_node = this->op_map_[node];
        const ngraph::Shape &ngraph_provided_shape = ngraph_node->get_shape();
        const nnvm::TShape ngraph_shape_as_nnvm_shape =
            NShape_to_TShape(ngraph_provided_shape);

        bool bad_shape = false;
        // nGraph represent scalars as 0-dim tensors
        // nnvm::TShape represents them as 1-dim tensors of size 1
        // if nGraph is returing a 0-dim tensor, the nnvm
        // shape should be size 1
        if (((ngraph_provided_shape.size() == 0) &&
             !(nnvm_shape.ndim() == 1 && nnvm_shape[0] == 1))) {
          bad_shape = true;
          // if ngraph is returning a finitely-sized tensor,
          // the two shapes should match
        } else if ((ngraph_provided_shape.size() != 0) &&
                   (nnvm_shape != ngraph_shape_as_nnvm_shape)) {
          bad_shape = true;
        }
        // if either of those conditions doesn't hold, throw an error
        if (bad_shape) {
          std::ostringstream os;
          os << "NGRAPH_BRIDGE: In " << __PRETTY_FUNCTION__ << " : "
             << std::endl;
          os << "   Error processing node: " << node->createNodeLabel()
             << std::endl;
          os << "   Shape mismatch:"
             << " nnvm::Tshape=" << nnvm_shape
             << ", ngraph::Shape=" << ngraph_shape_as_nnvm_shape;
          throw std::runtime_error(os.str());
        }

        // Verify that the element-types computed by NNVM and nGraph are
        // identical...
        const ngraph::element::Type &ng_type = ngraph_node->get_element_type();
        const ngraph::element::Type &nnvm_type_as_ng_type =
            getType(node->dtype_);
        if (ng_type != nnvm_type_as_ng_type) {
          std::ostringstream os;
          os << "NGRAPH_BRIDGE: In " << __PRETTY_FUNCTION__ << " : "
             << std::endl;
          os << "   Error processing node: " << node->createNodeLabel()
             << std::endl;
          os << "   element-type mismatch: NNVM elem-type=" << node->dtype_
             << ", nGraph node's elem-type=" << ng_type;
          throw std::runtime_error(os.str());
        }
      }
    }
  };

  visitor.stop_condition = [this, sub_graph](NodePtr node, NodePtr input) {
    // continue if...
    // 1) node is in subgraph or a subgraph input
    // 2) input not visited
    if (in_vec(sub_graph->nodes_, node) && !(this->op_map_.count(input))) {
      return false;
    }
    // else, stop traversing the graph
    return true;
  };

  GraphTraverse(node, visitor);
}

// Compile the inputs
void SGCompiler::CompileInput(NodePtr input) {
  auto shape = TShape_to_NShape(input->shape_);
  // make a shaped and typed parameter based on the input node
  // store it in the op_map_
  op_map_.insert({input, std::make_shared<ngraph::op::Parameter>(
                             getType(input->dtype_), shape)});
}

}  // namespace ngraph_bridge<|MERGE_RESOLUTION|>--- conflicted
+++ resolved
@@ -204,56 +204,39 @@
           std::vector<std::shared_ptr<ngraph::Node>>>
 SGCompiler::MakeBackwardFunction(std::shared_ptr<Graph> sub_graph,
                                  std::shared_ptr<ngraph::Function> f) {
-  std::vector<std::shared_ptr<ngraph::op::Parameter>> adjoints;
-  ngraph::NodeVector derivatives;
-
   // get parameters
   std::vector<std::shared_ptr<ngraph::op::Parameter>> back_parameters =
       f->get_parameters();
-<<<<<<< HEAD
-
-  bool first = true;
+
+  ngraph::NodeVector adjoints;
+  ngraph::NodeVector outputs;
   for (auto node : sub_graph->outputs_) {
     // Get the output
     auto Y = op_map_.at(node);
     // Create the Adjoint
-    auto C = std::make_shared<ngraph::op::Parameter>(Y->get_element_type(),
-                                                     Y->get_shape());
-
-    // Perform autodiff
-    std::vector<NgraphNodePtr> dYdXs(back_parameters.size());
-    transform(
-        back_parameters.begin(), back_parameters.end(), dYdXs.begin(),
-        [C, Y](const NgraphNodePtr &X) { return Y->backprop_node(X, C); });
-    if (first) {
-      derivatives = dYdXs;
-      first = false;
-    } else {
-      for (size_t i = 0; i < derivatives.size(); ++i) {
-        derivatives[i] = derivatives[i] + dYdXs[i];
-      }
-    }
+    NgraphNodePtr C = std::make_shared<ngraph::op::Parameter>(
+        Y->get_element_type(), Y->get_shape());
+    outputs.push_back(Y);
     adjoints.push_back(C);
   }
-=======
-  ngraph::autodiff::Adjoints adjoints{{Y}, {C}};
+
+  ngraph::autodiff::Adjoints adjoint{outputs, adjoints};
+
   // Perform autodiff
   std::vector<NgraphNodePtr> dYdXs(back_parameters.size());
-  transform(back_parameters.begin(), back_parameters.end(), dYdXs.begin(),
-            [&adjoints](const NgraphNodePtr &X) {
-              return adjoints.backprop_node(X);
-            });
->>>>>>> 0331692d
+  transform(
+      back_parameters.begin(), back_parameters.end(), dYdXs.begin(),
+      [&adjoint](const NgraphNodePtr &X) { return adjoint.backprop_node(X); });
 
   // create the backward function
-  back_parameters.insert(back_parameters.begin(), adjoints.begin(),
-                         adjoints.end());
-
-  std::vector<std::shared_ptr<ngraph::Node>> output_adjoints;
-  for (auto n : adjoints) output_adjoints.push_back(n);
-
-  return {std::make_shared<ngraph::Function>(derivatives, back_parameters),
-          output_adjoints};
+  std::vector<std::shared_ptr<ngraph::op::Parameter>> param_adjoints;
+  for (auto n : adjoints)
+    param_adjoints.push_back(
+        std::dynamic_pointer_cast<ngraph::op::Parameter>(n));
+  back_parameters.insert(back_parameters.begin(), param_adjoints.begin(),
+                         param_adjoints.end());
+
+  return {std::make_shared<ngraph::Function>(dYdXs, back_parameters), adjoints};
 }
 
 // Compile a Subgraph into ngraph forward and backward call frames
