// ----------------------------------------------------------------------------
// Copyright 2018 Nervana Systems Inc.
// Licensed under the Apache License, Version 2.0 (the "License");
// you may not use this file except in compliance with the License.
// You may obtain a copy of the License at
//
//      http://www.apache.org/licenses/LICENSE-2.0
//
// Unless required by applicable law or agreed to in writing, software
// distributed under the License is distributed on an "AS IS" BASIS,
// WITHOUT WARRANTIES OR CONDITIONS OF ANY KIND, either express or implied.
// See the License for the specific language governing permissions and
// ----------------------------------------------------------------------------

#include "ngraph_sgcompiler.h"

#include <nnvm/node.h>
#include <nnvm/pass.h>

#include <algorithm>
#include <fstream>
#include <iostream>
#include <sstream>
#include <vector>

#include <ngraph/pass/manager.hpp>
#include <ngraph/pass/reshape_elimination.hpp>
<<<<<<< HEAD
=======
#include <ngraph/runtime/cpu/pass/cpu_fusion.hpp>
>>>>>>> 704e11f2
#include <ngraph/serializer.hpp>

#include "ngraph_sgcompiler_utils.h"
#include "ngraph_utils.h"

namespace ngraph_bridge {

static int fcount = 0;

void dump_graph(std::shared_ptr<ngraph::Function> f) {
  std::stringstream fname;
  fname << "Graph_" << fcount << ".json";
  fcount += 1;
  std::ofstream file;
  file.open(fname.str());
  file << ngraph::serialize(f) << std::endl;
  file.close();
}

// Main compilation function
std::shared_ptr<Graph> SGCompiler::Compile(NodePtr sub_graph) {
  // clear the op_map_ and placeholder_order
  ClearOpMap();
  // cast the graph
  auto sg = std::dynamic_pointer_cast<Graph>(sub_graph);

  CompileSubgraph(sg);

  return sg;
}

void CompileForwardBackward(std::shared_ptr<Graph> sub_graph,
                            std::shared_ptr<ngraph::Function> f,
                            std::shared_ptr<ngraph::Function> bf,
                            GraphExeMode exe_mode) {
  const int mode = static_cast<int>(exe_mode);

  auto manager = GetManagerFromContext(sub_graph->context_);
  auto backend = GetBackendFromContext(sub_graph->context_);

  sub_graph->ngraph_backward[mode] =
      backend->make_call_frame(manager->compile(bf));
  sub_graph->ngraph_forward[mode] =
      backend->make_call_frame(manager->compile(f));
}

void OptimizeGraph(std::shared_ptr<ngraph::Function> f) {
  ngraph::pass::Manager pass_manager;
  pass_manager.register_pass<ngraph::pass::ReshapeElimination>();

  pass_manager.run_passes(f);
}

// Compile a Subgraph into ngraph forward and backward call frames
void SGCompiler::CompileSubgraph(std::shared_ptr<Graph> sub_graph) {
  // initalize a placeholder order vector for this subgraph
  for (auto i : sub_graph->inputs_) placeholder_order_.push_back(i);

  // compile all the ndoes in the graph
  CompileNodes(sub_graph->nodes_.back(), sub_graph);

  ngraph::op::Parameters parameters;
  ngraph::Nodes param_nodes;

  for (const auto input : placeholder_order_) {
    // get the parameters
    parameters.push_back(
        std::dynamic_pointer_cast<ngraph::op::Parameter>(op_map_.at(input)));
    param_nodes.push_back(op_map_.at(input));
  }

  // calcuate the shape and return type of the subgraph
  auto Y = op_map_.at(sub_graph->nodes_.back());

  auto backend = GetBackendFromContext(sub_graph->context_);

  const int mode = static_cast<int>(exe_mode_);

  // build ngraph function outputs based on default and aux nodes
  OpNodePtr op_node =
      std::dynamic_pointer_cast<OpNode>(sub_graph->nodes_.back());
  // default output
  ngraph::Nodes outputs{Y};
  // push additional aux outputs
  if (op_node->config_ && !aux_op_map_.empty()) {
    for (auto aux_node : op_node->config_->AuxNodes()) {
      NgraphNodePtr ngraph_node = aux_op_map_.at(aux_node);
      outputs.push_back(ngraph_node);
      if (sub_graph->enable_fprop_cache)
        sub_graph->cached_aux_values[mode].push_back(
            backend->make_primary_tensor_view(ngraph_node->get_element_type(),
                                              ngraph_node->get_shape()));
    }
  }

  // create the Forward Function object representing the graph
  std::shared_ptr<ngraph::Function> f =
      std::make_shared<ngraph::Function>(outputs, parameters);

  OptimizeGraph(f);

  // Create the Adjoint
  auto C = std::make_shared<ngraph::op::Parameter>(Y->get_element_type(),
                                                   Y->get_shape());

  // Perform autodiff
  std::vector<NgraphNodePtr> dYdXs(parameters.size());
  transform(parameters.begin(), parameters.end(), dYdXs.begin(),
            [C, Y](const NgraphNodePtr &X) { return Y->backprop_node(X, C); });

  // create the backward function
  auto back_parameters = parameters;
  back_parameters.insert(back_parameters.begin(), C);

  auto bf = std::make_shared<ngraph::Function>(dYdXs, back_parameters);
  OptimizeGraph(bf);
  if (sub_graph->context_ == mxnet::Context::CPU()) {
    auto combined_outputs = outputs;
    combined_outputs.insert(combined_outputs.end(), dYdXs.begin(), dYdXs.end());
    auto combined_parameters = parameters;
    combined_parameters.insert(combined_parameters.end(), back_parameters.begin(),
                               back_parameters.end());
    auto combinedf =
          std::make_shared<ngraph::Function>(combined_outputs, combined_parameters);
    ngraph::pass::Manager pass_manager;
    pass_manager.register_pass<ngraph::pass::ReshapeElimination>();
    pass_manager.register_pass<ngraph::pass::CPUFusion>();
    pass_manager.run_passes(combinedf);
  }

  if (ngraph_log_graph) {
    dump_graph(f);
    dump_graph(bf);
  }

  if (sub_graph->enable_fprop_cache) {
    auto fprop_cache = ngraph::cache_fprop(f, bf, {C});

    if (ngraph_log_graph) {
      dump_graph(fprop_cache.fprop);
      dump_graph(fprop_cache.bprop);
    }

    CompileForwardBackward(sub_graph, fprop_cache.fprop, fprop_cache.bprop,
                           exe_mode_);

    for (auto node : fprop_cache.fprop_output_nodes) {
      sub_graph->cached_values[mode].push_back(
          backend->make_primary_tensor_view(node->get_element_type(),
                                            node->get_shape()));
    }

  } else {
    CompileForwardBackward(sub_graph, f, bf, exe_mode_);
  }
}

/**
 * Function to perform a graph pass and compile all of the nodes
 * need to make sure we compile the inputs of a node before the node itself
 **/
void SGCompiler::CompileNodes(NodePtr node,
                              const std::shared_ptr<Graph> sub_graph) {
  GraphVisitor visitor;

  // the operation of this graph traverse compiles the node as
  // an input if it's not part of the subgraph or as an ngraph operation
  // if the node is part of the subrraph
  // we capture this so we can save the outputs to the SGCompiler op_map_
  visitor.operation = [this, &sub_graph](NodePtr node) {
    if (!op_map_.count(node)) {
      // if it's not in the graph, it's an input, compile it as an input
      if (!in_vec(sub_graph->nodes_, node)) {
        this->CompileInput(node);
      } else {
        InitOpConfig(std::dynamic_pointer_cast<OpNode>(node));
        assert(ngraph_op_funcs_.find(node->operation_) !=
               ngraph_op_funcs_.end());
        this->op_map_[node] = this->ngraph_op_funcs_[node->operation_](node);
      }
    }
  };

  std::unordered_set<NodePtr> visited;
  visitor.stop_condition = [&sub_graph, &visited](NodePtr node, NodePtr input) {
    // continue if...
    // 1) node is in subgraph or a subgraph input
    // 2) input not visited
    if (in_vec(sub_graph->nodes_, node) && !visited.count(input)) {
      visited.insert(input);
      return false;
    }
    // else, stop traversing the graph
    return true;
  };

  GraphTraverse(node, visitor);
}

// Compile the inputs
void SGCompiler::CompileInput(NodePtr input) {
  auto shape = TShape_to_NShape(input->shape_);
  // make a shaped and typed parameter based on the input node
  // store it in the op_map_
  op_map_[input] =
      std::make_shared<ngraph::op::Parameter>(getType(input->dtype_), shape);
}

}  // namespace ngraph_bridge<|MERGE_RESOLUTION|>--- conflicted
+++ resolved
@@ -25,10 +25,7 @@
 
 #include <ngraph/pass/manager.hpp>
 #include <ngraph/pass/reshape_elimination.hpp>
-<<<<<<< HEAD
-=======
 #include <ngraph/runtime/cpu/pass/cpu_fusion.hpp>
->>>>>>> 704e11f2
 #include <ngraph/serializer.hpp>
 
 #include "ngraph_sgcompiler_utils.h"
@@ -64,8 +61,9 @@
                             std::shared_ptr<ngraph::Function> f,
                             std::shared_ptr<ngraph::Function> bf,
                             GraphExeMode exe_mode) {
+  
   const int mode = static_cast<int>(exe_mode);
-
+  
   auto manager = GetManagerFromContext(sub_graph->context_);
   auto backend = GetBackendFromContext(sub_graph->context_);
 
@@ -73,6 +71,7 @@
       backend->make_call_frame(manager->compile(bf));
   sub_graph->ngraph_forward[mode] =
       backend->make_call_frame(manager->compile(f));
+
 }
 
 void OptimizeGraph(std::shared_ptr<ngraph::Function> f) {
@@ -144,6 +143,7 @@
   back_parameters.insert(back_parameters.begin(), C);
 
   auto bf = std::make_shared<ngraph::Function>(dYdXs, back_parameters);
+
   OptimizeGraph(bf);
   if (sub_graph->context_ == mxnet::Context::CPU()) {
     auto combined_outputs = outputs;
