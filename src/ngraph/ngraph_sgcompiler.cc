--- conflicted
+++ resolved
@@ -75,33 +75,14 @@
         std::dynamic_pointer_cast<ngraph::op::Parameter>(op_map_[input]));
     param_nodes.push_back(op_map_[input]);
   }
+
   // calcuate the shape and return type of the subgraph
   auto Y = op_map_[sub_graph->nodes_.back()];
   auto return_type = std::make_shared<ngraph::TensorViewType>(
-<<<<<<< HEAD
       Y->get_element_type(), Y->get_shape());
 
   // create the Forward Function object representing the graph
   auto f = std::make_shared<ngraph::XLAFunction>(Y, return_type, parameters);
-=======
-      getType(sub_graph->nodes_.back()->dtype_), shape);
-
-  // create the Function object representing the graph
-  auto f = std::make_shared<ngraph::XLAFunction>(
-      op_map_[sub_graph->nodes_.back()], return_type, parameters);
-
-  if (dump) dump_graph(f);
-
-  // compile it into a call frame with the backend, and save
-  // the compile frame into the subgraph
-  auto forward_external =
-      GetManagerFromContext(sub_graph->context_)->compile(f);
-  sub_graph->ngraph_forward = GetBackendFromContext(sub_graph->context_)
-                                  ->make_call_frame(forward_external);
-
-  // Compile the backward Pass
-  auto Y = f->get_result();
->>>>>>> d92ad19a
 
   // Create the Backward Pass
   auto C = std::make_shared<ngraph::op::Parameter>(Y->get_value_type());
@@ -112,7 +93,6 @@
             [C, Y](const NgraphNodePtr &X) { return Y->backprop_node(X, C); });
 
   auto result = std::make_shared<ngraph::op::XLATuple>(dYdXs);
-<<<<<<< HEAD
 
   // create the backward function
   auto back_parameters = parameters;
@@ -123,31 +103,24 @@
 
   auto fprop_cache = ngraph::cache_fprop(f, bf, {C});
 
+  if (dump) dump_graph(fprop_cache.fprop);
+  
+  auto manager = GetManagerFromContext(sub_graph->context_);
+  auto backend = GetBackendFromContext(sub_graph->context_);
+
+  auto forward_external = manager->compile(fprop_cache.fprop);
+  sub_graph->ngraph_forward = backend->make_call_frame(forward_external);
+
+  if (dump) dump_graph(fprop_cache.bprop);
+  
+  auto backward_external = manager->compile(fprop_cache.bprop);
+  sub_graph->ngraph_backward = backend->make_call_frame(backward_external);
+
   for (auto node : fprop_cache.fprop_output_nodes) {
-    sub_graph->cached_values.push_back(
-        sub_graph->backend_->make_primary_tensor_view(node->get_element_type(),
-                                                      node->get_shape()));
+    sub_graph->cached_values.push_back(backend->make_primary_tensor_view(
+        node->get_element_type(), node->get_shape()));
   }
 
-  auto forward_external = sub_graph->manager_->compile(fprop_cache.fprop);
-  sub_graph->ngraph_forward =
-      sub_graph->backend_->make_call_frame(forward_external);
-
-  auto backward_external = sub_graph->manager_->compile(fprop_cache.bprop);
-  sub_graph->ngraph_backward =
-      sub_graph->backend_->make_call_frame(backward_external);
-=======
-  parameters.insert(parameters.begin(), C);
-  auto bf = std::make_shared<ngraph::XLAFunction>(
-      result, result->get_value_type(), parameters);
-
-  if (dump) dump_graph(bf);
-
-  auto backward_external =
-      GetManagerFromContext(sub_graph->context_)->compile(bf);
-  sub_graph->ngraph_backward = GetBackendFromContext(sub_graph->context_)
-                                   ->make_call_frame(backward_external);
->>>>>>> d92ad19a
 }
 
 // compiling a node, recursively checking it's inputs
