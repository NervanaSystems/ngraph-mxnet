--- conflicted
+++ resolved
@@ -65,16 +65,10 @@
 
   // compile it into a call frame with the backend, and save
   // the compile frame into the subgraph
-<<<<<<< HEAD
   auto forward_external =
       GetManagerFromContext(sub_graph->context_)->compile(f);
   sub_graph->ngraph_forward = GetBackendFromContext(sub_graph->context_)
                                   ->make_call_frame(forward_external);
-=======
-  auto forward_external = sub_graph->manager_->compile(f);
-  sub_graph->ngraph_forward =
-      sub_graph->backend_->make_call_frame(forward_external);
->>>>>>> 39a7b3fe
 
   // Compile the backward Pass
   auto Y = f->get_result();
@@ -90,16 +84,10 @@
   auto bf = std::make_shared<ngraph::XLAFunction>(
       result, result->get_value_type(), parameters);
 
-<<<<<<< HEAD
   auto backward_external =
       GetManagerFromContext(sub_graph->context_)->compile(bf);
   sub_graph->ngraph_backward = GetBackendFromContext(sub_graph->context_)
                                    ->make_call_frame(backward_external);
-=======
-  auto backward_external = sub_graph->manager_->compile(bf);
-  sub_graph->ngraph_backward =
-      sub_graph->backend_->make_call_frame(backward_external);
->>>>>>> 39a7b3fe
 }
 
 // compiling a node, recursively checking it's inputs
