/*******************************************************************************
* Copyright 2018 Intel Corporation
*
* Licensed under the Apache License, Version 2.0 (the "License");
* you may not use this file except in compliance with the License.
* You may obtain a copy of the License at
*
*     http://www.apache.org/licenses/LICENSE-2.0
*
* Unless required by applicable law or agreed to in writing, software
* distributed under the License is distributed on an "AS IS" BASIS,
* WITHOUT WARRANTIES OR CONDITIONS OF ANY KIND, either express or implied.
* See the License for the specific language governing permissions and
* limitations under the License.
*******************************************************************************/

#include "ngraph_sgcompiler.h"

#include <nnvm/node.h>
#include <nnvm/pass.h>

#include <algorithm>
#include <fstream>
#include <iostream>
#include <sstream>
#include <vector>

#include <ngraph/graph_util.hpp>
#include <ngraph/pass/manager.hpp>
#include <ngraph/pass/reshape_elimination.hpp>
#include <ngraph/runtime/cpu/pass/cpu_fusion.hpp>
#include <ngraph/serializer.hpp>

#include "ngraph_sgcompiler_utils.h"
#include "ngraph_utils.h"

namespace ngraph_bridge {

static int fcount = 0;

void dump_graph(std::shared_ptr<ngraph::Function> f) {
  std::stringstream fname;
  fname << "Graph_" << fcount << ".json";
  fcount += 1;
  std::ofstream file;
  file.open(fname.str());
  file << ngraph::serialize(f) << std::endl;
  file.close();
}

void CompileForward(std::shared_ptr<Graph> sub_graph,
                            std::shared_ptr<ngraph::Function> f,
                            GraphExeMode exe_mode) {
  const int mode = static_cast<int>(exe_mode);

  auto manager = GetManagerFromContext(sub_graph->context_);
  auto backend = GetBackendFromContext(sub_graph->context_);

  // Log the graph so Graph_* corresponds to Function_* in codgen
  if (ngraph_log_graph) {
    dump_graph(f);
  }

  sub_graph->ngraph_forward[mode] =
      backend->make_call_frame(manager->compile(f));
}


void CompileForwardBackward(std::shared_ptr<Graph> sub_graph,
                            std::shared_ptr<ngraph::Function> f,
                            std::shared_ptr<ngraph::Function> bf,
                            GraphExeMode exe_mode,
                            const ngraph::FpropCache &fprop_cache) {
  const int mode = static_cast<int>(exe_mode);

  auto manager = GetManagerFromContext(sub_graph->context_);
  auto backend = GetBackendFromContext(sub_graph->context_);

  // clone the functions to ensure we don't have
  // any repeated nodes between graphs
  ngraph::NodeMap fmap;
  ngraph::NodeMap bfmap;

  auto f_copy = ngraph::clone_function(f, fmap);
  auto bf_copy = ngraph::clone_function(bf, bfmap);

  // Log the graphs so Graph_* corresponds to Function_* in codgen
  if (ngraph_log_graph) {
    dump_graph(f_copy);
    dump_graph(bf_copy);
  }

  sub_graph->ngraph_forward[mode] =
      backend->make_call_frame(manager->compile(f_copy));

  for (auto result : f->get_results()) {
    if (fprop_cache.node_param_map->exists(result->get_input_op(0))) {
      auto cloned_result = fmap.get(result);
      auto bf_param = fprop_cache.node_param_map->get(result->get_input_op(0));
      auto cloned_bf_param = bfmap.get(bf_param);
      auto layout =
          cloned_result->get_output_tensor_view()->get_tensor_view_layout();
      cloned_bf_param->get_output_tensor_view()->set_tensor_view_layout(layout);
    }
  }

  sub_graph->ngraph_backward[mode] =
      backend->make_call_frame(manager->compile(bf_copy));
}

void OptimizeGraph(std::shared_ptr<Graph> sub_graph,
                   std::shared_ptr<ngraph::Function> f,
                   std::shared_ptr<ngraph::Function> bf) {
  // start by removing excess reshapes
  ngraph::pass::Manager pass_manager;
  pass_manager.register_pass<ngraph::pass::ReshapeElimination>();

  pass_manager.run_passes(f);
  pass_manager.run_passes(bf);

  if (sub_graph->context_ == mxnet::Context::CPU()) {
    // if we're in CPU, combine the graphs
    ngraph::NodeVector dYdXs;
    for (size_t i = 0; i < bf->get_output_size(); ++i) {
      dYdXs.push_back(bf->get_output_op(i)->get_input_op(0));
    }
    ngraph::NodeVector combined_outputs{f->get_output_op(0)->get_input_op(0)};
    combined_outputs.insert(combined_outputs.end(), dYdXs.begin(), dYdXs.end());

    std::vector<std::shared_ptr<ngraph::op::Parameter>> combined_parameters =
        f->get_parameters();
    std::vector<std::shared_ptr<ngraph::op::Parameter>> back_parameters =
        bf->get_parameters();

    combined_parameters.insert(combined_parameters.end(),
                               back_parameters.begin(), back_parameters.end());
    auto combinedf = std::make_shared<ngraph::Function>(combined_outputs,
                                                        combined_parameters);
    // rerun Reshape elimination to help simplify the graph again, run CPUFusion
    // this replaces nodes in both f and bf due to shared-ptr - ness
    ngraph::pass::Manager pass_manager;
    pass_manager.register_pass<ngraph::pass::ReshapeElimination>();
    pass_manager.register_pass<ngraph::runtime::cpu::pass::CPUFusion>();
    pass_manager.run_passes(combinedf);
  }
}

// Main compilation function
std::shared_ptr<Graph> SGCompiler::Compile(NodePtr sub_graph) {
  // clear the op_map_ and placeholder_order
  ClearOpMap();
  // cast the graph
  auto sg = std::dynamic_pointer_cast<Graph>(sub_graph);

  CompileSubgraph(sg);

  return sg;
}

std::shared_ptr<ngraph::Function> SGCompiler::MakeForwardFunction(
    std::shared_ptr<Graph> sub_graph) {
  ngraph::op::ParameterVector parameters;

  for (const auto input : placeholder_order_) {
    // get the parameters
    parameters.push_back(
        std::dynamic_pointer_cast<ngraph::op::Parameter>(op_map_.at(input)));
  }

  const int mode = static_cast<int>(exe_mode_);

  // default output
  ngraph::NodeVector outputs;
  for (auto output : sub_graph->outputs_) {
    outputs.push_back(op_map_.at(output));
  }

  auto backend = GetBackendFromContext(sub_graph->context_);

  // push additional aux outputs
  if (exe_mode_ == GraphExeMode::kTrain && !aux_op_map_.empty()) {
    int i = 0;
    for (auto input : sub_graph->inputs_) {
      if (aux_op_map_.count(input)) {
        NgraphNodePtr ngraph_node = aux_op_map_.at(input);
        outputs.push_back(ngraph_node);

        // cache aux node
        sub_graph->cached_aux_values[mode].push_back(
            backend->make_primary_tensor_view(ngraph_node->get_element_type(),
                                              ngraph_node->get_shape()));
        sub_graph->cached_aux_positions[mode].push_back(i);
      }
      i += 1;
    }
  }

  // create the Forward Function object representing the graph
  return std::make_shared<ngraph::Function>(outputs, parameters);
}

std::pair<std::shared_ptr<ngraph::Function>,
          std::vector<std::shared_ptr<ngraph::Node>>>
SGCompiler::MakeBackwardFunction(std::shared_ptr<Graph> sub_graph,
                                 std::shared_ptr<ngraph::Function> f) {
  std::vector<std::shared_ptr<ngraph::op::Parameter>> adjoints;
  ngraph::NodeVector derivatives;

  // get parameters
  std::vector<std::shared_ptr<ngraph::op::Parameter>> back_parameters =
      f->get_parameters();

  bool first = true;
  for (auto node : sub_graph->outputs_) {
    // Get the output
    auto Y = op_map_.at(node);
    // Create the Adjoint
    auto C = std::make_shared<ngraph::op::Parameter>(Y->get_element_type(),
                                                     Y->get_shape());

    // Perform autodiff
    std::vector<NgraphNodePtr> dYdXs(back_parameters.size());
    transform(
        back_parameters.begin(), back_parameters.end(), dYdXs.begin(),
        [C, Y](const NgraphNodePtr &X) { return Y->backprop_node(X, C); });
    if (first) {
      derivatives = dYdXs;
      first = false;
    } else {
      for (size_t i = 0; i < derivatives.size(); ++i) {
        derivatives[i] = derivatives[i] + dYdXs[i];
      }
    }
    adjoints.push_back(C);
  }

  // create the backward function
  back_parameters.insert(back_parameters.begin(), adjoints.begin(),
                         adjoints.end());

  std::vector<std::shared_ptr<ngraph::Node>> output_adjoints;
  for (auto n : adjoints) output_adjoints.push_back(n);

  return {std::make_shared<ngraph::Function>(derivatives, back_parameters),
          output_adjoints};
}

// Compile a Subgraph into ngraph forward and backward call frames
void SGCompiler::CompileSubgraph(std::shared_ptr<Graph> sub_graph) {
  auto backend = GetBackendFromContext(sub_graph->context_);

  // initalize a placeholder order vector for this subgraph
  for (auto i : sub_graph->inputs_) placeholder_order_.push_back(i);

<<<<<<< HEAD
  // compile all the ndoes in the graph
  for (auto output : sub_graph->outputs_) {
    CompileNodes(output, sub_graph);
  }

  auto f = MakeForwardFunction(sub_graph);
  auto bfa = MakeBackwardFunction(sub_graph, f);
  auto bf = bfa.first;
  auto adjoints = bfa.second;
=======
  // compile all the nodes in the graph
  CompileNodes(sub_graph->nodes_.back(), sub_graph);

  auto f = MakeForwardFunction(sub_graph);
>>>>>>> 22d1dfc4

  std::shared_ptr<ngraph::Function> maybe_bf;
  if (exe_mode_ == GraphExeMode::kTrain) {
    maybe_bf = MakeBackwardFunction(sub_graph, f);

    // OptimizeGraph's real benefit comes from optimizing the fprop cache, so we only call it when
    // we're in training mode...
    if (ngraph_optimization) {
      OptimizeGraph(sub_graph, f, maybe_bf);
    }
  }

  if (ngraph_log_graph) {
    dump_graph(f);
    if (maybe_bf) {
      dump_graph(maybe_bf);
    }
  }

  if (sub_graph->enable_fprop_cache && exe_mode_ == GraphExeMode::kTrain) {
<<<<<<< HEAD
    auto fprop_cache = ngraph::cache_fprop(f, bf, adjoints);
=======
    auto fprop_cache = ngraph::cache_fprop(f, maybe_bf, {maybe_bf->get_parameters()[0]});
>>>>>>> 22d1dfc4

    if (ngraph_log_graph) {
      dump_graph(fprop_cache.fprop);
      dump_graph(fprop_cache.bprop);
    }

    CompileForwardBackward(sub_graph, fprop_cache.fprop, fprop_cache.bprop,
                           exe_mode_, fprop_cache);

    for (auto node : fprop_cache.fprop_output_nodes) {
      sub_graph->cached_values[static_cast<int>(exe_mode_)].push_back(
          backend->make_primary_tensor_view(node->get_element_type(),
                                            node->get_shape()));
    }

    return;
  }

  if (exe_mode_ == GraphExeMode::kTrain) {
    ngraph::FpropCache fprop_cache;
    fprop_cache.node_param_map = std::make_shared<ngraph::NodeMap>();
    CompileForwardBackward(sub_graph, f, maybe_bf, exe_mode_, fprop_cache);
    return;
  }

  CHECK(exe_mode_ == GraphExeMode::kInfer);
  // No need to compile the backprop function if we're running in inference mode.
  CompileForward(sub_graph, f, exe_mode_);
}

/**
 * Function to perform a graph pass and compile all of the nodes
 * need to make sure we compile the inputs of a node before the node itself
 **/
void SGCompiler::CompileNodes(NodePtr node,
                              const std::shared_ptr<Graph> sub_graph) {
  GraphVisitor visitor;

  // the operation of this graph traverse compiles the node as
  // an input if it's not part of the subgraph or as an ngraph operation
  // if the node is part of the subgraph
  // we capture this so we can save the outputs to the SGCompiler op_map_
  visitor.operation = [this, sub_graph](NodePtr node) {
    if (!op_map_.count(node)) {
      // if it's not in the graph, it's an input, compile it as an input
      if (!in_vec(sub_graph->nodes_, node)) {
        this->CompileInput(node);
      } else {
        this->op_map_.insert(
            {node, this->ngraph_op_funcs_[node->operation_](node)});

        // Verify that the shapes computed by NNVM and nGraph are identical...
        const nnvm::TShape &nnvm_shape = node->shape_;
        const std::shared_ptr<ngraph::Node> ngraph_node = this->op_map_[node];
        const ngraph::Shape &ngraph_provided_shape = ngraph_node->get_shape();
        const nnvm::TShape ngraph_shape_as_nnvm_shape =
            NShape_to_TShape(ngraph_provided_shape);

        bool bad_shape = false;
        // nGraph represent scalars as 0-dim tensors
        // nnvm::TShape represents them as 1-dim tensors of size 1
        // if nGraph is returing a 0-dim tensor, the nnvm
        // shape should be size 1
        if (((ngraph_provided_shape.size() == 0) &&
             !(nnvm_shape.ndim() == 1 && nnvm_shape[0] == 1))) {
          bad_shape = true;
          // if ngraph is returning a finitely-sized tensor,
          // the two shapes should match
        } else if ((ngraph_provided_shape.size() != 0) &&
                   (nnvm_shape != ngraph_shape_as_nnvm_shape)) {
          bad_shape = true;
        }
        // if either of those conditions doesn't hold, throw an error
        if (bad_shape) {
          std::ostringstream os;
          os << "NGRAPH_BRIDGE: In " << __PRETTY_FUNCTION__ << " : "
             << std::endl;
          os << "   Error processing node: " << node->createNodeLabel()
             << std::endl;
          os << "   Shape mismatch:"
             << " nnvm::Tshape=" << nnvm_shape
             << ", ngraph::Shape=" << ngraph_shape_as_nnvm_shape;
          throw std::runtime_error(os.str());
        }

        // Verify that the element-types computed by NNVM and nGraph are
        // identical...
        const ngraph::element::Type &ng_type = ngraph_node->get_element_type();
        const ngraph::element::Type &nnvm_type_as_ng_type =
            getType(node->dtype_);
        if (ng_type != nnvm_type_as_ng_type) {
          std::ostringstream os;
          os << "NGRAPH_BRIDGE: In " << __PRETTY_FUNCTION__ << " : "
             << std::endl;
          os << "   Error processing node: " << node->createNodeLabel()
             << std::endl;
          os << "   element-type mismatch: NNVM elem-type=" << node->dtype_
             << ", nGraph node's elem-type=" << ng_type;
          throw std::runtime_error(os.str());
        }
      }
    }
  };

  visitor.stop_condition = [this, sub_graph](NodePtr node, NodePtr input) {
    // continue if...
    // 1) node is in subgraph or a subgraph input
    // 2) input not visited
    if (in_vec(sub_graph->nodes_, node) && !(this->op_map_.count(input))) {
      return false;
    }
    // else, stop traversing the graph
    return true;
  };

  GraphTraverse(node, visitor);
}

// Compile the inputs
void SGCompiler::CompileInput(NodePtr input) {
  auto shape = TShape_to_NShape(input->shape_);
  // make a shaped and typed parameter based on the input node
  // store it in the op_map_
  op_map_.insert({input, std::make_shared<ngraph::op::Parameter>(
                             getType(input->dtype_), shape)});
}

}  // namespace ngraph_bridge<|MERGE_RESOLUTION|>--- conflicted
+++ resolved
@@ -252,26 +252,19 @@
   // initalize a placeholder order vector for this subgraph
   for (auto i : sub_graph->inputs_) placeholder_order_.push_back(i);
 
-<<<<<<< HEAD
-  // compile all the ndoes in the graph
+  // compile all the nodes in the graph
   for (auto output : sub_graph->outputs_) {
     CompileNodes(output, sub_graph);
   }
 
   auto f = MakeForwardFunction(sub_graph);
-  auto bfa = MakeBackwardFunction(sub_graph, f);
-  auto bf = bfa.first;
-  auto adjoints = bfa.second;
-=======
-  // compile all the nodes in the graph
-  CompileNodes(sub_graph->nodes_.back(), sub_graph);
-
-  auto f = MakeForwardFunction(sub_graph);
->>>>>>> 22d1dfc4
 
   std::shared_ptr<ngraph::Function> maybe_bf;
+  std::vector<std::shared_ptr<ngraph::Node>> adjoints;
   if (exe_mode_ == GraphExeMode::kTrain) {
-    maybe_bf = MakeBackwardFunction(sub_graph, f);
+    auto bfa = MakeBackwardFunction(sub_graph, f);
+    maybe_bf = bfa.first;
+    adjoints = bfa.second;
 
     // OptimizeGraph's real benefit comes from optimizing the fprop cache, so we only call it when
     // we're in training mode...
@@ -288,11 +281,7 @@
   }
 
   if (sub_graph->enable_fprop_cache && exe_mode_ == GraphExeMode::kTrain) {
-<<<<<<< HEAD
-    auto fprop_cache = ngraph::cache_fprop(f, bf, adjoints);
-=======
-    auto fprop_cache = ngraph::cache_fprop(f, maybe_bf, {maybe_bf->get_parameters()[0]});
->>>>>>> 22d1dfc4
+    auto fprop_cache = ngraph::cache_fprop(f, maybe_bf, adjoints);
 
     if (ngraph_log_graph) {
       dump_graph(fprop_cache.fprop);
