--- conflicted
+++ resolved
@@ -79,16 +79,12 @@
     dump_graph(bf_copy, __func__, "bprop");
   }
 
-<<<<<<< HEAD
-  backend->enable_performance_data(f_copy, true);
-=======
   auto results = f_copy->get_results();
   for (size_t i = 0; i < (sub_graph->num_outputs_ +
                           sub_graph->cached_aux_values[mode].size());
        ++i)
     results[i]->set_needs_default_layout(true);
 
->>>>>>> ad81ff24
   backend->compile(f_copy);
 
   for (auto result : f->get_results()) {
@@ -101,12 +97,8 @@
       cloned_bf_param->get_output_tensor_view()->set_tensor_view_layout(layout);
     }
   }
-<<<<<<< HEAD
-  backend->enable_performance_data(bf_copy, true);
-=======
 
   for (auto res : bf_copy->get_results()) res->set_needs_default_layout(true);
->>>>>>> ad81ff24
   backend->compile(bf_copy);
 
   sub_graph->ngraph_forward[mode] = f_copy;
@@ -129,10 +121,6 @@
     ngraph::NodeVector dYdXs;
     for (size_t i = 0; i < bf->get_output_size(); ++i) {
       dYdXs.push_back(bf->get_output_op(i)->get_argument(0));
-<<<<<<< HEAD
-    }
-    ngraph::NodeVector combined_outputs{f->get_output_op(0)->get_argument(0)};
-=======
     }
 
     ngraph::NodeVector combined_outputs;
@@ -140,7 +128,6 @@
       combined_outputs.push_back(r->get_argument(0));
     }
 
->>>>>>> ad81ff24
     combined_outputs.insert(combined_outputs.end(), dYdXs.begin(), dYdXs.end());
 
     std::vector<std::shared_ptr<ngraph::op::Parameter>> combined_parameters =
