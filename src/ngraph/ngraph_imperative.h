// ----------------------------------------------------------------------------
// Copyright 2017 Nervana Systems Inc.
// Licensed under the Apache License, Version 2.0 (the "License");
// you may not use this file except in compliance with the License.
// You may obtain a copy of the License at
//
//      http://www.apache.org/licenses/LICENSE-2.0
//
// Unless required by applicable law or agreed to in writing, software
// distributed under the License is distributed on an "AS IS" BASIS,
// WITHOUT WARRANTIES OR CONDITIONS OF ANY KIND, either express or implied.
// See the License for the specific language governing permissions and
// ----------------------------------------------------------------------------

#ifndef MXNET_NGRAPH_NGRAPH_IMPERATIVE_H_
#define MXNET_NGRAPH_NGRAPH_IMPERATIVE_H_

#include <nnvm/op.h>
#include <string>
#include <tuple>
#include <utility>
#include <vector>
#include "ngraph_compiler.h"
#include "ngraph_graph.h"

namespace ngraph_bridge {

// Registers ngraph operators with nnvm
void InitImperative();

// Imperative interface for ngraph_bridge
class NGImperative : public Compiler {
 public:
  // NGImperative constructor for mxnet compute kernel(s)
  NGImperative(const nnvm::NodeAttrs &attrs, const mxnet::Context &ctx,
               const std::vector<mxnet::TBlob> &inputs,
               const std::vector<mxnet::OpReqType> *req,
               const std::vector<mxnet::TBlob> &outputs);

  // return ngraph representing the imperative compute kernel
  inline std::shared_ptr<Graph> get_op_ngraph() {
    if (!op_ngraph_) parse_ngraph();
    return op_ngraph_;
  }

  // check for ops supported by ngraph_bridge and imperative interface
  static bool check_op_supported(std::string op_name) {
    static OpEmitter emitter_funcs = Emitter().ngraph_op_funcs_;
    static std::unordered_set<std::string> layer_and_other{"split",
                                                           "SliceChannel"};
<<<<<<< HEAD
    static std::unordered_set<std::string> skip_imperative{"expand_dims",
                                                           "_copy", "_zeros"};
=======
    static std::unordered_set<std::string> skip_imperative{"expand_dims"};
>>>>>>> 6b781be4

    if (skip_imperative.count(op_name)) return false;

    if (emitter_funcs.count(op_name) || layer_and_other.count(op_name) ||
        nameswitch.count(op_name))
      return true;

    return false;
  }

 protected:
  std::shared_ptr<Graph> op_ngraph_;
  void parse_ngraph();
};

// op signature: tuple of opname, dev/id, attrs.dict and input dims/types.
using NGIOpKey = std::tuple<const std::string, const std::pair<int, int>,
                            const std::unordered_map<std::string, std::string>,
                            const std::vector<int>>;

// create NGIOpKey for a given NNVM FCompute kernel.
NGIOpKey get_ngiop_key(const nnvm::NodeAttrs &attrs, const mxnet::Context &ctx,
                       const std::vector<mxnet::TBlob> &inputs);

// ngraph cache for imperative ops
// TODO(aemani): potential optimizations w/ LRU, fixed size.
struct NGIOpHash {
  size_t operator()(const NGIOpKey &key) const;
};
struct NGIOpEqual {
  bool operator()(const NGIOpKey &t1, const NGIOpKey &t2) const;
};
using NGIOpCache =
    std::unordered_map<NGIOpKey, std::shared_ptr<Graph>, NGIOpHash, NGIOpEqual>;

// generates hash for any standard type val, and combines with seed.
template <typename T>
inline std::size_t hash_combine(std::size_t const &seed, T const &val) {
  return seed + std::hash<T>()(val) + (seed << 1);
}

}  // namespace ngraph_bridge
#endif  // MXNET_NGRAPH_NGRAPH_IMPERATIVE_H_<|MERGE_RESOLUTION|>--- conflicted
+++ resolved
@@ -48,12 +48,9 @@
     static OpEmitter emitter_funcs = Emitter().ngraph_op_funcs_;
     static std::unordered_set<std::string> layer_and_other{"split",
                                                            "SliceChannel"};
-<<<<<<< HEAD
+
     static std::unordered_set<std::string> skip_imperative{"expand_dims",
                                                            "_copy", "_zeros"};
-=======
-    static std::unordered_set<std::string> skip_imperative{"expand_dims"};
->>>>>>> 6b781be4
 
     if (skip_imperative.count(op_name)) return false;
 
