--- conflicted
+++ resolved
@@ -324,13 +324,12 @@
 }
 
 // MXNet high level ops generating function
-<<<<<<< HEAD
-void Emitter::create_LayerOps() {
+void Emitter::CreateLayerOps() {
   
-  NgraphOpFuncs_["FullyConnected"] = [this](const NodePtr& node){
-    auto X = op_map[node->inputs[0]];
-    auto W = op_map[node->inputs[1]];
-    auto beta = op_map[node->inputs[2]];
+  ngraph_op_funcs_["FullyConnected"] = [this](const NodePtr& node){
+    auto X = op_map_[node->inputs[0]];
+    auto W = op_map_[node->inputs[1]];
+    auto beta = op_map_[node->inputs[2]];
     auto dot = std::make_shared<ngraph::op::Dot>(
         X, NgraphTranspose(W, TShape_to_NShape(node->inputs[1]->shape)));
 
@@ -341,41 +340,43 @@
     return ab.lhs() + ab.rhs();
   };
 
-  NgraphOpFuncs_["flatten"] = [this](const NodePtr& node) {
+  ngraph_op_funcs_["flatten"] = [this](const NodePtr& node) {
     auto in_shape = TShape_to_NShape(node->inputs[0]->shape);
     auto out_shape = ngraph::Shape({in_shape[0], 1});
-    for (size_t i = 1; i < in_shape.size(); ++i) out_shape[1] *= in_shape[i];
+    out_shape[1] = std::accumulate(in_shape.begin() + 1, in_shape.end(), 1,
+                                   std::multiplies<int>());
+    // Create a range vector indicating that 
+    // Reshape should take the axes in order
     ngraph::AxisVector order(in_shape.size());
     std::iota(order.begin(), order.end(), 0);
-    return std::make_shared<ngraph::op::Reshape>(op_map[node->inputs[0]], order,
-                                                 out_shape);
-  };
-
-  NgraphOpFuncs_["transpose"] = [this](const NodePtr& node) {
-    return NgraphTranspose(op_map[node->inputs[0]],
+    return std::make_shared<ngraph::op::Reshape>(op_map_[node->inputs[0]],
+                                                 order, out_shape);
+  };
+
+  ngraph_op_funcs_["transpose"] = [this](const NodePtr& node) {
+    return NgraphTranspose(op_map_[node->inputs[0]],
                            TShape_to_NShape(node->inputs[0]->shape));
   };
 
-  NgraphOpFuncs_["expand_dims"] = [this](const NodePtr& node) {
+  ngraph_op_funcs_["expand_dims"] = [this](const NodePtr& node) {
     size_t axis = 1;
     for (auto& kv : node->orig_node->attrs.dict) 
       if (kv.first == "axis") axis = std::stoi(kv.second);
     
     auto in_shape = TShape_to_NShape(node->inputs[0]->shape);
 
+    // Create a range vector indicating that 
+    // Reshape should take the axes in order
     ngraph::AxisVector order(in_shape.size());
     std::iota(order.begin(), order.end(), 0);
-    
+    // copy the shape and insert a 1 at the axis position to expand the dimension
     auto out_shape = in_shape;
     out_shape.insert(out_shape.begin() + axis, 1);
 
-    return std::make_shared<ngraph::op::Reshape>(op_map[node->inputs[0]], order,
-                                                 out_shape);
+    return std::make_shared<ngraph::op::Reshape>(op_map_[node->inputs[0]],
+                                                 order, out_shape);
   };
   
-=======
-void Emitter::CreateLayerOps() {
->>>>>>> 486c3660
 }
 
 }  // end namespace ngraph
