--- conflicted
+++ resolved
@@ -1270,7 +1270,22 @@
 
     return mul_op;
   };
-<<<<<<< HEAD
+  ngraph_op_funcs_["SequenceReverse"] =
+      [this](const NodePtr& node) -> NgraphNodePtr {
+    auto data = op_map_[node->inputs_[0]];
+    const bool use_sequence_length =
+        get_default(node, "use_sequence_length", false);
+    const int seq_axis = get_default(node, "axis", 0);
+    if (use_sequence_length) {
+      const int batch_axis = 1;
+      NgraphNodePtr sequence_length = op_map_[node->inputs_[1]];
+      return std::make_shared<ngraph::op::ReverseSequence>(
+          data, sequence_length, batch_axis, seq_axis);
+    } else {
+      return std::make_shared<ngraph::op::Reverse>(
+          data, ngraph::AxisSet{static_cast<size_t>(seq_axis)});
+    }
+  };
   ngraph_op_funcs_["SoftmaxOutput"] = [this](const NodePtr& node) {
     auto input = op_map_[node->inputs_[0]];
     auto in_shape = input->get_shape();
@@ -1383,23 +1398,6 @@
     */
 
     return gradient;
-=======
-  ngraph_op_funcs_["SequenceReverse"] =
-      [this](const NodePtr& node) -> NgraphNodePtr {
-    auto data = op_map_[node->inputs_[0]];
-    const bool use_sequence_length =
-        get_default(node, "use_sequence_length", false);
-    const int seq_axis = get_default(node, "axis", 0);
-    if (use_sequence_length) {
-      const int batch_axis = 1;
-      NgraphNodePtr sequence_length = op_map_[node->inputs_[1]];
-      return std::make_shared<ngraph::op::ReverseSequence>(
-          data, sequence_length, batch_axis, seq_axis);
-    } else {
-      return std::make_shared<ngraph::op::Reverse>(
-          data, ngraph::AxisSet{static_cast<size_t>(seq_axis)});
-    }
->>>>>>> 6f33562a
   };
 }
 
