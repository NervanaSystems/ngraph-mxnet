// ----------------------------------------------------------------------------
// Copyright 2017 Nervana Systems Inc.
// Licensed under the Apache License, Version 2.0 (the "License");
// you may not use this file except in compliance with the License.
// You may obtain a copy of the License at
//
//      http://www.apache.org/licenses/LICENSE-2.0
//
// Unless required by applicable law or agreed to in writing, software
// distributed under the License is distributed on an "AS IS" BASIS,
// WITHOUT WARRANTIES OR CONDITIONS OF ANY KIND, either express or implied.
// See the License for the specific language governing permissions and
// ----------------------------------------------------------------------------

#include "ngraph_emitter.h"
#include "ngraph_sgcompiler_utils.h"

namespace ngraph_bridge {

// Compiter initialization
Emitter::Emitter() {
  // Create Operation Maps
  CreateUnaryOps();
  CreateBinaryOps();
  CreateLayerOps();
}

int get_default(const NodePtr& node, const std::string& key, int default_val) {
  return node->orig_node_->attrs.dict.count(key)
             ? std::stoi(node->orig_node_->attrs.dict[key])
             : default_val;
}

inline float get_default(const NodePtr& node, const std::string& key,
                         const float default_val) {
  return node->orig_node_->attrs.dict.count(key)
             ? std::stof(node->orig_node_->attrs.dict[key])
             : default_val;
}

bool get_default(const NodePtr& node, const std::string& key,
                 bool default_val) {
  if (node->orig_node_->attrs.dict.count(key)) {
    const std::string& val = node->orig_node_->attrs.dict[key];
    if (val == "True" || val == "1")
      return true;
    else
      return false;
  }
  return default_val;
}

template <typename T>
typename std::enable_if<!std::is_unsigned<T>::value, std::vector<T>>::type
get_default(const NodePtr& node, const std::string& key,
            const std::vector<T>& default_val) {
  return node->orig_node_->attrs.dict.count(key)
             ? GetIntVectorFromString<T>(node->orig_node_->attrs.dict[key])
             : default_val;
}

template <typename T>
typename std::enable_if<std::is_unsigned<T>::value, std::vector<T>>::type
get_default(const NodePtr& node, const std::string& key,
            const std::vector<T>& default_val) {
  std::vector<T> out;
  if (node->orig_node_->attrs.dict.count(key)) {
    auto tmp = GetIntVectorFromString<int>(node->orig_node_->attrs.dict[key]);
    for (auto val : tmp) {
      if (val >= 0) {
        out.push_back(val);
      } else {
        throw std::string(
            "NGRAPH_BRIDGE: expected unsigned integers but got ") +
            std::to_string(val);
      }
    }
  } else {
    out = default_val;
  }
  return out;
}

/**
 * Transforms input axis attribute with name in key based on MXNet convention (0
 * based index), where
 * negative values means indexing from the right.
 */
inline size_t get_default_transformed_axis(const NodePtr& node,
                                           const std::string& key,
                                           int default_val) {
  const int shape_size = node->shape_.ndim();
  int axis = get_default(node, "axis", default_val);
  assert(abs(axis) <= shape_size);
  // convert negative axis index to postive (counting from right per mxnet
  // convention)
  size_t transformed_axis = axis < 0 ? shape_size + axis : axis;

  return transformed_axis;
}

/**
 * Performs a reduction on the node using the input axes.
 * @param axes list of axis to operate on
 * @param exclude if true should use node axes not listed in axes parameter,
 *  otherwise use input axes for the reduction operation.
 * @param keepdims if true the result will be reshaped to have the same
 *  dimention as the node (where reduction axes will have size 1), otherwise
 *  leave the resulting shape produced by func unchanged.
 * @param func reduction operation
 * @return resulting node of the reduction operation
 */
NgraphNodePtr Emitter::ReduceAxes(
    const NgraphNodePtr& node, ngraph::AxisVector axes, bool exclude,
    bool keepdims,
    const std::function<NgraphNodePtr(const NgraphNodePtr&,
                                      const ngraph::AxisSet&)>& func) {
  ngraph::AxisSet reduction_axes;

  if (exclude) {
    for (size_t i = 0; i < node->get_shape().size(); ++i)
      if (!in_vec(axes, i)) reduction_axes.insert(i);
  } else {
    for (auto i : axes) reduction_axes.insert(i);
  }

  auto output = func(node, reduction_axes);

  if (keepdims) {
    auto reshape = node->get_shape();
    for (auto i : reduction_axes) reshape[i] = 1;

    ngraph::AxisVector order(output->get_shape().size());
    std::iota(order.begin(), order.end(), 0);

    output = std::make_shared<ngraph::op::Reshape>(output, order, reshape);
  }

  return output;
}

NgraphNodePtr Emitter::ReduceAxes(
    const NodePtr& node,
    const std::function<NgraphNodePtr(const NgraphNodePtr&,
                                      const ngraph::AxisSet&)>& func) {
  auto input = op_map_[node->inputs_[0]];
  ngraph::AxisVector axes_numbers(input->get_shape().size());
  std::iota(axes_numbers.begin(), axes_numbers.end(), 0);
  return ReduceAxes(input, get_default(node, "axis", axes_numbers),
                    get_default(node, "exclude", false),
                    get_default(node, "keepdims", false), func);
}

// unary op function generator
void Emitter::CreateUnaryOps() {
  ngraph_op_funcs_["relu"] = [this](const NodePtr& node) {
    auto zero = makeConstant(node, "0");
    return std::make_shared<ngraph::op::Maximum>(op_map_[node->inputs_[0]],
                                                 zero);
  };
  ngraph_op_funcs_["sigmoid"] = [this](const NodePtr& node) {
    auto one = makeConstant(node, "1");
    return (one / (one + std::make_shared<ngraph::op::Exp>(
                             -op_map_[node->inputs_[0]])));
  };
  // ngraph_op_funcs_["softmax"] = [this](const NodePtr& node) {
  //   auto numer =
  //   std::make_shared<ngraph::op::Exp>(op_map_[node->inputs_[0]]); auto denom
  //   = std::make_shared<ngraph::op::Sum>(numer, ngraph::AxisSet{1}); return ;
  // };
  // ngraph_op_funcs_["log_softmax"] = [this](const NodePtr& node){
  //   return ;
  // };
  ngraph_op_funcs_["_copy"] = [this](const NodePtr& node) {
    return op_map_[node->inputs_[0]];  // TODO: Return this as a reference. Does
                                       // it actually need to be copied?
  };
  ngraph_op_funcs_["negative"] = [this](const NodePtr& node) {
    return -op_map_[node->inputs_[0]];
  };
  ngraph_op_funcs_["reciprocal"] = [this](const NodePtr& node) {
    auto one = makeConstant(node, "1");
    return one / op_map_[node->inputs_[0]];
  };
  ngraph_op_funcs_["abs"] = [this](const NodePtr& node) {
    return std::make_shared<ngraph::op::Abs>(op_map_[node->inputs_[0]]);
  };
  // ngraph_op_funcs_["sign"] = [this](const NodePtr& node){
  //   return ;
  // };
  // ngraph_op_funcs_["round"] = [this](const NodePtr& node){
  //   return ;
  // };
  // ngraph_op_funcs_["rint"] = [this](const NodePtr& node){
  //   return ;
  // };
  ngraph_op_funcs_["ceil"] = [this](const NodePtr& node) {
    return std::make_shared<ngraph::op::Ceiling>(op_map_[node->inputs_[0]]);
  };
  ngraph_op_funcs_["floor"] = [this](const NodePtr& node) {
    return std::make_shared<ngraph::op::Floor>(op_map_[node->inputs_[0]]);
  };
  // ngraph_op_funcs_["trunc"] = [this](const NodePtr& node){
  //   return ;
  // };
  // ngraph_op_funcs_["fix"] = [this](const NodePtr& node){
  //   return ;
  // };
  ngraph_op_funcs_["square"] = [this](const NodePtr& node) {
    auto input = op_map_[node->inputs_[0]];
    return input * input;
  };
  ngraph_op_funcs_["sqrt"] = [this](const NodePtr& node) {
    return std::make_shared<ngraph::op::Sqrt>(op_map_[node->inputs_[0]]);
  };
  ngraph_op_funcs_["rsqrt"] = [this](const NodePtr& node) {
    auto one = makeConstant(node, "1");
    return one / std::make_shared<ngraph::op::Sqrt>(op_map_[node->inputs_[0]]);
  };
  ngraph_op_funcs_["cbrt"] = [this](const NodePtr& node) {
    auto one = makeConstant(node, "1");
    auto three = makeConstant(node, "3");
    return std::make_shared<ngraph::op::Power>(op_map_[node->inputs_[0]],
                                               one / three);
  };
  ngraph_op_funcs_["rcbrt"] = [this](const NodePtr& node) {
    auto one = makeConstant(node, "1");
    auto three = makeConstant(node, "3");
    return one / std::make_shared<ngraph::op::Power>(op_map_[node->inputs_[0]],
                                                     one / three);
  };
  ngraph_op_funcs_["exp"] = [this](const NodePtr& node) {
    return std::make_shared<ngraph::op::Exp>(op_map_[node->inputs_[0]]);
  };
  ngraph_op_funcs_["log"] = [this](const NodePtr& node) {
    return std::make_shared<ngraph::op::Log>(op_map_[node->inputs_[0]]);
  };
  ngraph_op_funcs_["log10"] = [this](const NodePtr& node) {
    auto ten = makeConstant(node, "10");
    return std::make_shared<ngraph::op::Log>(op_map_[node->inputs_[0]]) /
           std::make_shared<ngraph::op::Log>(ten);
  };
  ngraph_op_funcs_["log2"] = [this](const NodePtr& node) {
    auto two = makeConstant(node, "2");
    return std::make_shared<ngraph::op::Log>(op_map_[node->inputs_[0]]) /
           std::make_shared<ngraph::op::Log>(two);
  };
  // ngraph_op_funcs_["log1p"] = [this](const NodePtr& node){
  //   return ;
  // };
  // ngraph_op_funcs_["expm1"] = [this](const NodePtr& node){
  //   return ;
  // };
  ngraph_op_funcs_["sin"] = [this](const NodePtr& node) {
    return std::make_shared<ngraph::op::Sin>(op_map_[node->inputs_[0]]);
  };
  ngraph_op_funcs_["cos"] = [this](const NodePtr& node) {
    return std::make_shared<ngraph::op::Cos>(op_map_[node->inputs_[0]]);
  };
  ngraph_op_funcs_["tan"] = [this](const NodePtr& node) {
    return std::make_shared<ngraph::op::Tan>(op_map_[node->inputs_[0]]);
  };
  ngraph_op_funcs_["arcsin"] = [this](const NodePtr& node) {
    return std::make_shared<ngraph::op::Asin>(op_map_[node->inputs_[0]]);
  };
  ngraph_op_funcs_["arccos"] = [this](const NodePtr& node) {
    return std::make_shared<ngraph::op::Acos>(op_map_[node->inputs_[0]]);
  };
  ngraph_op_funcs_["arctan"] = [this](const NodePtr& node) {
    return std::make_shared<ngraph::op::Atan>(op_map_[node->inputs_[0]]);
  };
  ngraph_op_funcs_["sinh"] = [this](const NodePtr& node) {
    return std::make_shared<ngraph::op::Sinh>(op_map_[node->inputs_[0]]);
  };
  ngraph_op_funcs_["cosh"] = [this](const NodePtr& node) {
    return std::make_shared<ngraph::op::Cosh>(op_map_[node->inputs_[0]]);
  };
  ngraph_op_funcs_["tanh"] = [this](const NodePtr& node) {
    return std::make_shared<ngraph::op::Tanh>(op_map_[node->inputs_[0]]);
  };
  // ngraph_op_funcs_["arcsinh"] = [this](const NodePtr& node){
  //   return ;
  // };
  // ngraph_op_funcs_["arccosh"] = [this](const NodePtr& node){
  //   return ;
  // };
  // ngraph_op_funcs_["arctanh"] = [this](const NodePtr& node){
  //   return ;
  // };

  ngraph_op_funcs_["_zeros"] = [this](const NodePtr& node) {
<<<<<<< HEAD
    return makeConstant(node, "0");
=======
     return makeConstant(node, "0");
>>>>>>> 1aa2f2d4
  };
  ngraph_op_funcs_["degrees"] = [this](const NodePtr& node) {
    auto pi = makeConstant(node, "3.14159265359");
    auto oneeighty = makeConstant(node, "180");
    return op_map_[node->inputs_[0]] * (oneeighty / pi);
  };
  ngraph_op_funcs_["radians"] = [this](const NodePtr& node) {
    auto pi = makeConstant(node, "3.14159265359");
    auto oneeighty = makeConstant(node, "180");
    return op_map_[node->inputs_[0]] * (pi / oneeighty);
  };
  ngraph_op_funcs_["reshape"] = [this](const NodePtr& node) {
    auto new_shape = TShape_to_NShape(node->shape_);

    auto input = op_map_[node->inputs_[0]];
    if (new_shape.size() ==
        0)  // ngraph++'s reshape wouldn't like an empty shape
    {
      // std::shared_ptr<ngraph::Node> is needed to reconciale
      // ngraph::op::Constant and ngraph::op::Reshape return types
      return std::shared_ptr<ngraph::Node>(
          std::make_shared<ngraph::op::Constant>(input->get_element_type(),
                                                 ngraph::Shape{}, "0"));
    }

    ngraph::AxisVector order(input->get_shape().size());
    std::iota(begin(order), end(order), 0);
    return std::shared_ptr<ngraph::Node>(
        std::make_shared<ngraph::op::Reshape>(input, order, new_shape));
  };

  // ngraph_op_funcs_["gamma"] = [this](const NodePtr& node){
  //   return ;
  // };
  // ngraph_op_funcs_["gammaln"] = [this](const NodePtr& node){
  //   return ;
  // };
  ngraph_op_funcs_["cast"] = [this](const NodePtr& node) {
    return std::make_shared<ngraph::op::Convert>(op_map_[node->inputs_[0]],
                                                 getType(node->dtype_));
  };

  //----------------------------- Reduce Ops ----------------------------//
  ngraph_op_funcs_["norm"] = [this](const NodePtr& node) {
    return ReduceAxes(node, ngraph::builder::l2_norm);
  };
  ngraph_op_funcs_["mean"] = [this](const NodePtr& node) {
    return ReduceAxes(node, ngraph::builder::mean);
  };
  ngraph_op_funcs_["sum"] = [this](const NodePtr& node) {
    auto create_sum = [](const NgraphNodePtr& node,
                         const ngraph::AxisSet& reduction_axes) {
      return std::make_shared<ngraph::op::Sum>(node, reduction_axes);
    };
    return ReduceAxes(node, create_sum);
  };
}

// autobroadcast factory function to avoid code copy
template <class op>
std::shared_ptr<ngraph::Node> Emitter::CreateAutoBroadcast(
    const NodePtr& node) {
  auto arg0 = op_map_[node->inputs_[0]];
  auto arg1 = op_map_[node->inputs_[1]];
  return ngraph::builder::make_with_numpy_broadcast<op>(arg0, arg1);
}

// binary op generating function generator
void Emitter::CreateBinaryOps() {
  ngraph_op_funcs_["_plus"] = [this](const NodePtr& node) {
    return (op_map_[node->inputs_[0]] + op_map_[node->inputs_[1]]);
  };
  ngraph_op_funcs_["_minus"] = [this](const NodePtr& node) {
    return (op_map_[node->inputs_[0]] - op_map_[node->inputs_[1]]);
  };
  ngraph_op_funcs_["_mul"] = [this](const NodePtr& node) {
    return (op_map_[node->inputs_[0]] * op_map_[node->inputs_[1]]);
  };
  ngraph_op_funcs_["_div"] = [this](const NodePtr& node) {
    return (op_map_[node->inputs_[0]] / op_map_[node->inputs_[1]]);
  };
  ngraph_op_funcs_["_mod"] = [this](const NodePtr& node) {
    return std::make_shared<ngraph::op::Remainder>(op_map_[node->inputs_[0]],
                                                   op_map_[node->inputs_[1]]);
  };
  ngraph_op_funcs_["_power"] = [this](const NodePtr& node) {
    return std::make_shared<ngraph::op::Power>(op_map_[node->inputs_[0]],
                                               op_map_[node->inputs_[1]]);
  };
  ngraph_op_funcs_["_maximum"] = [this](const NodePtr& node) {
    return std::make_shared<ngraph::op::Maximum>(op_map_[node->inputs_[0]],
                                                 op_map_[node->inputs_[1]]);
  };
  ngraph_op_funcs_["_minimum"] = [this](const NodePtr& node) {
    return std::make_shared<ngraph::op::Minimum>(op_map_[node->inputs_[0]],
                                                 op_map_[node->inputs_[1]]);
  };
  ngraph_op_funcs_["_hypot"] = [this](const NodePtr& node) {
    auto A = op_map_[node->inputs_[0]];
    auto B = op_map_[node->inputs_[1]];
    return std::make_shared<ngraph::op::Sqrt>((A * A) + (B * B));
  };
  ngraph_op_funcs_["_equal"] = [this](const NodePtr& node) {
    return std::make_shared<ngraph::op::Equal>(op_map_[node->inputs_[0]],
                                               op_map_[node->inputs_[1]]);
  };
  ngraph_op_funcs_["_not_equal"] = [this](const NodePtr& node) {
    return std::make_shared<ngraph::op::NotEqual>(op_map_[node->inputs_[0]],
                                                  op_map_[node->inputs_[1]]);
  };
  ngraph_op_funcs_["_greater"] = [this](const NodePtr& node) {
    return std::make_shared<ngraph::op::Greater>(op_map_[node->inputs_[0]],
                                                 op_map_[node->inputs_[1]]);
  };
  ngraph_op_funcs_["_greater_equal"] = [this](const NodePtr& node) {
    return std::make_shared<ngraph::op::GreaterEq>(op_map_[node->inputs_[0]],
                                                   op_map_[node->inputs_[1]]);
  };
  ngraph_op_funcs_["_lesser"] = [this](const NodePtr& node) {
    return std::make_shared<ngraph::op::Less>(op_map_[node->inputs_[0]],
                                              op_map_[node->inputs_[1]]);
  };
  ngraph_op_funcs_["_lesser_equal"] = [this](const NodePtr& node) {
    return std::make_shared<ngraph::op::LessEq>(op_map_[node->inputs_[0]],
                                                op_map_[node->inputs_[1]]);
  };
  ngraph_op_funcs_["dot"] = [this](const NodePtr& node) {
    NgraphNodePtr left = op_map_[node->inputs_[0]];
    NgraphNodePtr right = op_map_[node->inputs_[1]];
    if (get_default(node, "transpose_a", false)) {
      auto N = left->get_shape().size();
      ngraph::AxisVector order(N - 1);
      std::iota(order.begin(), order.end(), 1);
      order.push_back(0);
      left = ngraph::builder::numpy_transpose(left, order);
    }
    if (get_default(node, "transpose_b", false)) {
      auto N = right->get_shape().size();
      ngraph::AxisVector order(N - 1);
      std::iota(order.begin(), order.end(), 0);
      order.insert(order.begin(), N - 1);
      right = ngraph::builder::numpy_transpose(right, order);
    }
    return std::make_shared<ngraph::op::Dot>(left, right, 1);
  };
  ngraph_op_funcs_["broadcast_add"] = [this](const NodePtr& node) {
    return CreateAutoBroadcast<ngraph::op::Add>(node);
  };
  ngraph_op_funcs_["broadcast_sub"] = [this](const NodePtr& node) {
    return CreateAutoBroadcast<ngraph::op::Subtract>(node);
  };
  ngraph_op_funcs_["broadcast_mul"] = [this](const NodePtr& node) {
    return CreateAutoBroadcast<ngraph::op::Multiply>(node);
  };
  ngraph_op_funcs_["broadcast_div"] = [this](const NodePtr& node) {
    return CreateAutoBroadcast<ngraph::op::Divide>(node);
  };
  ngraph_op_funcs_["broadcast_mod"] = [this](const NodePtr& node) {
    return CreateAutoBroadcast<ngraph::op::Remainder>(node);
  };
  ngraph_op_funcs_["broadcast_power"] = [this](const NodePtr& node) {
    return CreateAutoBroadcast<ngraph::op::Power>(node);
  };
  ngraph_op_funcs_["broadcast_maximum"] = [this](const NodePtr& node) {
    return CreateAutoBroadcast<ngraph::op::Maximum>(node);
  };
  ngraph_op_funcs_["broadcast_minimum"] = [this](const NodePtr& node) {
    return CreateAutoBroadcast<ngraph::op::Minimum>(node);
  };
  ngraph_op_funcs_["broadcast_hypot"] = [this](const NodePtr& node) {
    auto A = op_map_[node->inputs_[0]];
    auto B = op_map_[node->inputs_[1]];
    return std::make_shared<ngraph::op::Sqrt>(
        ngraph::builder::make_with_numpy_broadcast<ngraph::op::Add>((A * A),
                                                                    (B * B)));
  };
  ngraph_op_funcs_["broadcast_equal"] = [this](const NodePtr& node) {
    return CreateAutoBroadcast<ngraph::op::Equal>(node);
  };
  ngraph_op_funcs_["broadcast_not_equal"] = [this](const NodePtr& node) {
    return CreateAutoBroadcast<ngraph::op::NotEqual>(node);
  };
  ngraph_op_funcs_["broadcast_greater"] = [this](const NodePtr& node) {
    return CreateAutoBroadcast<ngraph::op::Greater>(node);
  };
  ngraph_op_funcs_["broadcast_greater_equal"] = [this](const NodePtr& node) {
    return CreateAutoBroadcast<ngraph::op::GreaterEq>(node);
  };
  ngraph_op_funcs_["broadcast_lesser"] = [this](const NodePtr& node) {
    return CreateAutoBroadcast<ngraph::op::Less>(node);
  };
  ngraph_op_funcs_["broadcast_lesser_equal"] = [this](const NodePtr& node) {
    return CreateAutoBroadcast<ngraph::op::LessEq>(node);
  };
}

// MXNet high level ops generating function
void Emitter::CreateLayerOps() {
  // In mxnet, split takes a tensor and creates multiple tensors from
  // equal slices along 1 axis. The compiler creates a subgraph where
  // each of those outputs is a single node.  This function creates
  // the slice op for making each tensor.
  ngraph_op_funcs_["split"] = [this](const NodePtr& node) {
    size_t axis = get_default(node, "axis", 1);
    int num_outputs = get_default(node, "num_outputs", 1);
    int index = node->multi_output_index_;
    bool squeeze_axis = get_default(node, "squeeze_axis", 0);

    // create lower and upper bounds for slice
    auto upper = TShape_to_NShape(node->inputs_[0]->shape_);
    std::vector<size_t> lower(upper.size(), 0);

    lower[axis] = index * upper[axis] / num_outputs;
    upper[axis] = (index + 1) * upper[axis] / num_outputs;

    // perform the slice
    std::shared_ptr<ngraph::Node> op = std::make_shared<ngraph::op::Slice>(
        op_map_[node->inputs_[0]], lower, upper);

    // remove dimension 1 axis if needed
    if (squeeze_axis && ((upper[axis] - lower[axis]) == 1)) {
      std::vector<size_t> reshape;
      for (size_t i = 0; i < upper.size(); ++i)
        if (i != axis) reshape.push_back(upper[i]);

      // can this be a reshape default?
      ngraph::AxisVector order(upper.size());
      std::iota(order.begin(), order.end(), 0);

      op = std::make_shared<ngraph::op::Reshape>(op, order, reshape);
    }

    return op;
  };

  // concat takes a list of tensors of equal shape and
  // concatenates them along a given axis
  ngraph_op_funcs_["concat"] = [this](const NodePtr& node) {
    // get the concat axis
    size_t axis = get_default(node, "dim", 1);

    // grab in input ngraph nodes
    std::vector<NgraphNodePtr> args;
    for (auto i : node->inputs_) args.push_back(op_map_[i]);

    // run concat
    return std::make_shared<ngraph::op::Concat>(args, axis);
  };

  // Fully connected is the main linear transformation layer in MXNet
  // it implements dot(data, W.T) + b
  ngraph_op_funcs_["FullyConnected"] = [this](const NodePtr& node) {
    auto X = op_map_[node->inputs_[0]];
    auto W = op_map_[node->inputs_[1]];
    auto beta = op_map_[node->inputs_[2]];
    auto dot = std::make_shared<ngraph::op::Dot>(
        X, ngraph::builder::numpy_transpose(W));

    return ngraph::builder::make_with_numpy_broadcast<ngraph::op::Add>(dot,
                                                                       beta);
  };

  // flatten converts an array of shape (x0, x1, x2, ...)
  // to an array of shape (x0, x1*x2*...)
  ngraph_op_funcs_["flatten"] = [this](const NodePtr& node) {
    auto in_shape = TShape_to_NShape(node->inputs_[0]->shape_);
    auto out_shape = ngraph::Shape({in_shape[0], 1});
    out_shape[1] = std::accumulate(in_shape.begin() + 1, in_shape.end(), 1,
                                   std::multiplies<int>());
    // Create a range vector indicating that
    // Reshape should take the axes in order
    // these two lines are use all over the place
    ngraph::AxisVector order(in_shape.size());
    std::iota(order.begin(), order.end(), 0);

    return std::make_shared<ngraph::op::Reshape>(op_map_[node->inputs_[0]],
                                                 order, out_shape);
  };

  // Implement transpose with a utility function that returns
  // a reshape op. Not ideal, we should have a ngraph transpose op
  ngraph_op_funcs_["transpose"] = [this](const NodePtr& node) {
    auto axes_order = get_default(node, "axes", ngraph::AxisVector());
    return ngraph::builder::numpy_transpose(op_map_[node->inputs_[0]],
                                            axes_order);
  };

  // expand dims inserts an axis of length 1 somewhere in the tensor shape
  ngraph_op_funcs_["expand_dims"] = [this](const NodePtr& node) {
    size_t axis = get_default(node, "axis", 1);

    auto in_shape = TShape_to_NShape(node->inputs_[0]->shape_);

    // Create a range vector indicating that
    // Reshape should take the axes in order
    ngraph::AxisVector order(in_shape.size());
    std::iota(order.begin(), order.end(), 0);

    // copy the shape and insert a 1 at the axis position to expand the
    // dimension
    auto out_shape = in_shape;
    out_shape.insert(out_shape.begin() + axis, 1);

    return std::make_shared<ngraph::op::Reshape>(op_map_[node->inputs_[0]],
                                                 order, out_shape);
  };

  // batch norm operation
  ngraph_op_funcs_["BatchNorm"] = [this](const NodePtr& node) {
    // TODO lfeng:
    // - support use_global_stats (moving_mean & moving_variance), this feature
    // requires multiple outputs.

    enum InputName { kData = 0, kGamma, kBeta, kMovingMean, kMovingVar };
    NgraphNodePtr ng_in_data = op_map_[node->inputs_[kData]];
    NgraphNodePtr ng_in_gamma = op_map_[node->inputs_[kGamma]];
    NgraphNodePtr ng_in_beta = op_map_[node->inputs_[kBeta]];
    const int data_shape_size =
        static_cast<int>(ng_in_data->get_shape().size());

    // Default Batch norm parameters
    const float eps = get_default(node, "eps", 0.001f);
    const float momentum = get_default(node, "momentum", 0.9f);
    const bool fix_gamma = get_default(node, "fix_gamma", true);
    const bool use_global_stats = get_default(node, "use_global_stats", false);
    // zero based channel axis
    const size_t channel_axis = get_default_transformed_axis(node, "axis", 1);

    NgraphNodePtr ng_mean = ReduceAxes(ng_in_data, {channel_axis}, true, true,
                                       ngraph::builder::mean);
    NgraphNodePtr ng_var =
        ReduceAxes(ng_in_data, {channel_axis}, true, true,
                   [](const std::shared_ptr<ngraph::Node>& node,
                      const ngraph::AxisSet& axes) {
                     return ngraph::builder::variance(node, axes);
                   });

    using ngraph::builder::make_with_numpy_broadcast;

    NgraphNodePtr ng_eps = makeConstant(node, std::to_string(eps));
    NgraphNodePtr denom = std::make_shared<ngraph::op::Sqrt>(
        make_with_numpy_broadcast<ngraph::op::Add>(ng_var, ng_eps));

    NgraphNodePtr numerator =
        make_with_numpy_broadcast<ngraph::op::Subtract>(ng_in_data, ng_mean);

    NgraphNodePtr result =
        make_with_numpy_broadcast<ngraph::op::Divide>(numerator, denom);

    // we need to convert gamma and beta to proper shape similar to mean and
    // variance thought ReduceAxes. Gamma and beta should already have shape
    // like [1, C], we want to make sure it's properly shape to [C, 1] depending
    // on the index of channel.
    ngraph::AxisVector convert_order(ng_in_gamma->get_shape().size());
    std::iota(begin(convert_order), end(convert_order), 0);
    // fill the shape with (shape_size - 1) of 1s.
    ngraph::Shape convert_shape(data_shape_size - 1, 1);
    // number of elements for channel axis
    size_t channel_size = ng_in_data->get_shape()[channel_axis];
    // insert channel size at the proper index for the channel
    convert_shape.insert(convert_shape.begin() + channel_axis, channel_size);

    ng_in_gamma = std::make_shared<ngraph::op::Reshape>(
        ng_in_gamma, convert_order, convert_shape);
    ng_in_beta = std::make_shared<ngraph::op::Reshape>(
        ng_in_beta, convert_order, convert_shape);

    // If fix_gamma is true, we assume it to be 1, otherwise, we need to scale
    // result with gamma
    if (!fix_gamma) {
      result =
          make_with_numpy_broadcast<ngraph::op::Multiply>(result, ng_in_gamma);
    }
    result = make_with_numpy_broadcast<ngraph::op::Add>(result, ng_in_beta);
    return result;
  };
}

}  // namespace ngraph_bridge<|MERGE_RESOLUTION|>--- conflicted
+++ resolved
@@ -289,11 +289,7 @@
   // };
 
   ngraph_op_funcs_["_zeros"] = [this](const NodePtr& node) {
-<<<<<<< HEAD
-    return makeConstant(node, "0");
-=======
      return makeConstant(node, "0");
->>>>>>> 1aa2f2d4
   };
   ngraph_op_funcs_["degrees"] = [this](const NodePtr& node) {
     auto pi = makeConstant(node, "3.14159265359");
