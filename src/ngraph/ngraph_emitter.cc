--- conflicted
+++ resolved
@@ -695,7 +695,6 @@
     return cast_result(CreateAutoBroadcast<ngraph::op::LessEq>(node),
                        getType(node->dtype_));
   };
-<<<<<<< HEAD
   ngraph_op_funcs_["broadcast_to"] =
       [this](const NodePtr& node) -> NgraphNodePtr {
     auto input = op_map_[node->inputs_[0]];
@@ -724,7 +723,7 @@
         input, pyrange(input_shape.size()), proxy_shape);
     return std::make_shared<ngraph::op::Broadcast>(input_reshape, output_shape,
                                                    broadcast_axes);
-=======
+  };
   ngraph_op_funcs_["smooth_l1"] = [this](const NodePtr& node) {
     /* Smooth L1 Loss is a loss specific for R-CNN franchise training
      * Smooth L1 Loss function:
@@ -765,7 +764,6 @@
 
     return std::make_shared<ngraph::op::Select>(is_input_gt_inv_sigma_sq,
                                                 result_input_gt, result_input);
->>>>>>> cd17083f
   };
   ngraph_op_funcs_["SequenceMask"] = [this](const NodePtr& node) {
     auto data = op_map_[node->inputs_[0]];
