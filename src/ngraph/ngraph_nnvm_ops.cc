/*******************************************************************************
* Copyright 2018 Intel Corporation
*
* Licensed under the Apache License, Version 2.0 (the "License");
* you may not use this file except in compliance with the License.
* You may obtain a copy of the License at
*
*     http://www.apache.org/licenses/LICENSE-2.0
*
* Unless required by applicable law or agreed to in writing, software
* distributed under the License is distributed on an "AS IS" BASIS,
* WITHOUT WARRANTIES OR CONDITIONS OF ANY KIND, either express or implied.
* See the License for the specific language governing permissions and
* limitations under the License.
*******************************************************************************/
#include <mshadow/base.h>
#include <mshadow/tensor.h>
#include <mxnet/operator.h>
#include <nnvm/graph.h>
#include <nnvm/op_attr_types.h>
#include <nnvm/symbolic.h>

#include <cstring>
#include <string>
#include <utility>
#include <vector>

#include "../operator/operator_common.h"
#include "ngraph_compiler.h"
#include "ngraph_nnvm_ops.h"
#include "ngraph_nnvm_utils.h"

namespace ngraph_bridge {

#if MXNET_USE_CUDA
<<<<<<< HEAD
#define NGRAPH_TRANSFORMERS \
  { "cpu", "gpu" }
=======
#define NGRAPH_TRANSFORMERS {"cpu", "gpu"}
>>>>>>> e8309bcc
#else
#define NGRAPH_TRANSFORMERS \
  { "cpu" }
#endif

// get the OP from nnvm, return a pointer to it.
nnvm::Op *get_subgraph_op(std::shared_ptr<Graph> graph) {
  return &(::dmlc::Registry<::nnvm::Op>::Get()->__REGISTER_OR_GET__(
      "ngraph_" + graph->name_));
}

void append_cached_to_forward(TensorViewVector *results,
                              const std::shared_ptr<Graph> &graph,
                              const int mode) {
  if (results == nullptr) {
    throw std::runtime_error(
        "NGRAPH_BRIDGE: append_cached_to_forward recieved nullptr results");
  }
  results->insert(results->end(), graph->cached_aux_values[mode].begin(),
                  graph->cached_aux_values[mode].end());
  results->insert(results->end(), graph->cached_values[mode].begin(),
                  graph->cached_values[mode].end());
}

// function for computing forward on ngraph
void compute_forward(const mxnet::OpContext &ctx, std::shared_ptr<Graph> graph,
                     const std::vector<mxnet::NDArray> &inputs,
                     const std::vector<mxnet::OpReqType> &req,
                     const std::vector<mxnet::NDArray> &outputs) {
  auto backend = GetBackendFromContext(graph->context_);
  auto placeholders = make_ngraph_placeholders(inputs, backend, true);
  auto results = make_ngraph_placeholders(outputs, backend, false);

  int mode = static_cast<int>(GraphExeMode::kInfer);
  if (ctx.is_train) {
    mode = static_cast<int>(GraphExeMode::kTrain);
    graph->forward_train_computed = true;
  }
  assert(graph->ngraph_forward[mode] != nullptr);
  append_cached_to_forward(&results, graph, mode);
  graph->ngraph_forward[mode]->call(results, placeholders);

  std::vector<mxnet::NDArray> outs;
  for (size_t i = 0; i < graph->num_outputs_; ++i) {
    outs.push_back(outputs[i]);
  }
  result_to_NDArray(results, req, outs);
}

// function for computing backward on ngraph
void compute_backward(const mxnet::OpContext &ctx, std::shared_ptr<Graph> graph,
                      const std::vector<mxnet::NDArray> &inputs,
                      const std::vector<mxnet::OpReqType> &req,
                      const std::vector<mxnet::NDArray> &outputs) {
  // only expect backward is called in training mode
  assert(ctx.is_train);
  auto backend = GetBackendFromContext(graph->context_);

  const int mode = static_cast<int>(GraphExeMode::kTrain);

  // check forward has been executed, if not we need to run forward to
  // generate valid data in fprop cache
  if (graph->enable_fprop_cache && !graph->forward_train_computed) {
    // forward inputs
    std::vector<mxnet::NDArray> fwd_inputs(inputs.begin() + graph->num_outputs_,
                                           inputs.end());
    auto placeholders = make_ngraph_placeholders(fwd_inputs, backend, true);
    // forward outputs
    TensorViewVector results;
    for (size_t i = 0; i < graph->num_outputs_; ++i) {
      auto shape = TShape_to_NShape(graph->outputs_[i]->shape_);
      const auto &element_type = getType(graph->outputs_[i]->dtype_);
      auto output_tv = backend->make_primary_tensor_view(element_type, shape);
      results.push_back(output_tv);
    }
    append_cached_to_forward(&results, graph, mode);
    // call forward
    graph->ngraph_forward[mode]->call(results, placeholders);
  }

  // backward op
  std::vector<mxnet::NDArray> adjoints;
  for (size_t i = 0; i < graph->num_outputs_; ++i) {
    adjoints.push_back(inputs[i]);
  }

  auto placeholders = graph->enable_fprop_cache
                          ? make_ngraph_placeholders(adjoints, backend, true)
                          : make_ngraph_placeholders(inputs, backend, true);

  auto results = make_ngraph_placeholders(outputs, backend, false);
  placeholders.insert(placeholders.end(), graph->cached_values[mode].begin(),
                      graph->cached_values[mode].end());

  CHECK(graph->ngraph_backward[mode]);
  graph->ngraph_backward[mode]->call(results, placeholders);
  // reset the forward training compute flag to ensure backward always have
  // updated data from forward
  graph->forward_train_computed = false;
  result_to_NDArray(results, req, outputs);

  // overwrite aux data if they exist
  // aux result outputs mapped to inputs
  const size_t cached_aux_count = graph->cached_aux_values[mode].size();
  if (cached_aux_count > 0) {
    std::vector<mxnet::OpReqType> aux_req;
    std::vector<mxnet::NDArray> aux_outs;

    for (size_t i = 0; i < cached_aux_count; ++i) {
      aux_outs.push_back(
          inputs[graph->cached_aux_positions[mode][i] + graph->num_outputs_]);
      aux_req.push_back(mxnet::kWriteTo);
    }

    result_to_NDArray(graph->cached_aux_values[mode], aux_req, aux_outs);
  }
}

// check if last node in graph is an op that doesnt need head-gradient
bool check_zero_grad(const std::shared_ptr<Graph> &graph) {
  auto size = graph->nodes_.size();
  if ((size < 1) || (graph->nodes_[size - 1]->type_ != NodeType::kOp))
    return false;
  bool zero_grad = true;
  for (auto node : graph->outputs_) {
    if (ops_no_head_grad.count(node->operation_)) {
      zero_grad = zero_grad && true;
    } else {
      zero_grad = false;
    }
  }
  return zero_grad;
}

void register_forward_op(std::shared_ptr<Graph> graph) {
  // register the op with nnvm
  auto &op = ::dmlc::Registry<::nnvm::Op>::Get()->__REGISTER_OR_GET__(
      "ngraph_" + graph->name_);
  // setup the inputs and outpus
  int num_inputs = graph->inputs_.size();
  int num_outputs = graph->outputs_.size();
  op.set_num_inputs(num_inputs);
  op.set_num_outputs(num_outputs);

  // register the inputs with nnvm
  std::vector<std::string> input_names;
  for (auto n : graph->inputs_) {
    input_names.emplace_back(n->name_);
    op.add_argument(n->name_, "NDArray-or-Symbol", "argument " + n->name_);
  }

  // register lambda to list inputs
  op.set_attr<nnvm::FListInputNames>(
      "FListInputNames",
      [input_names](const nnvm::NodeAttrs &attrs) { return input_names; });

  // // get the auxillary inputs
  std::vector<uint32_t> mutate_vars;
  for (size_t i = 0; i < graph->inputs_.size(); ++i) {
    if (graph->inputs_[i]->type_ == NodeType::kAux) {
      mutate_vars.emplace_back(i);  // graph->inputs[i]->name);
    }
  }

  // register lambda to list inputs
  op.set_attr<nnvm::FMutateInputs>(
      "FMutateInputs",
      [mutate_vars](const nnvm::NodeAttrs &attrs) { return mutate_vars; });

  // dummy attribute parser for execution
  auto attr_parser = [](nnvm::NodeAttrs *attrs) {
    if (attrs->parsed.empty()) {
      NGraphParam op;
      attrs->parsed = std::move(op);
    }
  };
  op.set_attr_parser(attr_parser);

  // register lambda to say nothing is inplace
  op.set_attr<nnvm::FInplaceOption>("FInplaceOption",
                                    [num_inputs](const nnvm::NodeAttrs &attrs) {
                                      std::vector<std::pair<int, int>> inplace;
                                      for (int i = 0; i < num_inputs; ++i)
                                        inplace.push_back({i, 0});
                                      return inplace;
                                    });

  // register another lambda to say nothing is in place
  op.set_attr<nnvm::FInplaceIdentity>(
      "FInplaceIdentity", [num_inputs](const nnvm::NodeAttrs &attrs) {
        std::vector<bool> inplace;
        for (int i = 0; i < num_inputs; ++i) inplace.push_back(false);
        return inplace;
      });

  // Register Gradient node generation function
  // check if zero grad
  const bool zero_grad = check_zero_grad(graph);
  auto back_op_name = "_backward_" + ("ngraph_" + graph->name_);
  op.set_attr<nnvm::FGradient>(
      "FGradient",
      [back_op_name, zero_grad](const nnvm::NodePtr &n,
                                const std::vector<nnvm::NodeEntry> &ograds) {
        auto p = nnvm::Node::Create();
        p->attrs.op = nnvm::Op::Get(back_op_name);
        p->attrs.name = n->attrs.name + "_backward";
        p->attrs.dict = n->attrs.dict;
        p->control_deps.emplace_back(n);
        if (p->op()->attr_parser != nullptr) {
          p->op()->attr_parser(&(p->attrs));
        }
        if (!zero_grad) {
          p->inputs.insert(p->inputs.end(), ograds.begin(), ograds.end());
        }
        p->inputs.insert(p->inputs.end(), n->inputs.begin(), n->inputs.end());
        std::vector<nnvm::NodeEntry> ret;
        for (unsigned i = 0; i < p->num_outputs(); ++i) {
          ret.emplace_back(nnvm::NodeEntry{p, i, 0});
        }
        return ret;
      });
  std::vector<nnvm::TShape> shapes;
  std::vector<int> dtypes;
  for (auto output : graph->outputs_) {
    shapes.push_back(output->shape_);
    dtypes.push_back(output->dtype_);
  }
  // infer shapes
  op.set_attr<nnvm::FInferShape>(
      "FInferShape", [shapes](const nnvm::NodeAttrs &attrs,
                              std::vector<nnvm::TShape> *in_attrs,
                              std::vector<nnvm::TShape> *out_attrs) -> bool {
        for (size_t i = 0; i < shapes.size(); ++i) {
          (*out_attrs)[i] = shapes[i];
        }
        return true;
      });

  // infer datatypes
  op.set_attr<nnvm::FInferType>(
      "FInferType",
      [dtypes](const nnvm::NodeAttrs &attrs, std::vector<int> *iattr,
               std::vector<int> *oattr) -> bool {
        for (size_t i = 0; i < dtypes.size(); ++i) {
          mxnet::op::type_assign(&((*oattr)[i]), dtypes[i]);
        }
        return true;
      });

  op.set_attr<mxnet::FInferStorageType>(
      "FInferStorageType",
      [](const nnvm::NodeAttrs &attrs, const int dev_mask,
         mxnet::DispatchMode *dispatch_mode, std::vector<int> *in_attrs,
         std::vector<int> *out_attrs) {
        return mxnet::op::storage_type_assign(out_attrs, mxnet::kDefaultStorage,
                                              dispatch_mode,
                                              mxnet::DispatchMode::kFComputeEx);
      });
  // create the cpu & gpu forward compute lambdas
  for (std::string arch : NGRAPH_TRANSFORMERS) {
    op.set_attr<mxnet::FComputeEx>(
        "FComputeEx<" + arch + ">",
        [graph](const nnvm::NodeAttrs &attrs, const mxnet::OpContext &ctx,
                const std::vector<mxnet::NDArray> &inputs,
                const std::vector<mxnet::OpReqType> &req,
                const std::vector<mxnet::NDArray> &outputs) -> void {
          compute_forward(ctx, graph, inputs, req, outputs);
        });
  }
}

void register_backward_op(std::shared_ptr<Graph> graph) {
  // register the op with nnvm
  auto &op = ::dmlc::Registry<::nnvm::Op>::Get()->__REGISTER_OR_GET__(
      "_backward_" + ("ngraph_" + graph->name_));
  // setup the inputs and outpus
  int num_inputs = graph->inputs_.size();
  int num_outputs = graph->outputs_.size();
  op.set_num_inputs(num_outputs + num_inputs);
  op.set_num_outputs(num_inputs);

  // Mark as backward
  op.set_attr<bool>("TIsBackward", true);

  std::vector<nnvm::TShape> shapes;
  std::vector<int> dtypes;
  for (auto input : graph->inputs_) {
    shapes.push_back(input->shape_);
    dtypes.push_back(input->dtype_);
  }
  // infer shapes
  op.set_attr<nnvm::FInferShape>(
      "FInferShape", [shapes](const nnvm::NodeAttrs &attrs,
                              std::vector<nnvm::TShape> *in_attrs,
                              std::vector<nnvm::TShape> *out_attrs) -> bool {
        for (size_t i = 0; i < shapes.size(); ++i) {
          (*out_attrs)[i] = shapes[i];
        }
        return true;
      });

  // infer datatypes
  op.set_attr<nnvm::FInferType>(
      "FInferType",
      [dtypes](const nnvm::NodeAttrs &attrs, std::vector<int> *iattr,
               std::vector<int> *oattr) -> bool {
        for (size_t i = 0; i < dtypes.size(); ++i) {
          mxnet::op::type_assign(&((*oattr)[i]), dtypes[i]);
        }
        return true;
      });

  op.set_attr<mxnet::FInferStorageType>(
      "FInferStorageType",
      [](const nnvm::NodeAttrs &attrs, const int dev_mask,
         mxnet::DispatchMode *dispatch_mode, std::vector<int> *in_attrs,
         std::vector<int> *out_attrs) {
        return mxnet::op::storage_type_assign(out_attrs, mxnet::kDefaultStorage,
                                              dispatch_mode,
                                              mxnet::DispatchMode::kFComputeEx);
      });
  // create the cpu & gpu backward compute lambdas
  for (std::string arch : NGRAPH_TRANSFORMERS) {
    op.set_attr<mxnet::FComputeEx>(
        "FComputeEx<" + arch + ">",
        [graph](const nnvm::NodeAttrs &attrs, const mxnet::OpContext &ctx,
                const std::vector<mxnet::NDArray> &inputs,
                const std::vector<mxnet::OpReqType> &req,
                const std::vector<mxnet::NDArray> &outputs) -> void {
          compute_backward(ctx, graph, inputs, req, outputs);
        });
  }
}
// register subgraph ops with nnvm.
void register_subgraph(std::shared_ptr<Graph> graph) {
  register_forward_op(graph);
  register_backward_op(graph);
}

}  // namespace ngraph_bridge<|MERGE_RESOLUTION|>--- conflicted
+++ resolved
@@ -33,15 +33,9 @@
 namespace ngraph_bridge {
 
 #if MXNET_USE_CUDA
-<<<<<<< HEAD
-#define NGRAPH_TRANSFORMERS \
-  { "cpu", "gpu" }
-=======
 #define NGRAPH_TRANSFORMERS {"cpu", "gpu"}
->>>>>>> e8309bcc
 #else
-#define NGRAPH_TRANSFORMERS \
-  { "cpu" }
+#define NGRAPH_TRANSFORMERS {"cpu"}
 #endif
 
 // get the OP from nnvm, return a pointer to it.
