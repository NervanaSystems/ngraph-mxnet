--- conflicted
+++ resolved
@@ -121,12 +121,6 @@
   if (cached_aux_count > 0) {
     std::vector<mxnet::OpReqType> aux_req;
     std::vector<mxnet::TBlob> aux_outs;
-<<<<<<< HEAD
-    OpNodePtr op_node = std::dynamic_pointer_cast<OpNode>(graph->outputs_[0]);
-    auto op_config = op_node->config_;
-=======
-
->>>>>>> c8e02fec
     for (size_t i = 0; i < cached_aux_count; ++i) {
       aux_outs.push_back(inputs[graph->cached_aux_positions[mode][i] + 1]);
       aux_req.push_back(mxnet::kWriteTo);
