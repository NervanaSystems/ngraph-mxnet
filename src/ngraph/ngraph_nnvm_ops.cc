// ----------------------------------------------------------------------------
// Copyright 2017 Nervana Systems Inc.
// Licensed under the Apache License, Version 2.0 (the "License");
// you may not use this file except in compliance with the License.
// You may obtain a copy of the License at
//
//      http://www.apache.org/licenses/LICENSE-2.0
//
// Unless required by applicable law or agreed to in writing, software
// distributed under the License is distributed on an "AS IS" BASIS,
// WITHOUT WARRANTIES OR CONDITIONS OF ANY KIND, either express or implied.
// See the License for the specific language governing permissions and
// ----------------------------------------------------------------------------

#include <mshadow/base.h>
#include <mshadow/tensor.h>
#include <mxnet/operator.h>
#include <nnvm/graph.h>
#include <nnvm/op_attr_types.h>
#include <nnvm/symbolic.h>
#include <cstring>

#include "../operator/operator_common.h"
#include "ngraph_nnvm_ops.h"
#include "ngraph_nnvm_utils.h"

namespace ngraph_bridge {

// get the OP from nnvm, return a pointer to it.
nnvm::Op *get_subgraph_op(std::shared_ptr<Graph> graph) {
  return &(::dmlc::Registry<::nnvm::Op>::Get()->__REGISTER_OR_GET__(
      "ngraph_" + graph->name_));
}

void register_forward_op(std::shared_ptr<Graph> graph) {
  // register the op with nnvm
  auto &op = ::dmlc::Registry<::nnvm::Op>::Get()->__REGISTER_OR_GET__(
      "ngraph_" + graph->name_);
  // setup the inputs and outpus
  int num_inputs = graph->inputs_.size();
  op.set_num_inputs(num_inputs);
  op.set_num_outputs(1);

  // register the inputs with nnvm
  std::vector<std::string> input_names;
  for (auto n : graph->inputs_) {
    input_names.emplace_back(n->name_);
    op.add_argument(n->name_, "NDArray-or-Symbol", "argument " + n->name_);
  }

  // register lambda to list inputs
  op.set_attr<nnvm::FListInputNames>(
      "FListInputNames",
      [input_names](const nnvm::NodeAttrs &attrs) { return input_names; });

  // // get the auxillary inputs
  std::vector<uint32_t> mutate_vars;
  for (size_t i = 0; i < graph->inputs_.size(); ++i) {
    if (graph->inputs_[i]->type_ == NodeType::kAux) {
      mutate_vars.emplace_back(i);  // graph->inputs[i]->name);
    }
  }

  // register lambda to list inputs
  op.set_attr<nnvm::FMutateInputs>(
      "FMutateInputs",
      [mutate_vars](const nnvm::NodeAttrs &attrs) { return mutate_vars; });

  // dummy attribute parser for execution
  auto attr_parser = [](nnvm::NodeAttrs *attrs) {
    if (attrs->parsed.empty()) {
      NGraphParam op;
      attrs->parsed = std::move(op);
    }
  };
  op.set_attr_parser(attr_parser);

  // register lambda to say nothing is inplace
  op.set_attr<nnvm::FInplaceOption>("FInplaceOption",
                                    [num_inputs](const nnvm::NodeAttrs &attrs) {
                                      std::vector<std::pair<int, int>> inplace;
                                      for (int i = 0; i < num_inputs; ++i)
                                        inplace.push_back({i, 0});
                                      return inplace;
                                    });

  // register another lambda to say nothing is in place
  op.set_attr<nnvm::FInplaceIdentity>(
      "FInplaceIdentity", [num_inputs](const nnvm::NodeAttrs &attrs) {
        std::vector<bool> inplace;
        for (int i = 0; i < num_inputs; ++i) inplace.push_back(false);
        return inplace;
      });

  // Register Gradient node generation function
  auto back_op_name = "_backward_" + ("ngraph_" + graph->name_);
  op.set_attr<nnvm::FGradient>(
      "FGradient", [back_op_name](const nnvm::NodePtr &n,
                                  const std::vector<nnvm::NodeEntry> &ograds) {
        auto p = nnvm::Node::Create();
        p->attrs.op = nnvm::Op::Get(back_op_name);
        p->attrs.name = n->attrs.name + "_backward";
        p->attrs.dict = n->attrs.dict;
        p->control_deps.emplace_back(n);
        if (p->op()->attr_parser != nullptr) {
          p->op()->attr_parser(&(p->attrs));
        }
        p->inputs.insert(p->inputs.end(), ograds.begin(), ograds.end());
        p->inputs.insert(p->inputs.end(), n->inputs.begin(), n->inputs.end());
        std::vector<nnvm::NodeEntry> ret;
        for (unsigned i = 0; i < p->num_outputs(); ++i) {
          ret.emplace_back(nnvm::NodeEntry{p, i, 0});
        }
        return ret;
      });

  // This is bad. need to redo
  // currently just returing the data types and shapes of the output nodes
  // this subgraph is replacing that were inferred by mxnet
  // not currently checking with the ngraph operations to see if they
  // return the same shape
  auto shape = graph->shape_;
  auto dtype = graph->dtype_;
  op.set_attr<nnvm::FInferShape>(
      "FInferShape",
      [shape](const nnvm::NodeAttrs &attrs, std::vector<nnvm::TShape> *in_attrs,
              std::vector<nnvm::TShape> *out_attrs) -> bool {
        (*out_attrs)[0] = shape;
        return true;
      });

  // similarly bad
  op.set_attr<nnvm::FInferType>(
      "FInferType",
      [dtype](const nnvm::NodeAttrs &attrs, std::vector<int> *iattr,
              std::vector<int> *oattr) -> bool {
        return mxnet::op::type_assign(&((*oattr)[0]), dtype);
      });

  // create the compute lambda
  op.set_attr<mxnet::FCompute>(
      "FCompute<cpu>",
<<<<<<< HEAD
      [graph](const nnvm::NodeAttrs& attrs, const mxnet::OpContext& ctx,
              const std::vector<mxnet::TBlob>& inputs,
              const std::vector<mxnet::OpReqType>& req,
              const std::vector<mxnet::TBlob>& outputs) -> void {
        auto placeholders =
            make_ngraph_placeholders(inputs, graph->backend_, true);
        auto results =
            make_ngraph_placeholders(outputs, graph->backend_, false);
        results.insert(results.end(), graph->cached_values.begin(),
                       graph->cached_values.end());
        graph->ngraph_forward->call(placeholders,
                                    {ngraph::runtime::make_tuple(results)});
=======
      [graph](const nnvm::NodeAttrs &attrs, const mxnet::OpContext &ctx,
              const std::vector<mxnet::TBlob> &inputs,
              const std::vector<mxnet::OpReqType> &req,
              const std::vector<mxnet::TBlob> &outputs) -> void {
        auto placeholders = make_ngraph_placeholders(
            inputs, GetBackendFromContext(graph->context_), true);
        auto results = make_ngraph_placeholders(
            outputs, GetBackendFromContext(graph->context_), false);
        graph->ngraph_forward->call(placeholders, results);
>>>>>>> d92ad19a
        result_to_TBlob(results[0], outputs, 0);
      });
}

void register_backward_op(std::shared_ptr<Graph> graph) {
  // register the op with nnvm
  auto &op = ::dmlc::Registry<::nnvm::Op>::Get()->__REGISTER_OR_GET__(
      "_backward_" + ("ngraph_" + graph->name_));
  // setup the inputs and outpus
  int num_inputs = graph->inputs_.size();
  op.set_num_inputs(num_inputs + 1);
  op.set_num_outputs(num_inputs);

  // dummy attribute parser for execution
  auto attr_parser = [](nnvm::NodeAttrs *attrs) {
    if (attrs->parsed.empty()) {
      NGraphParam op;
      attrs->parsed = std::move(op);
    }
  };

  op.set_attr_parser(attr_parser);
  // Mark as backward
  op.set_attr<bool>("TIsBackward", true);

  // create the compute lambda
  op.set_attr<mxnet::FCompute>(
      "FCompute<cpu>",
<<<<<<< HEAD
      [graph](const nnvm::NodeAttrs& attrs, const mxnet::OpContext& ctx,
              const std::vector<mxnet::TBlob>& inputs,
              const std::vector<mxnet::OpReqType>& req,
              const std::vector<mxnet::TBlob>& outputs) -> void {
        auto placeholders =
            make_ngraph_placeholders({inputs[0]}, graph->backend_, true);
        auto results =
            make_ngraph_placeholders(outputs, graph->backend_, false);

        placeholders.insert(placeholders.end(), graph->cached_values.begin(),
                            graph->cached_values.end());

=======
      [graph](const nnvm::NodeAttrs &attrs, const mxnet::OpContext &ctx,
              const std::vector<mxnet::TBlob> &inputs,
              const std::vector<mxnet::OpReqType> &req,
              const std::vector<mxnet::TBlob> &outputs) -> void {
        auto placeholders = make_ngraph_placeholders(
            inputs, GetBackendFromContext(graph->context_), true);
        auto results = make_ngraph_placeholders(
            outputs, GetBackendFromContext(graph->context_), false);
>>>>>>> d92ad19a
        graph->ngraph_backward->call(placeholders,
                                     {ngraph::runtime::make_tuple(results)});
        for (size_t j = 0; j < outputs.size(); ++j)
          result_to_TBlob(results[j], outputs, j);
      });
}
// register subgraph ops with nnvm.
void register_subgraph(std::shared_ptr<Graph> graph) {
  register_forward_op(graph);
  register_backward_op(graph);
}

}  // namespace ngraph_bridge<|MERGE_RESOLUTION|>--- conflicted
+++ resolved
@@ -140,30 +140,17 @@
   // create the compute lambda
   op.set_attr<mxnet::FCompute>(
       "FCompute<cpu>",
-<<<<<<< HEAD
-      [graph](const nnvm::NodeAttrs& attrs, const mxnet::OpContext& ctx,
-              const std::vector<mxnet::TBlob>& inputs,
-              const std::vector<mxnet::OpReqType>& req,
-              const std::vector<mxnet::TBlob>& outputs) -> void {
-        auto placeholders =
-            make_ngraph_placeholders(inputs, graph->backend_, true);
-        auto results =
-            make_ngraph_placeholders(outputs, graph->backend_, false);
+      [graph](const nnvm::NodeAttrs &attrs, const mxnet::OpContext &ctx,
+              const std::vector<mxnet::TBlob> &inputs,
+              const std::vector<mxnet::OpReqType> &req,
+              const std::vector<mxnet::TBlob> &outputs) -> void {
+        auto backend = GetBackendFromContext(graph->context_);
+        auto placeholders = make_ngraph_placeholders(inputs, backend, true);
+        auto results = make_ngraph_placeholders(outputs, backend, false);
         results.insert(results.end(), graph->cached_values.begin(),
                        graph->cached_values.end());
         graph->ngraph_forward->call(placeholders,
                                     {ngraph::runtime::make_tuple(results)});
-=======
-      [graph](const nnvm::NodeAttrs &attrs, const mxnet::OpContext &ctx,
-              const std::vector<mxnet::TBlob> &inputs,
-              const std::vector<mxnet::OpReqType> &req,
-              const std::vector<mxnet::TBlob> &outputs) -> void {
-        auto placeholders = make_ngraph_placeholders(
-            inputs, GetBackendFromContext(graph->context_), true);
-        auto results = make_ngraph_placeholders(
-            outputs, GetBackendFromContext(graph->context_), false);
-        graph->ngraph_forward->call(placeholders, results);
->>>>>>> d92ad19a
         result_to_TBlob(results[0], outputs, 0);
       });
 }
@@ -192,29 +179,18 @@
   // create the compute lambda
   op.set_attr<mxnet::FCompute>(
       "FCompute<cpu>",
-<<<<<<< HEAD
-      [graph](const nnvm::NodeAttrs& attrs, const mxnet::OpContext& ctx,
-              const std::vector<mxnet::TBlob>& inputs,
-              const std::vector<mxnet::OpReqType>& req,
-              const std::vector<mxnet::TBlob>& outputs) -> void {
-        auto placeholders =
-            make_ngraph_placeholders({inputs[0]}, graph->backend_, true);
-        auto results =
-            make_ngraph_placeholders(outputs, graph->backend_, false);
-
-        placeholders.insert(placeholders.end(), graph->cached_values.begin(),
-                            graph->cached_values.end());
-
-=======
       [graph](const nnvm::NodeAttrs &attrs, const mxnet::OpContext &ctx,
               const std::vector<mxnet::TBlob> &inputs,
               const std::vector<mxnet::OpReqType> &req,
               const std::vector<mxnet::TBlob> &outputs) -> void {
-        auto placeholders = make_ngraph_placeholders(
-            inputs, GetBackendFromContext(graph->context_), true);
-        auto results = make_ngraph_placeholders(
-            outputs, GetBackendFromContext(graph->context_), false);
->>>>>>> d92ad19a
+        auto backend = GetBackendFromContext(graph->context_);
+        auto placeholders =
+            make_ngraph_placeholders({inputs[0]}, backend, true);
+        auto results = make_ngraph_placeholders(outputs, backend, false);
+
+        placeholders.insert(placeholders.end(), graph->cached_values.begin(),
+                            graph->cached_values.end());
+
         graph->ngraph_backward->call(placeholders,
                                      {ngraph::runtime::make_tuple(results)});
         for (size_t j = 0; j < outputs.size(); ++j)
