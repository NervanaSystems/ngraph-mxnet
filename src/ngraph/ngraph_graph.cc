--- conflicted
+++ resolved
@@ -12,13 +12,8 @@
 // See the License for the specific language governing permissions and
 // ----------------------------------------------------------------------------
 
-<<<<<<< HEAD
-=======
-#include "ngraph_graph.h"
->>>>>>> 7cba9bf0
 #include <functional>
 #include <stack>
-#include "reverse_iterate.h"
 
 #include "ngraph_graph.h"
 #include "reverse_iterate.h"
@@ -83,16 +78,15 @@
       // setup inputs to this subgraph (as a node)
       for (auto node : tmp_nodes) {
         for (auto input : node->inputs_) {
-          if (input->subgraph_ != i && !in_tmpGraphInputs(input))
-            tmpGraph->inputs_.emplace_back(input);
+      if (i->name_ == "") i->name_ = randomString(6);
+      if (n->name_ == "") n->name_ = randomString(6);
         }
       }
       // set subgraph as input to all of the nodes downline.
       for (auto n : nodes)
-        for (size_t i = 0; i < n->inputs_.size(); ++i)
-          if (n->inputs_[i]->name_ == name) n->inputs_[i] = tmpGraph;
-
-<<<<<<< HEAD
+    if (!n->name_.empty() )
+      dotfile << n->createNodeLabel() << std::endl;
+
       // find the position we're replacing in the graph
       auto it = std::find_if(
           nodes.begin(), nodes.end(),
@@ -141,19 +135,6 @@
   // recursiveliy search the graph
   DFSUtil(s, visited, outNodes, func);
   return outNodes;
-=======
-  // Loop over inputs, write graph connections
-  for (auto n : nodes_)
-    for (auto i : n->inputs_) {
-      dotfile << i->name_ << " -> " << n->name_ << ";" << std::endl;
-    }
-  // Loop over nodes and write labels
-  for (auto n : nodes_)
-    if (!n->name_.empty()) dotfile << n->createNodeLabel() << std::endl;
-  // Finish file.
-  dotfile << "}" << std::endl;
-  dotfile.close();
->>>>>>> 7cba9bf0
 }
 
 void NgraphBuilder::DFSUtil(NodePtr s,
@@ -175,7 +156,6 @@
   }
 }
 
-<<<<<<< HEAD
 /**
  * Utility for removing bad branches in a directed, acylic subraph.
  * Will fail for cyclic graphs
@@ -184,29 +164,10 @@
  * @param func
  * @param visited_edges
  */
-void NgraphBuilder::RemoveUtil(NodePtr s,
-                              std::vector<NodePtr> &outNodes,
-                              std::function<bool(NodePtr)> func,
-                              std::set<edgeRemoveTup> &visited_edges) {
-=======
-// Depth first selection of nodes based on function criterion
-std::vector<NodePtr> Graph::DFSselect(NodePtr s,
-                                      std::function<bool(NodePtr)> func) {
-  // init visited vector
-  std::unordered_set<NodePtr> visited;
-  // init output vector
-  std::vector<NodePtr> outNodes;
-  // recursiveliy search the graph
-  DFSUtil(s, visited, outNodes, func);
-  return outNodes;
-}
-
-// Utility for removing bad branches in a directed, acylic subraph.
-// Will fail for cyclic graphs
-void Graph::RemoveUtil(NodePtr s, std::vector<NodePtr>& outNodes,
-                       std::function<bool(NodePtr)> func,
-                       std::set<edgeRemoveTup>& visited_edges) {
->>>>>>> 7cba9bf0
+void Graph::RemoveUtil(
+    NodePtr s, std::vector<NodePtr>& outNodes,
+    std::function<bool(NodePtr)> func,
+    std::set<edgeRemoveTup>& visited_edges) {
   // if this node doesn't match the function condition, delete it
   if (!func(s))
     outNodes.erase(std::remove(outNodes.begin(), outNodes.end(), s),
@@ -246,10 +207,6 @@
   // to minimize what needs to be searched for broken loops
   std::function<bool(NodePtr)> get_nodes;
   get_nodes = [&outNodes, &visited, &get_nodes, &func](NodePtr s) {
-<<<<<<< HEAD
-=======
-
->>>>>>> 7cba9bf0
     visited.insert(s);
     bool im_an_output = false;
     if (func(s)) im_an_output = true;
@@ -292,16 +249,10 @@
 // doesn't currently support multiple outputs
 // TODO: make the subgraph compiler handle multiple outputs and get rid of this
 // graph pass
-<<<<<<< HEAD
 std::vector<NodePtr> NgraphBuilder::PruneSubgraphOutputs(NodePtr s,
                                                         std::vector<NodePtr> &subgraph_nodes,
                                                         std::function<bool(
                                                             NodePtr)> func) {
-=======
-std::vector<NodePtr> Graph::PruneSubgraphOutputs(
-    NodePtr s, std::vector<NodePtr>& subgraph_nodes,
-    std::function<bool(NodePtr)> func) {
->>>>>>> 7cba9bf0
   // function to get all the outputs of the subgraph
   auto get_subgraph_outputs = [this, &subgraph_nodes]() {
     std::vector<NodePtr> outNodes;
@@ -343,100 +294,4 @@
   return subgraph_nodes;
 }
 
-<<<<<<< HEAD
-=======
-// Find a subgraph, check it for bad branches
-std::vector<NodePtr> Graph::FindSubgraph(NodePtr s,
-                                         std::function<bool(NodePtr)> func) {
-  auto subgraph_nodes = DFSselect(s, func);
-  std::vector<NodePtr> outNodes;
-  outNodes = subgraph_nodes;
-  if (subgraph_nodes.size() > 2) {
-    // search for broken loops
-    // remove nodes on broken loops
-    outNodes = RemoveBroken(s, outNodes, func);
-    outNodes = PruneSubgraphOutputs(s, outNodes, func);
-  }
-  return outNodes;
-}
-
-// function to identify and label connected ngraph ops as subgraphs
-void Graph::IdentifySubgraphs(std::function<bool(NodePtr)> func) {
-  int sg = 1;
-  // loop over the nodes from the back
-  for (auto i : reverse_iterate(nodes_)) {
-    if (i->subgraph_ == 0) {
-      // select nodes in the a subgraph starting here and going up the graph
-      auto subgraph_nodes = FindSubgraph(i, func);
-      // if we found a significantly large subgraph, label it
-      if (subgraph_nodes.size() > 2) {
-        for (auto node : subgraph_nodes) node->subgraph_ = sg;
-        for (auto node : subgraph_nodes)
-          for (auto i : node->inputs_)
-            if (i->subgraph_ != sg) i->subgraph_ = -1;
-        sg += 1;
-      }
-    }
-  }
-}
-
-// Function to collapse the intermediary graph into a graph
-// with subgraphs for nodes
-void Graph::CollapseSubgraphs() {
-  // loop variable for undefined number of subgraphs
-  int i = 1;
-  while (true) {
-    auto tmpGraph = std::make_shared<Graph>("subgraph_" + std::to_string(i));
-    // loop over all nodes and add nodes in the current subgraph to
-    for (auto node : nodes_)
-      if (node->subgraph_ == i) tmpGraph->AddNode(node);
-
-    if (tmpGraph->nodes_.size() == 0) {
-      // if we don't find any nodes, assume we've run out of subgraphs
-      break;
-    } else {
-      // if we found nodes, setup subgraph
-      tmpGraph->in_ngraph_ = true;
-      tmpGraph->subgraph_ = i;
-      // set node name and shape based on last node in the subgraph
-      auto name = tmpGraph->nodes_.back()->name_;
-      auto shape = tmpGraph->nodes_.back()->shape_;
-      tmpGraph->shape_ = shape;
-      tmpGraph->dtype_ = tmpGraph->nodes_.back()->dtype_;
-      auto in_tmpGraphInputs = [&tmpGraph](NodePtr n) {
-        if (!in_vec(tmpGraph->inputs_, n)) return false;
-        return true;
-      };
-      // setup inputs to this subgraph (as a node)
-      for (auto node : tmpGraph->nodes_) {
-        for (auto input : node->inputs_) {
-          if (input->subgraph_ != i && !in_tmpGraphInputs(input))
-            tmpGraph->inputs_.emplace_back(input);
-        }
-      }
-      // set subgraph as input to all of the nodes downline.
-      for (auto n : nodes_)
-        for (size_t i = 0; i < n->inputs_.size(); ++i)
-          if (n->inputs_[i]->name_ == name) n->inputs_[i] = tmpGraph;
-
-      // find the position we're replacing in the graph
-      auto it = std::find_if(
-          nodes_.begin(), nodes_.end(),
-          [name](NodePtr n) -> bool { return (n->name_ == name); });
-      // insert the subgraph as a node
-      nodes_.insert(it, tmpGraph);
-    }
-    i += 1;
-  }
-
-  // delete all the nodes we're replacing with the subgraph
-  nodes_.erase(std::remove_if(nodes_.begin(), nodes_.end(),
-                              [](NodePtr n) -> bool {
-                                return ((n->subgraph_ > 0) &&
-                                        (n->type_ == NodeType::kOp));
-                              }),
-               nodes_.end());
-}
-
->>>>>>> 7cba9bf0
 }  // namespace ngraph_bridge