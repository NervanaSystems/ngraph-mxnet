/*******************************************************************************
 * Copyright 2018 Intel Corporation
 *
 * Licensed under the Apache License, Version 2.0 (the "License");
 * you may not use this file except in compliance with the License.
 * You may obtain a copy of the License at
 *
 *     http://www.apache.org/licenses/LICENSE-2.0
 *
 * Unless required by applicable law or agreed to in writing, software
 * distributed under the License is distributed on an "AS IS" BASIS,
 * WITHOUT WARRANTIES OR CONDITIONS OF ANY KIND, either express or implied.
 * See the License for the specific language governing permissions and
 * limitations under the License.
 *******************************************************************************/

#include <mshadow/base.h>
#include <mshadow/tensor.h>
#include <mxnet/operator.h>
#include <nnvm/c_api.h>
#include <nnvm/graph.h>
#include <nnvm/op_attr_types.h>
#include <nnvm/pass.h>
#include <nnvm/symbolic.h>
#include <algorithm>
#include <cstring>
#include "../../../src/executor/exec_pass.h"

#include "../../../src/operator/operator_common.h"
#include "ngraph_imperative.h"
#include "ngraph_nnvm_ops.h"
#include "ngraph_nnvm_utils.h"
#include "ngraph_utils.h"

namespace ngraph_bridge {

nnvm::Symbol get_symbol(const nnvm::NodeAttrs &attrs, size_t num_inputs) {
  // Construct nnvm symbol representing this op
  nnvm::Symbol sym;
  auto n = nnvm::Node::Create();
  n->attrs = attrs;
  if (n->op()->attr_parser != nullptr) {
    n->op()->attr_parser(&(n->attrs));
  }
  for (uint32_t i = 0; i < n->num_outputs(); ++i) {
    sym.outputs.emplace_back(nnvm::NodeEntry{n, i, 0});
  }
  std::vector<nnvm::Symbol> sym_inputs;
  for (size_t i = 0; i < num_inputs; ++i) {
    sym_inputs.push_back(nnvm::Symbol::CreateVariable(attrs.op->name + "_var_" +
                                                      std::to_string(i)));
  }

  // Compose nnvm symbol for compute kernel
  std::vector<const nnvm::Symbol *> psym_inputs;
  std::transform(sym_inputs.begin(), sym_inputs.end(),
                 std::back_inserter(psym_inputs),
                 [](nnvm::Symbol &s) -> const nnvm::Symbol * { return &s; });
  dmlc::array_view<const nnvm::Symbol *> av(psym_inputs);
  std::unordered_map<std::string, const nnvm::Symbol *> tempkwargs;
  sym.Compose(av, tempkwargs, attrs.op->name);
  return std::move(sym);
}
// NGImperative constructor for mxnet compute kernel(s)
NGImperative::NGImperative(const nnvm::NodeAttrs &attrs,
                           const mxnet::Context &ctx,
                           const std::vector<mxnet::NDArray> &inputs,
                           const std::vector<mxnet::OpReqType> *req,
                           const std::vector<mxnet::NDArray> &outputs)
<<<<<<< HEAD
    : NGImperative(get_symbol(attrs, inputs.size()), ctx, inputs, req, outputs) {}
NGImperative::NGImperative(const nnvm::Symbol &sym, const mxnet::Context &ctx,
                           const std::vector<mxnet::NDArray> &inputs,
                           const std::vector<mxnet::OpReqType> *req,
                           const std::vector<mxnet::NDArray> &outputs)
    : Compiler(ctx) {
=======
    : Compiler(ctx) {
  // Construct nnvm symbol to represent the computation
  auto sym = get_symbol(attrs, inputs.size());
>>>>>>> f5d2bcb5
  // construct single symbol nnvm graph and create ngraph
  nnvm::Graph g;
  g.outputs = sym.outputs;
  for (auto i : inputs) {
    shapes_.push_back(i.shape());
    dtypes_.push_back(i.dtype());
    stypes_.push_back(mxnet::kDefaultStorage);
  }
  // initialize ngraph
  DeepCopy(g);
  graph_.attrs["context"] = std::make_shared<nnvm::any>(
      mxnet::exec::ContextVector(graph_.indexed_graph().num_nodes(), ctx));
  MakeCopiedInputs(sym.ListInputs(nnvm::Symbol::kReadOnlyArgs));
}

// process ngraph composed of nnvm symbol graph
void NGImperative::parse_ngraph() {
  ProcessGraph(NDArrayMap());
  IdentifyCollapseGraphs();
  // imperative assumes graph is just one node
  for (auto n : ngraph_.nodes_)
    if (n->type_ == NodeType::kGraph) {
      // extract and compile subgraph
      op_ngraph_ = compiler_.Compile(n);
      break;
    }
}
// local utility function to cache and invoke ngraph bridge for imperative ops.
// returns true if successfully executed with ngraph, false on failure.
bool compute_forward_imperative(const nnvm::NodeAttrs &attrs,
                                const mxnet::OpContext &ctx,
                                const std::vector<mxnet::NDArray> &inputs,
                                const std::vector<mxnet::OpReqType> &req,
                                const std::vector<mxnet::NDArray> &outputs,
                                std::shared_ptr<Graph> op_ng = nullptr) {
  int mode = ctx.is_train ? static_cast<int>(GraphExeMode::kTrain)
                          : static_cast<int>(GraphExeMode::kInfer);
  if (!sparse_check(inputs) && !sparse_check(outputs)) {
    // thread local cache for ngraph op
    // this allows us to safely operate on cache object
    static thread_local NGIOpCache ngicache;
    auto op_key = get_ngiop_key(attrs, ctx.run_ctx.ctx, inputs);
    op_ng = ngicache[op_key];
    if (!op_ng) {
      NGImperative ngi(attrs, ctx.run_ctx.ctx, inputs, &req, outputs);
      op_ng = ngicache[op_key] = ngi.get_op_ngraph();
    }
  }
  // op_ng can be null if sgcompiler could not create ngraph IR
  // we fallback to mxnet kernel in this case
  if (op_ng && op_ng->ngraph_forward[mode]) {
#ifndef NDEBUG
    // log imperative op details in debug mode
    LOG(INFO) << "ngraph imperative op: " << attrs.op->name << ", inputs "
              << std::to_string(inputs.size()) << ", outputs "
              << std::to_string(outputs.size());

    for (const auto &m : attrs.dict) {
      LOG(INFO) << "attrs.dict[" << m.first << "] = " << m.second;
    }
#endif
    compute_forward(ctx, op_ng, inputs, req, outputs);
    return true;
  }
  return false;
}  // namespace ngraph_bridge

struct StateFCompute {
  std::shared_ptr<Graph> ngraph_;
  nnvm::NodeAttrs attrs;
  mxnet::OpStatePtr old_state;
};

// Registers ngraph operators with nnvm
void InitImperativeOnce() {
  static auto &fcomputex_cpu =
      nnvm::Op::GetAttr<mxnet::FComputeEx>("FComputeEx<cpu>");
  static auto &fcompute_cpu =
      nnvm::Op::GetAttr<mxnet::FCompute>("FCompute<cpu>");
  static auto &ndfunc =
      nnvm::Op::GetAttr<mxnet::FNDArrayFunction>("FNDArrayFunction");
  static auto &fscompute_cpu =
      nnvm::Op::GetAttr<mxnet::FStatefulCompute>("FStatefulCompute<cpu>");
  static auto &createop =
      nnvm::Op::GetAttr<mxnet::FCreateOpState>("FCreateOpState");

  for (auto unique_op : dmlc::Registry<nnvm::Op>::List()) {
    auto op_name = unique_op->name;

    // skip ops not supported by ngraph imperative
    if ((op_name.substr(0, 9) == "_backward") ||
        !NGImperative::check_op_supported(op_name)) {
      if (ngraph_log_verbose_detail)
        std::cout << "NGRAPH IMPERATIVE: skipping op -> " << op_name
                  << std::endl;
      continue;
    }

    nnvm::Op &op =
        ::dmlc::Registry<::nnvm::Op>::Get()->__REGISTER_OR_GET__(op_name);

    // save default mxnet compute kernel for fallback
    auto fallbackx_fn = fcomputex_cpu.get(&op, nullptr);
    auto fallback_fn = fcompute_cpu.get(&op, nullptr);
    auto sfallback_fn = fscompute_cpu.get(&op, nullptr);
    auto fallback_nd = ndfunc.get(&op, nullptr);
    auto fallback_st = createop.get(&op, nullptr);

    // use ngraph immperative, only if fallback available.
    if (fallback_nd) {
      op.set_attr<mxnet::FNDArrayFunction>(
          "FNDArrayFunction",
          [fallback_nd](const nnvm::NodeAttrs &attrs,
                        const std::vector<mxnet::NDArray> &inputs,
                        std::vector<mxnet::NDArray> *outputs) -> void {
            const std::vector<mxnet::OpReqType> req(outputs->size());
            if (!compute_forward_imperative(attrs, mxnet::OpContext(), inputs,
                                            req, *outputs)) {
              // use default mxnet compute kernel
              fallback_nd(attrs, inputs, outputs);
            }
          },
          11);
      if (ngraph_log_verbose_detail)
        std::cout << "NGRAPH IMPERATIVE: FNDArrayFunction op -> " << op_name
                  << std::endl;
      continue;
    }

    if (fallbackx_fn) {
      op.set_attr<mxnet::FComputeEx>(
          "FComputeEx<cpu>",
          [fallbackx_fn](const nnvm::NodeAttrs &attrs,
                         const mxnet::OpContext &ctx,
                         const std::vector<mxnet::NDArray> &inputs,
                         const std::vector<mxnet::OpReqType> &req,
                         const std::vector<mxnet::NDArray> &outputs) -> void {
<<<<<<< HEAD
            if (ctx.is_train ||
=======
            if (ctx.is_train || ctx.need_grad || 
>>>>>>> f5d2bcb5
                !compute_forward_imperative(attrs, ctx, inputs, req, outputs)) {
              // use default mxnet compute kernel
              fallbackx_fn(attrs, ctx, inputs, req, outputs);
            }
          },
          11);
      if (ngraph_log_verbose_detail)
        std::cout << "NGRAPH IMPERATIVE: FComputeEx op -> " << op_name
                  << std::endl;
      continue;
    }
    if (fallback_fn) {
      op.set_attr<mxnet::FCompute>(
          "FCompute<cpu>",
          [fallback_fn](const nnvm::NodeAttrs &attrs,
                        const mxnet::OpContext &ctx,
                        const std::vector<mxnet::TBlob> &inputs,
                        const std::vector<mxnet::OpReqType> &req,
                        const std::vector<mxnet::TBlob> &outputs) -> void {
            std::vector<mxnet::NDArray> in;
            for (auto &i : inputs) in.emplace_back(i, ctx.run_ctx.ctx.dev_id);
            std::vector<mxnet::NDArray> out;
            for (auto &i : outputs) out.emplace_back(i, ctx.run_ctx.ctx.dev_id);
<<<<<<< HEAD
            if (ctx.is_train ||
=======
            if (ctx.is_train || ctx.need_grad ||
>>>>>>> f5d2bcb5
                !compute_forward_imperative(attrs, ctx, in, req, out)) {
              // use default mxnet compute kernel
              fallback_fn(attrs, ctx, inputs, req, outputs);
            }
          },
          11);
      if (ngraph_log_verbose_detail)
        std::cout << "NGRAPH IMPERATIVE: FCompute op -> " << op_name
                  << std::endl;
      continue;
    }
    // handle legacy FStatefulCompute ops
    if (sfallback_fn) {
      op.set_attr<mxnet::FCreateOpState>(
          "FCreateOpState",
          [fallback_st](const nnvm::NodeAttrs &attrs, mxnet::Context ctx,
                        const std::vector<mxnet::TShape> &in_shape,
                        const std::vector<int> &in_type) -> mxnet::OpStatePtr {
            auto old_state = fallback_st(attrs, ctx, in_shape, in_type);
            auto state_ptr = mxnet::OpStatePtr::Create<StateFCompute>(
                StateFCompute{nullptr, attrs, old_state});
            return state_ptr;
          },
          11);
      op.set_attr<mxnet::FStatefulCompute>(
          "FStatefulCompute<cpu>",
          [sfallback_fn](const mxnet::OpStatePtr &state,
                         const mxnet::OpContext &ctx,
                         const std::vector<mxnet::TBlob> &inputs,
                         const std::vector<mxnet::OpReqType> &req,
                         const std::vector<mxnet::TBlob> &outputs) -> void {
            auto &op_state = state.get_state<StateFCompute>();
<<<<<<< HEAD
            if (!ctx.is_train) {
=======
            if (!(ctx.is_train || ctx.need_grad)) {
>>>>>>> f5d2bcb5
              std::vector<mxnet::NDArray> in;
              for (auto &i : inputs) in.emplace_back(i, ctx.run_ctx.ctx.dev_id);
              std::vector<mxnet::NDArray> out;
              for (auto &i : outputs)
                out.emplace_back(i, ctx.run_ctx.ctx.dev_id);
              if (!op_state.ngraph_) {
                compute_forward_imperative(op_state.attrs, ctx, in, req, out,
                                           op_state.ngraph_);
              } else {
                compute_forward(ctx, op_state.ngraph_, in, req, out);
              }
              // return if ngraph successful
              if (op_state.ngraph_) return;
            }
            // use default mxnet compute kernel
            sfallback_fn(op_state.old_state, ctx, inputs, req, outputs);
          },
          11);
      nnvm::Op &op_stateful_backward =
          ::dmlc::Registry<::nnvm::Op>::Get()->__REGISTER_OR_GET__(
              "_backward_" + op_name);
      auto sfallback_bwd_fn = fscompute_cpu.get(&op_stateful_backward, nullptr);
      op_stateful_backward.set_attr<mxnet::FStatefulCompute>(
          "FStatefulCompute<cpu>",
          [sfallback_bwd_fn](const mxnet::OpStatePtr &state,
                             const mxnet::OpContext &ctx,
                             const std::vector<mxnet::TBlob> &inputs,
                             const std::vector<mxnet::OpReqType> &req,
                             const std::vector<mxnet::TBlob> &outputs) -> void {
            auto &op_state = state.get_state<StateFCompute>();
            // use default mxnet compute kernel
            sfallback_bwd_fn(op_state.old_state, ctx, inputs, req, outputs);
          },
          11);
      if (ngraph_log_verbose_detail)
        std::cout << "NGRAPH IMPERATIVE: FStatefulCompute op -> " << op_name
                  << std::endl;
      continue;
    }
    if (ngraph_log_verbose_detail) {
      std::cout << "NGRAPH IMPERATIVE: not implemented -> " << op_name
                << std::endl;
    }
  }
}

void InitImperative() {
  if (!ngraph_gluon_enable()) return;
  static std::once_flag onceFlag;
  std::call_once(onceFlag, InitImperativeOnce);
}

size_t NGIOpHash::operator()(const NGIOpKey &key) const {
  std::size_t myhash = std::hash<std::string>()(std::get<0>(key));
  auto ctx = std::get<1>(key);
  myhash = hash_combine(myhash, std::get<0>(ctx));
  myhash = hash_combine(myhash, std::get<1>(ctx));

  auto attrs = std::get<2>(key);
  std::vector<std::string> attrs_keys;
  for (const auto &i : attrs) attrs_keys.push_back(i.first);
  sort(begin(attrs_keys), end(attrs_keys));
  for (const auto &i : attrs_keys) myhash = hash_combine(myhash, i + attrs[i]);

  auto inputs = std::get<3>(key);
  for (const auto &i : inputs) myhash = hash_combine(myhash, i);
  return myhash;
}

bool NGIOpEqual::operator()(const NGIOpKey &t1, const NGIOpKey &t2) const {
  return (std::get<0>(t1) == std::get<0>(t2) &&
          std::get<1>(t1) == std::get<1>(t2) &&
          std::get<2>(t1) == std::get<2>(t2) &&
          std::get<3>(t1) == std::get<3>(t2));
}

NGIOpKey get_ngiop_key(const nnvm::NodeAttrs &attrs, const mxnet::Context &ctx,
                       const std::vector<mxnet::NDArray> &inputs) {
  std::vector<int> in;
  for (const auto &i : inputs) {
    in.push_back(i.dtype());
    for (size_t ii = 0; ii < i.shape().ndim(); ++ii)
      in.push_back(i.shape()[ii]);
  }
  return NGIOpKey(
      attrs.op->name,
      {static_cast<int>(ctx.dev_type), static_cast<int>(ctx.dev_id)},
      attrs.dict, in);
}

}  // namespace ngraph_bridge<|MERGE_RESOLUTION|>--- conflicted
+++ resolved
@@ -67,18 +67,12 @@
                            const std::vector<mxnet::NDArray> &inputs,
                            const std::vector<mxnet::OpReqType> *req,
                            const std::vector<mxnet::NDArray> &outputs)
-<<<<<<< HEAD
     : NGImperative(get_symbol(attrs, inputs.size()), ctx, inputs, req, outputs) {}
 NGImperative::NGImperative(const nnvm::Symbol &sym, const mxnet::Context &ctx,
                            const std::vector<mxnet::NDArray> &inputs,
                            const std::vector<mxnet::OpReqType> *req,
                            const std::vector<mxnet::NDArray> &outputs)
     : Compiler(ctx) {
-=======
-    : Compiler(ctx) {
-  // Construct nnvm symbol to represent the computation
-  auto sym = get_symbol(attrs, inputs.size());
->>>>>>> f5d2bcb5
   // construct single symbol nnvm graph and create ngraph
   nnvm::Graph g;
   g.outputs = sym.outputs;
@@ -216,11 +210,7 @@
                          const std::vector<mxnet::NDArray> &inputs,
                          const std::vector<mxnet::OpReqType> &req,
                          const std::vector<mxnet::NDArray> &outputs) -> void {
-<<<<<<< HEAD
-            if (ctx.is_train ||
-=======
             if (ctx.is_train || ctx.need_grad || 
->>>>>>> f5d2bcb5
                 !compute_forward_imperative(attrs, ctx, inputs, req, outputs)) {
               // use default mxnet compute kernel
               fallbackx_fn(attrs, ctx, inputs, req, outputs);
@@ -244,11 +234,7 @@
             for (auto &i : inputs) in.emplace_back(i, ctx.run_ctx.ctx.dev_id);
             std::vector<mxnet::NDArray> out;
             for (auto &i : outputs) out.emplace_back(i, ctx.run_ctx.ctx.dev_id);
-<<<<<<< HEAD
-            if (ctx.is_train ||
-=======
             if (ctx.is_train || ctx.need_grad ||
->>>>>>> f5d2bcb5
                 !compute_forward_imperative(attrs, ctx, in, req, out)) {
               // use default mxnet compute kernel
               fallback_fn(attrs, ctx, inputs, req, outputs);
@@ -281,11 +267,7 @@
                          const std::vector<mxnet::OpReqType> &req,
                          const std::vector<mxnet::TBlob> &outputs) -> void {
             auto &op_state = state.get_state<StateFCompute>();
-<<<<<<< HEAD
-            if (!ctx.is_train) {
-=======
             if (!(ctx.is_train || ctx.need_grad)) {
->>>>>>> f5d2bcb5
               std::vector<mxnet::NDArray> in;
               for (auto &i : inputs) in.emplace_back(i, ctx.run_ctx.ctx.dev_id);
               std::vector<mxnet::NDArray> out;
