#!/usr/bin/env python3
# -*- coding: utf-8 -*-

# Licensed to the Apache Software Foundation (ASF) under one
# or more contributor license agreements.  See the NOTICE file
# distributed with this work for additional information
# regarding copyright ownership.  The ASF licenses this file
# to you under the Apache License, Version 2.0 (the
# "License"); you may not use this file except in compliance
# with the License.  You may obtain a copy of the License at
#
#   http://www.apache.org/licenses/LICENSE-2.0
#
# Unless required by applicable law or agreed to in writing,
# software distributed under the License is distributed on an
# "AS IS" BASIS, WITHOUT WARRANTIES OR CONDITIONS OF ANY
# KIND, either express or implied.  See the License for the
# specific language governing permissions and limitations
# under the License.

"""Multi arch dockerized build tool.

"""

__author__ = 'Marco de Abreu, Kellen Sunderland, Anton Chernov, Pedro Larroy'
__version__ = '0.3'

import argparse
import glob
import logging
import os
import re
import shutil
import subprocess
import sys
import tempfile
from itertools import chain
from subprocess import check_call, check_output
from typing import *
from util import *
import docker
import docker.models
import docker.errors
import signal
import atexit
import pprint


class Cleanup:
    """A class to cleanup containers"""
    def __init__(self):
        self.containers = set()
        self.docker_stop_timeout = 3

    def add_container(self, container: docker.models.containers.Container):
        assert isinstance(container, docker.models.containers.Container)
        self.containers.add(container)

    def remove_container(self, container: docker.models.containers.Container):
        assert isinstance(container, docker.models.containers.Container)
        self.containers.remove(container)

    def _cleanup_containers(self):
        if self.containers:
            logging.warning("Cleaning up containers")
        else:
            return
        # noinspection PyBroadException
        try:
            stop_timeout = int(os.environ.get("DOCKER_STOP_TIMEOUT", self.docker_stop_timeout))
        except Exception:
            stop_timeout = 3
        for container in self.containers:
            try:
                container.stop(timeout=stop_timeout)
                logging.info("☠: stopped container %s", trim_container_id(container.id))
                container.remove()
                logging.info("🚽: removed container %s", trim_container_id(container.id))
            except Exception as e:
                logging.exception(e)
        self.containers.clear()
        logging.info("Cleaning up containers finished.")

<<<<<<< HEAD
CCACHE_MAXSIZE = '500G'

def under_ci() -> bool:
    """:return: True if we run in Jenkins."""
    return 'JOB_NAME' in os.environ

def get_platforms(path: Optional[str] = "docker"):
=======
    def __call__(self):
        """Perform cleanup"""
        self._cleanup_containers()


def get_dockerfiles_path():
    return "docker"


def get_platforms(path: str = get_dockerfiles_path()) -> List[str]:
>>>>>>> 8e4aeee6
    """Get a list of architectures given our dockerfiles"""
    dockerfiles = glob.glob(os.path.join(path, "Dockerfile.build.*"))
    dockerfiles = list(filter(lambda x: x[-1] != '~', dockerfiles))
    files = list(map(lambda x: re.sub(r"Dockerfile.build.(.*)", r"\1", x), dockerfiles))
    platforms = list(map(lambda x: os.path.split(x)[1], sorted(files)))
    return platforms


def get_docker_tag(platform: str, registry: str) -> str:
    """:return: docker tag to be used for the container"""
    return "{0}/build.{1}".format(registry, platform)


def get_dockerfile(platform: str, path=get_dockerfiles_path()) -> str:
    return os.path.join(path, "Dockerfile.build.{0}".format(platform))


def get_docker_binary(use_nvidia_docker: bool) -> str:
    return "nvidia-docker" if use_nvidia_docker else "docker"


def build_docker(platform: str, docker_binary: str, registry: str, num_retries: int, use_cache: bool) -> str:
    """
    Build a container for the given platform
    :param platform: Platform
    :param docker_binary: docker binary to use (docker/nvidia-docker)
    :param registry: Dockerhub registry name
    :param num_retries: Number of retries to build the docker image
    :param use_cache: will pass cache_from to docker to use the previously pulled tag
    :return: Id of the top level image
    """

    tag = get_docker_tag(platform=platform, registry=registry)
    logging.info("Building container tagged '%s' with %s", tag, docker_binary)
    #
    # We add a user with the same group as the executing non-root user so files created in the
    # container match permissions of the local user. Same for the group.
    #
    # These variables are used in the docker files to create user and group with these ids.
    # see: docker/install/ubuntu_adduser.sh
    #
    # cache-from is needed so we use the cached images tagged from the remote via
    # docker pull see: docker_cache.load_docker_cache
    #
    # This also prevents using local layers for caching: https://github.com/moby/moby/issues/33002
    # So to use local caching, we should omit the cache-from by using --no-dockerhub-cache argument to this
    # script.
    #
    # This doesn't work with multi head docker files.
<<<<<<< HEAD
    # 

    for i in range(num_retries):
        logging.info('%d out of %d tries to build the docker image.', i + 1, num_retries)

        cmd = [docker_binary, "build",
               "-f", get_dockerfile(platform),
               "--build-arg", "USER_ID={}".format(os.getuid()),
               "--build-arg", "GROUP_ID={}".format(os.getgid()),
               "--cache-from", tag,
               "-t", tag,
               "docker"]
=======
    #
    cmd = [docker_binary, "build",
           "-f", get_dockerfile(platform),
           "--build-arg", "USER_ID={}".format(os.getuid()),
           "--build-arg", "GROUP_ID={}".format(os.getgid())]
    if use_cache:
        cmd.extend(["--cache-from", tag])
    cmd.extend(["-t", tag, get_dockerfiles_path()])

    @retry(subprocess.CalledProcessError, tries=num_retries)
    def run_cmd():
>>>>>>> 8e4aeee6
        logging.info("Running command: '%s'", ' '.join(cmd))
        try:
            check_call(cmd)
            # Docker build was successful. Call break to break out of the retry mechanism
            break
        except subprocess.CalledProcessError as e:
            saved_exception = e
            logging.error('Failed to build docker image')
            # Building the docker image failed. Call continue to trigger the retry mechanism
            continue
    else:
        # Num retries exceeded
        logging.exception('Exception during build of docker image', saved_exception)
        logging.fatal('Failed to build the docker image, aborting...')
        sys.exit(1)

    # Get image id by reading the tag. It's guaranteed (except race condition) that the tag exists. Otherwise, the
    # check_call would have failed
    image_id = _get_local_image_id(docker_binary=docker_binary, docker_tag=tag)
    if not image_id:
        raise FileNotFoundError('Unable to find docker image id matching with {}'.format(tag))
    return image_id


def _get_local_image_id(docker_binary, docker_tag):
    """
    Get the image id of the local docker layer with the passed tag
    :param docker_tag: docker tag
    :return: Image id as string or None if tag does not exist
    """
    cmd = [docker_binary, "images", "-q", docker_tag]
    image_id_b = check_output(cmd)
    image_id = image_id_b.decode('utf-8').strip()
<<<<<<< HEAD
=======
    if not image_id:
        raise RuntimeError('Unable to find docker image id matching with tag {}'.format(docker_tag))
>>>>>>> 8e4aeee6
    return image_id


def buildir() -> str:
    return os.path.join(get_mxnet_root(), "build")


def default_ccache_dir() -> str:
    """:return: ccache directory for the current platform"""
    # Share ccache across containers
    if 'CCACHE_DIR' in os.environ:
        ccache_dir = os.path.realpath(os.environ['CCACHE_DIR'])
        try:
            os.makedirs(ccache_dir, exist_ok=True)
            return ccache_dir
        except PermissionError:
            logging.info('Unable to make dirs at %s, falling back to local temp dir', ccache_dir)
    # In osx tmpdir is not mountable by default
    import platform
    if platform.system() == 'Darwin':
        ccache_dir = "/tmp/_mxnet_ccache"
        os.makedirs(ccache_dir, exist_ok=True)
        return ccache_dir
    return os.path.join(tempfile.gettempdir(), "ci_ccache")


def trim_container_id(cid):
    """:return: trimmed container id"""
    return cid[:12]


def container_run(platform: str,
                  nvidia_runtime: bool,
                  docker_registry: str,
                  shared_memory_size: str,
                  local_ccache_dir: str,
                  command: List[str],
                  cleanup: Cleanup,
                  dry_run: bool = False) -> int:
    """Run command in a container"""
    container_wait_s = 600
    #
    # Environment setup
    #
    environment = {
        'CCACHE_MAXSIZE': '500G',
        'CCACHE_TEMPDIR': '/tmp/ccache',  # temp dir should be local and not shared
        'CCACHE_DIR': '/work/ccache',  # this path is inside the container as /work/ccache is
                                       # mounted
        'CCACHE_LOGFILE': '/tmp/ccache.log',  # a container-scoped log, useful for ccache
                                              # verification.
    }
    # These variables are passed to the container to the process tree killer can find runaway
    # process inside the container
    # https://wiki.jenkins.io/display/JENKINS/ProcessTreeKiller
    # https://github.com/jenkinsci/jenkins/blob/578d6bacb33a5e99f149de504c80275796f0b231/core/src/main/java/hudson/model/Run.java#L2393
    #
    jenkins_env_vars = ['BUILD_NUMBER', 'BUILD_ID', 'BUILD_TAG']
    environment.update({k: os.environ[k] for k in jenkins_env_vars if k in os.environ})
    environment.update({k: os.environ[k] for k in ['CCACHE_MAXSIZE'] if k in os.environ})

    tag = get_docker_tag(platform=platform, registry=docker_registry)
    mx_root = get_mxnet_root()
    local_build_folder = buildir()
    # We need to create it first, otherwise it will be created by the docker daemon with root only permissions
    os.makedirs(local_build_folder, exist_ok=True)
    os.makedirs(local_ccache_dir, exist_ok=True)
    logging.info("Using ccache directory: %s", local_ccache_dir)
<<<<<<< HEAD
    runlist = [docker_binary, 'run', '--rm', '-t',
               '--shm-size={}'.format(shared_memory_size),
               '-v', "{}:/work/mxnet".format(mx_root),  # mount mxnet root
               '-v', "{}:/work/build".format(local_build_folder),  # mount mxnet/build for storing build artifacts
               '-v', "{}:/work/ccache".format(local_ccache_dir),
               '-u', '{}:{}'.format(os.getuid(), os.getgid()),
               '-e', 'CCACHE_MAXSIZE={}'.format(CCACHE_MAXSIZE),
               '-e', 'CCACHE_TEMPDIR=/tmp/ccache',  # temp dir should be local and not shared
               '-e', "CCACHE_DIR=/work/ccache",  # this path is inside the container as /work/ccache is mounted
               '-e', "CCACHE_LOGFILE=/tmp/ccache.log",  # a container-scoped log, useful for ccache verification.
               tag]
    runlist.extend(command)
    cmd = '\\\n\t'.join(runlist)
    ret = 0
    if not dry_run and not interactive:
        logging.info("Running %s in container %s", command, tag)
        logging.info("Executing:\n%s\n", cmd)
        ret = call(runlist)

    docker_run_cmd = ' '.join(runlist)
    if not dry_run and interactive:
        into_cmd = deepcopy(runlist)
        # -ti can't be after the tag, as is interpreted as a command so hook it up after the -u argument
        idx = into_cmd.index('-u') + 2
        into_cmd[idx:idx] = ['-ti']
        cmd = '\\\n\t'.join(into_cmd)
        logging.info("Executing:\n%s\n", cmd)
        docker_run_cmd = ' '.join(into_cmd)
        ret = call(into_cmd)

    if not dry_run and not interactive and ret != 0:
        logging.error("Running of command in container failed (%s):\n%s\n", ret, cmd)
        logging.error("You can get into the container by adding the -i option")
        raise subprocess.CalledProcessError(ret, cmd)

    return docker_run_cmd
=======
    docker_client = docker.from_env()
    # Equivalent command
    docker_cmd_list = [
        get_docker_binary(nvidia_runtime),
        'run',
        '--rm',
        '--shm-size={}'.format(shared_memory_size),
        # mount mxnet root
        '-v', "{}:/work/mxnet".format(mx_root),
        # mount mxnet/build for storing build
        '-v', "{}:/work/build".format(local_build_folder),
        '-v', "{}:/work/ccache".format(local_ccache_dir),
        '-u', '{}:{}'.format(os.getuid(), os.getgid()),
        '-e', 'CCACHE_MAXSIZE={}'.format(environment['CCACHE_MAXSIZE']),
        # temp dir should be local and not shared
        '-e', 'CCACHE_TEMPDIR={}'.format(environment['CCACHE_TEMPDIR']),
        # this path is inside the container as /work/ccache is mounted
        '-e', "CCACHE_DIR={}".format(environment['CCACHE_DIR']),
        # a container-scoped log, useful for ccache verification.
        '-e', "CCACHE_LOGFILE={}".format(environment['CCACHE_LOGFILE']),
        '-ti',
        tag]
    docker_cmd_list.extend(command)
    docker_cmd = ' \\\n\t'.join(docker_cmd_list)
    logging.info("Running %s in container %s", command, tag)
    logging.info("Executing the equivalent of:\n%s\n", docker_cmd)
    # return code of the command inside docker
    ret = 0
    if not dry_run:
        #############################
        #
        signal.pthread_sigmask(signal.SIG_BLOCK, {signal.SIGINT, signal.SIGTERM})
        # noinspection PyShadowingNames
        runtime = None
        if nvidia_runtime:
            # noinspection PyShadowingNames
            # runc is default (docker info | grep -i runtime)
            runtime = 'nvidia'

        container = docker_client.containers.run(
            tag,
            runtime=runtime,
            detach=True,
            command=command,
            shm_size=shared_memory_size,
            user='{}:{}'.format(os.getuid(), os.getgid()),
            volumes={
                mx_root:
                    {'bind': '/work/mxnet', 'mode': 'rw'},
                local_build_folder:
                    {'bind': '/work/build', 'mode': 'rw'},
                local_ccache_dir:
                    {'bind': '/work/ccache', 'mode': 'rw'},
            },
            environment=environment)
        logging.info("Started container: %s", trim_container_id(container.id))
        # Race condition:
        # If the previous call is interrupted then it's possible that the container is not cleaned up
        # We avoid by masking the signals temporarily
        cleanup.add_container(container)
        signal.pthread_sigmask(signal.SIG_UNBLOCK, {signal.SIGINT, signal.SIGTERM})
        #
        #############################

        stream = container.logs(stream=True, stdout=True, stderr=True)
        sys.stdout.flush()
        for chunk in stream:
            sys.stdout.buffer.write(chunk)
            sys.stdout.buffer.flush()
        sys.stdout.flush()
        stream.close()
        try:
            logging.info("Waiting for status of container %s for %d s.",
                         trim_container_id(container.id),
                         container_wait_s)
            wait_result = container.wait(timeout=container_wait_s)
            logging.info("Container exit status: %s", wait_result)
            ret = wait_result.get('StatusCode', 200)
        except Exception as e:
            logging.exception(e)
            ret = 150

        # Stop
        try:
            logging.info("Stopping container: %s", trim_container_id(container.id))
            container.stop()
        except Exception as e:
            logging.exception(e)
            ret = 151

        # Remove
        try:
            logging.info("Removing container: %s", trim_container_id(container.id))
            container.remove()
        except Exception as e:
            logging.exception(e)
            ret = 152
        cleanup.remove_container(container)
        containers = docker_client.containers.list()
        if containers:
            logging.info("Other running containers: %s", [trim_container_id(x.id) for x in containers])
    return ret
>>>>>>> 8e4aeee6


def list_platforms() -> str:
    return "\nSupported platforms:\n{}".format('\n'.join(get_platforms()))


def load_docker_cache(tag, docker_registry) -> None:
    """Imports tagged container from the given docker registry"""
    if docker_registry:
        # noinspection PyBroadException
        try:
            import docker_cache
            logging.info('Docker cache download is enabled from registry %s', docker_registry)
            docker_cache.load_docker_cache(registry=docker_registry, docker_tag=tag)
        except Exception:
            logging.exception('Unable to retrieve Docker cache. Continue without...')
    else:
        logging.info('Distributed docker cache disabled')


def log_environment():
    instance_id = ec2_instance_id_hostname()
    if instance_id:
        logging.info("EC2 Instance id: %s", instance_id)
    pp = pprint.PrettyPrinter(indent=4)
    logging.debug("Build environment: %s", pp.pformat(dict(os.environ)))


def script_name() -> str:
    """:returns: script name with leading paths removed"""
    return os.path.split(sys.argv[0])[1]


def main() -> int:
    logging.getLogger().setLevel(logging.INFO)
    logging.getLogger("requests").setLevel(logging.WARNING)
    logging.basicConfig(format='{}: %(asctime)-15s %(message)s'.format(script_name()))

    logging.info("MXNet container based build tool.")
    log_environment()
    chdir_to_script_directory()

    parser = argparse.ArgumentParser(description="""Utility for building and testing MXNet on docker
    containers""", epilog="")
    parser.add_argument("-p", "--platform",
                        help="platform",
                        type=str)

    parser.add_argument("--build-only",
                        help="Only build the container, don't build the project",
                        action='store_true')

    parser.add_argument("-a", "--all",
                        help="build for all platforms",
                        action='store_true')

    parser.add_argument("-n", "--nvidiadocker",
                        help="Use nvidia docker",
                        action='store_true')

    parser.add_argument("--shm-size",
                        help="Size of the shared memory /dev/shm allocated in the container (e.g '1g')",
                        default='500m',
                        dest="shared_memory_size")

    parser.add_argument("-l", "--list",
                        help="List platforms",
                        action='store_true')

    parser.add_argument("--print-docker-run",
                        help="print docker run command for manual inspection",
                        action='store_true')

    parser.add_argument("-d", "--docker-registry",
                        help="Dockerhub registry name to retrieve cache from. Default is 'mxnetci'",
                        default='mxnetci',
                        type=str)

    parser.add_argument("-r", "--docker-build-retries",
                        help="Number of times to retry building the docker image. Default is 1",
                        default=1,
                        type=int)

    parser.add_argument("-c", "--no-dockerhub-cache", action="store_true",
                        help="Disables use of --cache-from option on docker build, allowing docker"
                        " to use local layers for caching. If absent, we use the cache from dockerhub"
                        " which is the default.")

    parser.add_argument("command",
                        help="command to run in the container",
                        nargs='*', action='append', type=str)

    parser.add_argument("--ccache-dir",
                        default=default_ccache_dir(),
                        help="ccache directory",
                        type=str)

    args = parser.parse_args()

    def use_cache():
        return not args.no_dockerhub_cache or under_ci()

    command = list(chain(*args.command))
    docker_binary = get_docker_binary(args.nvidiadocker)
<<<<<<< HEAD
    shared_memory_size = args.shared_memory_size
    num_docker_build_retires = args.docker_build_retries
=======

    # Cleanup on signals and exit
    cleanup = Cleanup()

    def signal_handler(signum, _):
        signal.pthread_sigmask(signal.SIG_BLOCK, {signum})
        logging.warning("Signal %d received, cleaning up...", signum)
        cleanup()
        logging.warning("done. Exiting with error.")
        sys.exit(1)

    atexit.register(cleanup)
    signal.signal(signal.SIGTERM, signal_handler)
    signal.signal(signal.SIGINT, signal_handler)
>>>>>>> 8e4aeee6

    if args.list:
        print(list_platforms())
    elif args.platform:
        platform = args.platform
        tag = get_docker_tag(platform=platform, registry=args.docker_registry)
        if use_cache():
            load_docker_cache(tag=tag, docker_registry=args.docker_registry)
<<<<<<< HEAD
        build_docker(platform, docker_binary, registry=args.docker_registry, num_retries=num_docker_build_retires)
=======
        build_docker(platform=platform, docker_binary=docker_binary, registry=args.docker_registry,
                     num_retries=args.docker_build_retries, use_cache=use_cache())
>>>>>>> 8e4aeee6
        if args.build_only:
            logging.warning("Container was just built. Exiting due to build-only.")
            return 0

        # noinspection PyUnusedLocal
        ret = 0
        if command:
            ret = container_run(
                platform=platform, nvidia_runtime=args.nvidiadocker,
                shared_memory_size=args.shared_memory_size, command=command, docker_registry=args.docker_registry,
                local_ccache_dir=args.ccache_dir, cleanup=cleanup)
        elif args.print_docker_run:
            command = []
            ret = container_run(
                platform=platform, nvidia_runtime=args.nvidiadocker,
                shared_memory_size=args.shared_memory_size, command=command, docker_registry=args.docker_registry,
                local_ccache_dir=args.ccache_dir, dry_run=True, cleanup=cleanup)
        else:
            # With no commands, execute a build function for the target platform
            command = ["/work/mxnet/ci/docker/runtime_functions.sh", "build_{}".format(platform)]
            logging.info("No command specified, trying default build: %s", ' '.join(command))
            ret = container_run(
                platform=platform, nvidia_runtime=args.nvidiadocker,
                shared_memory_size=args.shared_memory_size, command=command, docker_registry=args.docker_registry,
                local_ccache_dir=args.ccache_dir, cleanup=cleanup)

        if ret != 0:
            logging.critical("Execution of %s failed with status: %d", command, ret)
            return ret

    elif args.all:
        platforms = get_platforms()
        logging.info("Building for all architectures: %s", platforms)
        logging.info("Artifacts will be produced in the build/ directory.")
        for platform in platforms:
            tag = get_docker_tag(platform=platform, registry=args.docker_registry)
            if use_cache():
                load_docker_cache(tag=tag, docker_registry=args.docker_registry)
<<<<<<< HEAD
            build_docker(platform, docker_binary, args.docker_registry, num_retries=num_docker_build_retires)
=======
            build_docker(platform, docker_binary=docker_binary, registry=args.docker_registry,
                         num_retries=args.docker_build_retries, use_cache=use_cache())
>>>>>>> 8e4aeee6
            if args.build_only:
                continue
            shutil.rmtree(buildir(), ignore_errors=True)
            build_platform = "build_{}".format(platform)
            plat_buildir = os.path.abspath(os.path.join(get_mxnet_root(), '..',
                                                        "mxnet_{}".format(build_platform)))
            if os.path.exists(plat_buildir):
                logging.warning("%s already exists, skipping", plat_buildir)
                continue
            command = ["/work/mxnet/ci/docker/runtime_functions.sh", build_platform]
            container_run(
                platform=platform, nvidia_runtime=args.nvidiadocker,
                shared_memory_size=args.shared_memory_size, command=command, docker_registry=args.docker_registry,
                local_ccache_dir=args.ccache_dir, cleanup=cleanup)
            shutil.move(buildir(), plat_buildir)
            logging.info("Built files left in: %s", plat_buildir)

    else:
        parser.print_help()
        list_platforms()
        print("""
Examples:

./build.py -p armv7

    Will build a docker container with cross compilation tools and build MXNet for armv7 by
    running: ci/docker/runtime_functions.sh build_armv7 inside the container.

./build.py -p armv7 ls

    Will execute the given command inside the armv7 container

./build.py -p armv7 --print-docker-run

    Will print a docker run command to get inside the container in a shell

./build.py -a

    Builds for all platforms and leaves artifacts in build_<platform>

    """)

    return 0


if __name__ == '__main__':
    sys.exit(main())<|MERGE_RESOLUTION|>--- conflicted
+++ resolved
@@ -81,15 +81,6 @@
         self.containers.clear()
         logging.info("Cleaning up containers finished.")
 
-<<<<<<< HEAD
-CCACHE_MAXSIZE = '500G'
-
-def under_ci() -> bool:
-    """:return: True if we run in Jenkins."""
-    return 'JOB_NAME' in os.environ
-
-def get_platforms(path: Optional[str] = "docker"):
-=======
     def __call__(self):
         """Perform cleanup"""
         self._cleanup_containers()
@@ -100,7 +91,6 @@
 
 
 def get_platforms(path: str = get_dockerfiles_path()) -> List[str]:
->>>>>>> 8e4aeee6
     """Get a list of architectures given our dockerfiles"""
     dockerfiles = glob.glob(os.path.join(path, "Dockerfile.build.*"))
     dockerfiles = list(filter(lambda x: x[-1] != '~', dockerfiles))
@@ -150,20 +140,6 @@
     # script.
     #
     # This doesn't work with multi head docker files.
-<<<<<<< HEAD
-    # 
-
-    for i in range(num_retries):
-        logging.info('%d out of %d tries to build the docker image.', i + 1, num_retries)
-
-        cmd = [docker_binary, "build",
-               "-f", get_dockerfile(platform),
-               "--build-arg", "USER_ID={}".format(os.getuid()),
-               "--build-arg", "GROUP_ID={}".format(os.getgid()),
-               "--cache-from", tag,
-               "-t", tag,
-               "docker"]
-=======
     #
     cmd = [docker_binary, "build",
            "-f", get_dockerfile(platform),
@@ -175,7 +151,6 @@
 
     @retry(subprocess.CalledProcessError, tries=num_retries)
     def run_cmd():
->>>>>>> 8e4aeee6
         logging.info("Running command: '%s'", ' '.join(cmd))
         try:
             check_call(cmd)
@@ -209,11 +184,8 @@
     cmd = [docker_binary, "images", "-q", docker_tag]
     image_id_b = check_output(cmd)
     image_id = image_id_b.decode('utf-8').strip()
-<<<<<<< HEAD
-=======
     if not image_id:
         raise RuntimeError('Unable to find docker image id matching with tag {}'.format(docker_tag))
->>>>>>> 8e4aeee6
     return image_id
 
 
@@ -282,44 +254,6 @@
     os.makedirs(local_build_folder, exist_ok=True)
     os.makedirs(local_ccache_dir, exist_ok=True)
     logging.info("Using ccache directory: %s", local_ccache_dir)
-<<<<<<< HEAD
-    runlist = [docker_binary, 'run', '--rm', '-t',
-               '--shm-size={}'.format(shared_memory_size),
-               '-v', "{}:/work/mxnet".format(mx_root),  # mount mxnet root
-               '-v', "{}:/work/build".format(local_build_folder),  # mount mxnet/build for storing build artifacts
-               '-v', "{}:/work/ccache".format(local_ccache_dir),
-               '-u', '{}:{}'.format(os.getuid(), os.getgid()),
-               '-e', 'CCACHE_MAXSIZE={}'.format(CCACHE_MAXSIZE),
-               '-e', 'CCACHE_TEMPDIR=/tmp/ccache',  # temp dir should be local and not shared
-               '-e', "CCACHE_DIR=/work/ccache",  # this path is inside the container as /work/ccache is mounted
-               '-e', "CCACHE_LOGFILE=/tmp/ccache.log",  # a container-scoped log, useful for ccache verification.
-               tag]
-    runlist.extend(command)
-    cmd = '\\\n\t'.join(runlist)
-    ret = 0
-    if not dry_run and not interactive:
-        logging.info("Running %s in container %s", command, tag)
-        logging.info("Executing:\n%s\n", cmd)
-        ret = call(runlist)
-
-    docker_run_cmd = ' '.join(runlist)
-    if not dry_run and interactive:
-        into_cmd = deepcopy(runlist)
-        # -ti can't be after the tag, as is interpreted as a command so hook it up after the -u argument
-        idx = into_cmd.index('-u') + 2
-        into_cmd[idx:idx] = ['-ti']
-        cmd = '\\\n\t'.join(into_cmd)
-        logging.info("Executing:\n%s\n", cmd)
-        docker_run_cmd = ' '.join(into_cmd)
-        ret = call(into_cmd)
-
-    if not dry_run and not interactive and ret != 0:
-        logging.error("Running of command in container failed (%s):\n%s\n", ret, cmd)
-        logging.error("You can get into the container by adding the -i option")
-        raise subprocess.CalledProcessError(ret, cmd)
-
-    return docker_run_cmd
-=======
     docker_client = docker.from_env()
     # Equivalent command
     docker_cmd_list = [
@@ -422,7 +356,6 @@
         if containers:
             logging.info("Other running containers: %s", [trim_container_id(x.id) for x in containers])
     return ret
->>>>>>> 8e4aeee6
 
 
 def list_platforms() -> str:
@@ -527,10 +460,6 @@
 
     command = list(chain(*args.command))
     docker_binary = get_docker_binary(args.nvidiadocker)
-<<<<<<< HEAD
-    shared_memory_size = args.shared_memory_size
-    num_docker_build_retires = args.docker_build_retries
-=======
 
     # Cleanup on signals and exit
     cleanup = Cleanup()
@@ -545,7 +474,6 @@
     atexit.register(cleanup)
     signal.signal(signal.SIGTERM, signal_handler)
     signal.signal(signal.SIGINT, signal_handler)
->>>>>>> 8e4aeee6
 
     if args.list:
         print(list_platforms())
@@ -554,12 +482,8 @@
         tag = get_docker_tag(platform=platform, registry=args.docker_registry)
         if use_cache():
             load_docker_cache(tag=tag, docker_registry=args.docker_registry)
-<<<<<<< HEAD
-        build_docker(platform, docker_binary, registry=args.docker_registry, num_retries=num_docker_build_retires)
-=======
         build_docker(platform=platform, docker_binary=docker_binary, registry=args.docker_registry,
                      num_retries=args.docker_build_retries, use_cache=use_cache())
->>>>>>> 8e4aeee6
         if args.build_only:
             logging.warning("Container was just built. Exiting due to build-only.")
             return 0
@@ -598,12 +522,8 @@
             tag = get_docker_tag(platform=platform, registry=args.docker_registry)
             if use_cache():
                 load_docker_cache(tag=tag, docker_registry=args.docker_registry)
-<<<<<<< HEAD
-            build_docker(platform, docker_binary, args.docker_registry, num_retries=num_docker_build_retires)
-=======
             build_docker(platform, docker_binary=docker_binary, registry=args.docker_registry,
                          num_retries=args.docker_build_retries, use_cache=use_cache())
->>>>>>> 8e4aeee6
             if args.build_only:
                 continue
             shutil.rmtree(buildir(), ignore_errors=True)
