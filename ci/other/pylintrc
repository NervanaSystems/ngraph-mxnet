--- conflicted
+++ resolved
@@ -83,35 +83,15 @@
 # no Warning level messages displayed, use"--disable=all --enable=classes
 # --disable=W"
 disable=
-<<<<<<< HEAD
-    design,
-    similarities,
-    no-self-use,
-    attribute-defined-outside-init,
-    locally-disabled,
-    star-args,
-    pointless-except,
-    bad-option-value,
-    global-statement,
-    fixme,
-    suppressed-message,
-    useless-suppression,
-    locally-enabled,
-=======
     no-self-use,
     attribute-defined-outside-init,
     bad-option-value,
     global-statement,
     fixme,
->>>>>>> a1aef905
     no-member,
     no-name-in-module,
     import-error,
     unsubscriptable-object,
-<<<<<<< HEAD
-    unbalanced-tuple-unpacking,
-=======
->>>>>>> a1aef905
     protected-access,
     superfluous-parens,
     invalid-name,
@@ -122,17 +102,6 @@
     chained-comparison,
     consider-using-dict-comprehension,
     consider-using-set-comprehension,
-<<<<<<< HEAD
-    invalid-envvar-default,
-    singleton-comparison,
-    try-except-raise,
-    useless-object-inheritance,
-    useless-return,
-    c-extension-no-member,
-    deprecated-lambda,
-    redefined-builtin,
-    unexpected-keyword-arg
-=======
     try-except-raise,
     useless-object-inheritance,
     c-extension-no-member,
@@ -145,7 +114,6 @@
     too-many-locals,
     too-many-public-methods,
     too-many-statements
->>>>>>> a1aef905
 
 # disable=unicode-builtin,delslice-method,using-cmp-argument,setslice-method,dict-view-method,parameter-unpacking,range-builtin-not-iterating,print-statement,file-builtin,old-raise-syntax,basestring-builtin,execfile-builtin,indexing-exception,import-star-module-level,coerce-method,long-builtin,old-ne-operator,old-division,no-absolute-import,raw_input-builtin,old-octal-literal,oct-method,xrange-builtin,hex-method,unpacking-in-except,nonzero-method,raising-string,intern-builtin,reload-builtin,metaclass-assignment,cmp-method,filter-builtin-not-iterating,apply-builtin,map-builtin-not-iterating,next-method-called,unichr-builtin,buffer-builtin,dict-iter-method,input-builtin,coerce-builtin,getslice-method,useless-suppression,standarderror-builtin,zip-builtin-not-iterating,suppressed-message,cmp-builtin,backtick,long-suffix,reduce-builtin,round-builtin
 
