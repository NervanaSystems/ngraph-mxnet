--- conflicted
+++ resolved
@@ -602,25 +602,6 @@
     cp -L 3rdparty/onnx-tensorrt/build/libnvonnxparser_runtime.so.0 /work/mxnet/lib/
     cp -L 3rdparty/onnx-tensorrt/build/libnvonnxparser.so.0 /work/mxnet/lib/
 
-<<<<<<< HEAD
-    rm -rf build
-    make \
-        DEV=1                                                \
-        ENABLE_TESTCOVERAGE=1                                \
-        USE_BLAS=openblas                                    \
-        USE_CUDA=1                                           \
-        USE_CUDA_PATH=/usr/local/cuda                        \
-        USE_CUDNN=1                                          \
-        USE_OPENCV=0                                         \
-        USE_MKLDNN=0                                         \
-        USE_DIST_KVSTORE=0                                   \
-        USE_TENSORRT=1                                       \
-        USE_JEMALLOC=0                                       \
-        USE_GPERFTOOLS=0                                     \
-        ONNX_NAMESPACE=onnx                                  \
-        CUDA_ARCH="-gencode arch=compute_70,code=compute_70" \
-        -j$(nproc)
-=======
     cd /work/build
     cmake -DUSE_CUDA=1                            \
           -DCMAKE_CXX_COMPILER_LAUNCHER=ccache    \
@@ -638,7 +619,6 @@
           /work/mxnet
 
     ninja -v
->>>>>>> 0a2419ff
 }
 
 build_ubuntu_gpu_mkldnn() {
@@ -973,38 +953,18 @@
     export PATH="$1/bin:$PATH"
     export MXNET_HOME='/work/mxnet'
     export JULIA_DEPOT_PATH='/work/julia-depot'
-<<<<<<< HEAD
-    export DEVDIR="$JULIA_DEPOT_PATH/dev"
 
     julia -e 'using InteractiveUtils; versioninfo()'
-
-    # install package
-    mkdir -p $DEVDIR
-    ln -sf ${MXNET_HOME}/julia ${DEVDIR}/MXNet
-
-    # register MXNet.jl and dependencies
-    julia -e 'using Pkg; Pkg.develop("MXNet")'
-=======
-
-    julia -e 'using InteractiveUtils; versioninfo()'
->>>>>>> 0a2419ff
 
     # FIXME
     export LD_PRELOAD='/usr/lib/x86_64-linux-gnu/libjemalloc.so'
     export LD_LIBRARY_PATH=/work/mxnet/lib:$LD_LIBRARY_PATH
 
     # use the prebuilt binary from $MXNET_HOME/lib
-<<<<<<< HEAD
-    julia -e 'using Pkg; Pkg.build("MXNet")'
-
-    # run the script `julia/test/runtests.jl`
-    julia -e 'using Pkg; Pkg.test("MXNet")'
-=======
     julia --project=./julia -e 'using Pkg; Pkg.build("MXNet")'
 
     # run the script `julia/test/runtests.jl`
     julia --project=./julia -e 'using Pkg; Pkg.test("MXNet")'
->>>>>>> 0a2419ff
 
     # See https://github.com/dmlc/MXNet.jl/pull/303#issuecomment-341171774
     julia --project=./julia -e 'using MXNet; mx._sig_checker()'
@@ -1322,11 +1282,7 @@
 nightly_java_demo_test_cpu() {
     set -ex
     cd /work/mxnet/scala-package/mxnet-demo/java-demo
-<<<<<<< HEAD
-    make java_ci_demo
-=======
     mvn -B -Pci-nightly install
->>>>>>> 0a2419ff
     bash bin/java_sample.sh
     bash bin/run_od.sh
 }
@@ -1334,11 +1290,7 @@
 nightly_scala_demo_test_cpu() {
     set -ex
     cd /work/mxnet/scala-package/mxnet-demo/scala-demo
-<<<<<<< HEAD
-    make scala_ci_demo
-=======
     mvn -B -Pci-nightly install
->>>>>>> 0a2419ff
     bash bin/demo.sh
     bash bin/run_im.sh
 }
@@ -1349,13 +1301,9 @@
     set -ex
     pushd .
 
-<<<<<<< HEAD
-    make docs SPHINXOPTS=-W
-=======
     export CC="ccache gcc"
     export CXX="ccache g++"
     make docs SPHINXOPTS=-W USE_MKLDNN=0
->>>>>>> 0a2419ff
 
     popd
 }
@@ -1365,15 +1313,8 @@
     export PATH="/work/julia10/bin:$PATH"
     export MXNET_HOME='/work/mxnet'
     export JULIA_DEPOT_PATH='/work/julia-depot'
-<<<<<<< HEAD
-    export DEVDIR="$JULIA_DEPOT_PATH/dev"
 
     julia -e 'using InteractiveUtils; versioninfo()'
-    mkdir -p $DEVDIR
-=======
-
-    julia -e 'using InteractiveUtils; versioninfo()'
->>>>>>> 0a2419ff
 
     # FIXME
     export LD_PRELOAD='/usr/lib/x86_64-linux-gnu/libjemalloc.so'
@@ -1385,8 +1326,6 @@
     # ...
 }
 
-<<<<<<< HEAD
-=======
 build_scala_static_mkl() {
     set -ex
     pushd .
@@ -1405,7 +1344,6 @@
     popd
 }
 
->>>>>>> 0a2419ff
 publish_scala_build() {
     set -ex
     pushd .
