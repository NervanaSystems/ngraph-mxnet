--- conflicted
+++ resolved
@@ -22,13 +22,10 @@
 
 set -ex
 apt-get update || true
-<<<<<<< HEAD
-=======
 
 # Avoid interactive package installers such as tzdata.
 export DEBIAN_FRONTEND=noninteractive
 
->>>>>>> 0a2419ff
 apt-get install -y \
     apt-transport-https \
     build-essential \
@@ -48,15 +45,6 @@
     unzip \
     wget
 
-<<<<<<< HEAD
-
-# Ubuntu 14.04
-if [[ $(lsb_release -r | grep 14.04) ]]; then
-    apt-get install -y cmake3
-else
-    apt-get install -y cmake
-fi
-=======
 # Note: we specify an exact cmake version to work around a cmake 3.10 CUDA 10 issue.
 # Reference: https://github.com/clab/dynet/issues/1457
 mkdir /opt/cmake && cd /opt/cmake
@@ -64,5 +52,4 @@
 sh cmake-3.12.4-Linux-x86_64.sh --prefix=/opt/cmake --skip-license
 ln -s /opt/cmake/bin/cmake /usr/local/bin/cmake
 rm cmake-3.12.4-Linux-x86_64.sh
-cmake --version
->>>>>>> 0a2419ff
+cmake --version