#!/usr/bin/env bash

# Licensed to the Apache Software Foundation (ASF) under one
# or more contributor license agreements.  See the NOTICE file
# distributed with this work for additional information
# regarding copyright ownership.  The ASF licenses this file
# to you under the Apache License, Version 2.0 (the
# "License"); you may not use this file except in compliance
# with the License.  You may obtain a copy of the License at
#
#   http://www.apache.org/licenses/LICENSE-2.0
#
# Unless required by applicable law or agreed to in writing,
# software distributed under the License is distributed on an
# "AS IS" BASIS, WITHOUT WARRANTIES OR CONDITIONS OF ANY
# KIND, either express or implied.  See the License for the
# specific language governing permissions and limitations
# under the License.

echo deb http://apt.llvm.org/xenial/ llvm-toolchain-xenial-5.0 main\
     >> /etc/apt/sources.list.d/llvm.list
echo deb-src http://apt.llvm.org/xenial/ llvm-toolchain-xenial-5.0 main\
     >> /etc/apt/sources.list.d/llvm.list

<<<<<<< HEAD
wget -O - http://apt.llvm.org/llvm-snapshot.gpg.key|sudo apt-key add -
=======
wget -qO - http://apt.llvm.org/llvm-snapshot.gpg.key | sudo apt-key add -
>>>>>>> 0a2419ff
apt-get update || true
apt-get install -y --force-yes llvm-5.0<|MERGE_RESOLUTION|>--- conflicted
+++ resolved
@@ -22,10 +22,6 @@
 echo deb-src http://apt.llvm.org/xenial/ llvm-toolchain-xenial-5.0 main\
      >> /etc/apt/sources.list.d/llvm.list
 
-<<<<<<< HEAD
-wget -O - http://apt.llvm.org/llvm-snapshot.gpg.key|sudo apt-key add -
-=======
 wget -qO - http://apt.llvm.org/llvm-snapshot.gpg.key | sudo apt-key add -
->>>>>>> 0a2419ff
 apt-get update || true
 apt-get install -y --force-yes llvm-5.0