# -*- mode: dockerfile -*-
# Licensed to the Apache Software Foundation (ASF) under one
# or more contributor license agreements.  See the NOTICE file
# distributed with this work for additional information
# regarding copyright ownership.  The ASF licenses this file
# to you under the Apache License, Version 2.0 (the
# "License"); you may not use this file except in compliance
# with the License.  You may obtain a copy of the License at
#
#   http://www.apache.org/licenses/LICENSE-2.0
#
# Unless required by applicable law or agreed to in writing,
# software distributed under the License is distributed on an
# "AS IS" BASIS, WITHOUT WARRANTIES OR CONDITIONS OF ANY
# KIND, either express or implied.  See the License for the
# specific language governing permissions and limitations
# under the License.
#
# Dockerfile to build MXNet for ARM64/ARMv8

# Temporary fix due to https://github.com/apache/incubator-mxnet/issues/10837
#FROM dockcross/linux-arm64
FROM mxnetci/dockcross-linux-arm64:05082018

ENV ARCH aarch64
<<<<<<< HEAD
ENV FC /usr/bin/${CROSS_TRIPLE}-gfortran
=======
>>>>>>> e870890a
ENV HOSTCC gcc
ENV TARGET ARMV8

WORKDIR /work/deps

<<<<<<< HEAD
# Build OpenBLAS
RUN git clone --recursive -b v0.2.20 https://github.com/xianyi/OpenBLAS.git && \
    cd OpenBLAS && \
    make -j$(nproc) && \
    PREFIX=${CROSS_ROOT} make install

COPY runtime_functions.sh /work/
WORKDIR /work/mxnet
=======
COPY install/ubuntu_arm.sh /work/
RUN /work/ubuntu_arm.sh

COPY install/arm_openblas.sh /work/
RUN /work/arm_openblas.sh

ENV OpenBLAS_HOME=${CROSS_ROOT}
ENV OpenBLAS_DIR=${CROSS_ROOT}

COPY install/deb_ubuntu_ccache.sh /work/
RUN /work/deb_ubuntu_ccache.sh

COPY runtime_functions.sh /work/
WORKDIR /work/build
>>>>>>> e870890a
<|MERGE_RESOLUTION|>--- conflicted
+++ resolved
@@ -23,25 +23,11 @@
 FROM mxnetci/dockcross-linux-arm64:05082018
 
 ENV ARCH aarch64
-<<<<<<< HEAD
-ENV FC /usr/bin/${CROSS_TRIPLE}-gfortran
-=======
->>>>>>> e870890a
 ENV HOSTCC gcc
 ENV TARGET ARMV8
 
 WORKDIR /work/deps
 
-<<<<<<< HEAD
-# Build OpenBLAS
-RUN git clone --recursive -b v0.2.20 https://github.com/xianyi/OpenBLAS.git && \
-    cd OpenBLAS && \
-    make -j$(nproc) && \
-    PREFIX=${CROSS_ROOT} make install
-
-COPY runtime_functions.sh /work/
-WORKDIR /work/mxnet
-=======
 COPY install/ubuntu_arm.sh /work/
 RUN /work/ubuntu_arm.sh
 
@@ -55,5 +41,4 @@
 RUN /work/deb_ubuntu_ccache.sh
 
 COPY runtime_functions.sh /work/
-WORKDIR /work/build
->>>>>>> e870890a
+WORKDIR /work/build