--- conflicted
+++ resolved
@@ -86,11 +86,7 @@
   if HAS_CUDNN
     @info("Found a CuDNN installation.")
   end
-<<<<<<< HEAD
-  @info("CUDA_HOME -> $(get(ENV, "CUDA_HOME", nothing))")
-=======
   @info("CUDA_HOME -> $(get(ENV, "CUDA_HOME", "nothing"))")
->>>>>>> 0a2419ff
 else
   @info("Did not find a CUDA installation, using CPU-only version of MXNet.")
 end
