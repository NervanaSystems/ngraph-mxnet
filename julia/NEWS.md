--- conflicted
+++ resolved
@@ -1,5 +1,4 @@
-<<<<<<< HEAD
-=======
+# v1.5.0 (#TBD)
 <!--- Licensed to the Apache Software Foundation (ASF) under one -->
 <!--- or more contributor license agreements.  See the NOTICE file -->
 <!--- distributed with this work for additional information -->
@@ -17,7 +16,6 @@
 <!--- specific language governing permissions and limitations -->
 <!--- under the License. -->
 
->>>>>>> 0f88f613
 # v1.5.0 (#TBD)
 
 * Following material from `mx` module got exported (#TBD):
