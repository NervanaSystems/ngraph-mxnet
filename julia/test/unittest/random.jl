# Licensed to the Apache Software Foundation (ASF) under one
# or more contributor license agreements.  See the NOTICE file
# distributed with this work for additional information
# regarding copyright ownership.  The ASF licenses this file
# to you under the Apache License, Version 2.0 (the
# "License"); you may not use this file except in compliance
# with the License.  You may obtain a copy of the License at
#
#   http://www.apache.org/licenses/LICENSE-2.0
#
# Unless required by applicable law or agreed to in writing,
# software distributed under the License is distributed on an
# "AS IS" BASIS, WITHOUT WARRANTIES OR CONDITIONS OF ANY
# KIND, either express or implied.  See the License for the
# specific language governing permissions and limitations
# under the License.

module TestRandom
using MXNet
using Test
using Statistics

function test_uniform()
  dims = (100, 100, 2)
  @info "random::uniform::dims = $dims"

  low = -10; high = 10
  seed = 123
  mx.seed!(seed)
  ret1 = mx.rand(dims..., low = low, high = high)

  mx.seed!(seed)
<<<<<<< HEAD
  ret2 = mx.empty(dims)
=======
  ret2 = NDArray(undef, dims)
>>>>>>> 0a2419ff
  mx.rand!(ret2, low = low, high = high)

  @test copy(ret1) == copy(ret2)
  @test abs(mean(copy(ret1)) - (high+low)/2) < 0.1
end

function test_gaussian()
  dims = (80, 80, 4)
  @info "random::gaussian::dims = $dims"

  μ = 10; σ = 2
  seed = 456
  mx.seed!(seed)
  ret1 = mx.randn(dims..., μ = μ, σ = σ)

  mx.seed!(seed)
<<<<<<< HEAD
  ret2 = mx.empty(dims)
=======
  ret2 = NDArray(undef, dims)
>>>>>>> 0a2419ff
  mx.randn!(ret2, μ = μ, σ = σ)

  @test copy(ret1) == copy(ret2)
  @test abs(mean(copy(ret1)) - μ) < 0.1
  @test abs(std(copy(ret1)) - σ) < 0.1
end

@testset "Random Test" begin
  test_uniform()
  test_gaussian()
end

end<|MERGE_RESOLUTION|>--- conflicted
+++ resolved
@@ -30,11 +30,7 @@
   ret1 = mx.rand(dims..., low = low, high = high)
 
   mx.seed!(seed)
-<<<<<<< HEAD
-  ret2 = mx.empty(dims)
-=======
   ret2 = NDArray(undef, dims)
->>>>>>> 0a2419ff
   mx.rand!(ret2, low = low, high = high)
 
   @test copy(ret1) == copy(ret2)
@@ -51,11 +47,7 @@
   ret1 = mx.randn(dims..., μ = μ, σ = σ)
 
   mx.seed!(seed)
-<<<<<<< HEAD
-  ret2 = mx.empty(dims)
-=======
   ret2 = NDArray(undef, dims)
->>>>>>> 0a2419ff
   mx.randn!(ret2, μ = μ, σ = σ)
 
   @test copy(ret1) == copy(ret2)
