# Licensed to the Apache Software Foundation (ASF) under one
# or more contributor license agreements.  See the NOTICE file
# distributed with this work for additional information
# regarding copyright ownership.  The ASF licenses this file
# to you under the Apache License, Version 2.0 (the
# "License"); you may not use this file except in compliance
# with the License.  You may obtain a copy of the License at
#
#   http://www.apache.org/licenses/LICENSE-2.0
#
# Unless required by applicable law or agreed to in writing,
# software distributed under the License is distributed on an
# "AS IS" BASIS, WITHOUT WARRANTIES OR CONDITIONS OF ANY
# KIND, either express or implied.  See the License for the
# specific language governing permissions and limitations
# under the License.

<<<<<<< HEAD
# All the types supported by mshadow. See `mshadow/base.h`
const DType = Union{Float32, Float64, Float16, UInt8, Int32, Int8, Int64}
@enum TypeFlag kFloat32 kFloat64 kFloat16 kUint8 kInt32 kInt8 kInt64
const DEFAULT_DTYPE = Float32  # MSHADOW_DEFAULT_DTYPE

function toTypeFlag(T::Type{<:DType})
  if T == Float32
    return kFloat32
  elseif T == Float64
    return kFloat64
  elseif T == Float16
    return kFloat16
  elseif T == UInt8
    return kUint8
  elseif T == Int32
    return kInt32
  elseif T == Int8
    return kInt8
  elseif T == Int64
    return kInt64
  else
    throw(ArgumentError("Can't convert $T to DType."))
  end
end

function fromTypeFlag(T::TypeFlag)
  if T == kFloat32
    return Float32
  elseif T == kFloat64
    return Float64
  elseif T == kFloat16
    return Float16
  elseif T == kUint8
    return UInt8
  elseif T == kInt32
    return Int32
  elseif T == kInt8
    return Int8
  elseif T == kInt64
    return Int64
  else
    throw(ArgumentError("Can't convert DType $T."))
  end
end

# create a NDArray handle of specific shape
function _ndarray_alloc(shape::NTuple{N,Int}, ctx::Context, delay_alloc::Bool) where N
  h_ref  = Ref{MX_handle}(0)
  shape  = collect(reverse(MX_uint.(shape)))
  @mxcall(:MXNDArrayCreate, (Ptr{MX_uint}, MX_uint, Cint, Cint, Cint, Ref{MX_handle}),
      shape, N, ctx.device_type, ctx.device_id, delay_alloc, h_ref)
  handle = MX_NDArrayHandle(h_ref[])
  return handle
end

# create a NDArray handle of specific shape type
function _ndarray_alloc(::Type{T}, shape::NTuple{N,Int}, ctx::Context, delay_alloc::Bool) where {T<:DType,N}
  h_ref  = Ref{MX_handle}(0)
  shape  = collect(reverse(MX_uint.(shape)))
  dtype  = toTypeFlag(T)
  @mxcall(:MXNDArrayCreateEx, (Ptr{MX_uint}, MX_uint, Cint, Cint, Cint, Cint, Ref{MX_handle}),
      shape, N, ctx.device_type, ctx.device_id, delay_alloc, dtype, h_ref)
  handle = MX_NDArrayHandle(h_ref[])
  return handle
end

# create a handle to an empty NDArray, this handle can be used to hold
# results returned by libmx API calls
function _ndarray_alloc()
  h_ref = Ref{MX_handle}(0)
  @mxcall(:MXNDArrayCreateNone, (Ref{MX_handle},), h_ref)
  return MX_NDArrayHandle(h_ref[])
end

################################################################################
# NDArray Type
################################################################################
"""
    NDArray{T,N}

Wrapper of the `NDArray` type in `libmxnet`. This is the basic building block
of tensor-based computation.

!!! note
      since C/C++ use row-major ordering for arrays while Julia follows a
      column-major ordering. To keep things consistent, we keep the underlying data
      in their original layout, but use *language-native* convention when we talk
      about shapes. For example, a mini-batch of 100 MNIST images is a tensor of
      C/C++/Python shape (100,1,28,28), while in Julia, the same piece of memory
      have shape (28,28,1,100).
"""
mutable struct NDArray{T,N}
  handle   :: MX_NDArrayHandle
  writable :: Bool

  NDArray{T,N}(handle, writable = true) where {T,N} = new(handle, writable)
end

NDArray(x::AbstractArray{<:DType}) = copy(collect(x), cpu())
NDArray(x::Array{<:DType})         = copy(x, cpu())
NDArray(::Type{T}, x::AbstractArray) where {T<:DType} =
  copy(convert(AbstractArray{T}, x), cpu())
NDArray(handle, writable = true) =
  NDArray{eltype(handle), ndims(handle)}(handle, writable)

# type aliases
const NDArrayOrReal = Union{NDArray,Real}
const VecOfNDArray = AbstractVector{<:NDArray}

function Base.show(io::IO, x::NDArray)
  print(io, "NDArray(")
  Base.show(io, try_get_shared(x, sync = :read))
  print(io, ")")
end

# for REPL
function Base.show(io::IO, ::MIME{Symbol("text/plain")}, x::NDArray{T,N}) where {T,N}
  type_ = split(string(typeof(x)), '.', limit=2)[end]
  n = length(x)
  size_ = N == 1 ? "$n-element" : join(size(x), "×")
  print(io, "$size_ $type_ @ $(context(x))", (n == 0) ? "" : ":\n")
  Base.print_array(io, try_get_shared(x, sync = :read))
end

Base.unsafe_convert(::Type{MX_handle}, x::NDArray) =
  Base.unsafe_convert(MX_handle, x.handle)
Base.convert(T::Type{MX_handle}, x::NDArray) = Base.unsafe_convert(T, x)
Base.cconvert(T::Type{MX_handle}, x::NDArray) = Base.unsafe_convert(T, x)

MX_handle(x::NDArray) = Base.convert(MX_handle, x)

################################################################################
# NDArray functions exported to the users
################################################################################
"""
    context(x::NDArray)

Get the context that this `NDArray` lives on.
"""
function context(x::NDArray)
  ref_typeid = Ref{Cint}(0)
  ref_devid  = Ref{Cint}(0)
  @mxcall(:MXNDArrayGetContext, (MX_handle, Ref{Cint}, Ref{Cint}),
          x, ref_typeid, ref_devid)
  Context(ref_typeid[], ref_devid[])
end

"""
    empty(DType, dims[, ctx::Context = cpu()])
    empty(DType, dims)
    empty(DType, dim1, dim2, ...)

Allocate memory for an uninitialized `NDArray` with a specified type.
"""
empty(::Type{T}, dims::NTuple{N,Int}, ctx::Context = cpu()) where {N,T<:DType} =
  NDArray{T,N}(_ndarray_alloc(T, dims, ctx, false))
empty(::Type{T}, dims::Int...) where {T<:DType} = empty(T, dims)

"""
    empty(dims::Tuple[, ctx::Context = cpu()])
    empty(dim1, dim2, ...)

Allocate memory for an uninitialized `NDArray` with specific shape of type Float32.
"""
empty(dims::NTuple{N,Int}, ctx::Context = cpu()) where N =
  NDArray(_ndarray_alloc(dims, ctx, false))
empty(dims::Int...) = empty(dims)

"""
    similar(x::NDArray)

Create an `NDArray` with similar shape, data type,
and context with the given one.
Note that the returned `NDArray` is uninitialized.
"""
Base.similar(x::NDArray{T}) where {T} = empty(T, size(x), context(x))

"""
    zeros([DType], dims, [ctx::Context = cpu()])
    zeros([DType], dims...)
    zeros(x::NDArray)

Create zero-ed `NDArray` with specific shape and type.
"""
function zeros(::Type{T}, dims::NTuple{N,Int}, ctx::Context = cpu()) where {N,T<:DType}
  x = empty(T, dims, ctx)
  x[:] = zero(T)
  x
end

zeros(::Type{T}, dims::Int...) where {T<:DType} = zeros(T, dims)

zeros(dims::NTuple{N,Int}, ctx::Context = cpu()) where N =
  zeros(MX_float, dims, ctx)
zeros(dims::Int...) = zeros(dims)

zeros(x::NDArray)::typeof(x)      = zeros_like(x)
Base.zeros(x::NDArray)::typeof(x) = zeros_like(x)

"""
    ones([DType], dims, [ctx::Context = cpu()])
    ones([DType], dims...)
    ones(x::NDArray)

Create an `NDArray` with specific shape & type, and initialize with 1.
"""
function ones(::Type{T}, dims::NTuple{N,Int}, ctx::Context = cpu()) where {N,T<:DType}
  arr = empty(T, dims, ctx)
  arr[:] = one(T)
  arr
end

ones(::Type{T}, dims::Int...) where T<:DType = ones(T, dims)

ones(dims::NTuple{N,Int}, ctx::Context = cpu()) where N =
  ones(MX_float, dims, ctx)
ones(dims::Int...) = ones(dims)

ones(x::NDArray)::typeof(x)      = ones_like(x)
Base.ones(x::NDArray)::typeof(x) = ones_like(x)

import Base: length, ndims

"""
    size(x::NDArray)
    size(x::NDArray, dims)

Get the shape of an `NDArray`. The shape is in Julia's column-major convention.
See also the notes on NDArray shapes [`NDArray`](@ref).
"""
function Base.size(x::NDArray)
  ref_ndim  = Ref{MX_uint}(0)
  ref_shape = Ref{Ptr{MX_uint}}(0)
  @mxcall(:MXNDArrayGetShape, (MX_handle, Ref{MX_uint}, Ref{Ptr{MX_uint}}),
          x, ref_ndim, ref_shape)
  tuple(map(Int, reverse(unsafe_wrap(Array, ref_shape[], ref_ndim[])))...)
end

Base.size(x::NDArray{T,N}, dims::Integer) where {T,N} = (dims > N) ? 1 : size(x)[dims]

"""
    length(x::NDArray)

Get the number of elements in an `NDArray`.
"""
length(x::NDArray) = prod(size(x))

"""
    ndims(x::NDArray)

Get the number of dimensions of an `NDArray`.
Is equivalent to `length(size(arr))`.
"""
ndims(x::NDArray) = ndims(x.handle)

function ndims(x::MX_NDArrayHandle)::Int
  ref_ndim  = Ref{MX_uint}(0)
  ref_shape = Ref{Ptr{MX_uint}}(0)
  @mxcall(:MXNDArrayGetShape, (MX_handle, Ref{MX_uint}, Ref{Ptr{MX_uint}}),
          x, ref_ndim, ref_shape)
  ref_ndim[]
end

"""
    eltype(x::NDArray)

Get the element type of an `NDArray`.
"""
function Base.eltype(x::Union{NDArray,MX_NDArrayHandle})
  dtype_ref = Ref{Cint}(0)
  @mxcall(:MXNDArrayGetDType, (MX_handle, Ptr{Cint}), x, dtype_ref)

  if dtype_ref[] == -1 # x->is_none()
    # TODO: unit test for this branch
    throw(MXError("Eltype of $x is not defined"))
  end

  fromTypeFlag(TypeFlag(dtype_ref[]))
end

@inline _first(x::NDArray) = try_get_shared(x, sync = :read) |> first

Base.first(x::NDArray) = _first(x)

Base.lastindex(x::NDArray) = length(x)

"""
    slice(arr :: NDArray, start:stop)

Create a view into a sub-slice of an `NDArray`. Note only slicing at the slowest
changing dimension is supported. In Julia's column-major perspective, this is the last
dimension. For example, given an `NDArray` of shape (2,3,4), `slice(array, 2:3)` will create
a `NDArray` of shape (2,3,2), sharing the data with the original array. This operation is
used in data parallelization to split mini-batch into sub-batches for different devices.
"""
function slice(arr::NDArray, ::Colon)
  arr
end
function slice(arr::NDArray, slice::UnitRange{Int})
  dim1 = size(arr)[end]
  @assert(1 <= slice.start <= slice.stop <= dim1)
  if slice.start == 1 && slice.stop == dim1
    return arr
  end

  hdr_ref = Ref{MX_handle}(0)
  # note Julia is 1-based, inclusive-inclusive indexing, while C++ is
  # 0-based, inclusive-exclusive indexing. So 1:3 in Julia should
  # translates into 0:3 in C++.
  @mxcall(:MXNDArraySlice, (MX_handle, MX_uint, MX_uint, Ref{MX_handle}),
          arr, slice.start-1, slice.stop, hdr_ref)
  return NDArray(MX_NDArrayHandle(hdr_ref[]), arr.writable)
end

function _at(handle::Union{MX_NDArrayHandle, MX_handle}, idx::Integer)
  h_ref = Ref{MX_handle}(C_NULL)
  @mxcall(:MXNDArrayAt, (MX_handle, MX_uint, Ref{MX_handle}),
          handle, idx, h_ref)
  h_ref[]
end

import Base: setindex!

"""
    setindex!(arr::NDArray, val, idx)

Assign values to an `NDArray`.
The following scenarios are supported

* single value assignment via linear indexing: `arr[42] = 24`

* `arr[:] = val`: whole array assignment, `val` could be a scalar or an array (Julia `Array`
  or `NDArray`) of the same shape.
* `arr[start:stop] = val`: assignment to a *slice*, `val` could be a scalar or an array of
  the same shape to the slice. See also [`slice`](@ref).
"""
function setindex!(arr::NDArray, val::Real, idx::Integer)
  # linear indexing
  @assert arr.writable
  _set_value(out=arr[idx], src=val)
end

function setindex!(arr::NDArray, val::Real, ::Colon)
  @assert arr.writable
  _set_value(out = arr, src = dump_mx_param(val))
end

function setindex!(arr::NDArray, val::Array{T}, ::Colon) where T<:Real
  @assert arr.writable
  copy!(arr, val)
end

function setindex!(arr::NDArray, val::NDArray, ::Colon)
  @assert arr.writable
  copy!(arr, val)
end

function setindex!(arr::NDArray, val::Union{T,Array{T},NDArray},
                   idx::UnitRange{Int}) where T<:Real
  @assert arr.writable
  setindex!(slice(arr, idx), val, Colon())
end

import Base: getindex
"""
    getindex(arr::NDArray, idx)

Shortcut for [`slice`](@ref). A typical use is to write

```julia
  arr[:] += 5
```

which translates into

```julia
  arr[:] = arr[:] + 5
```

which furthur translates into

```julia
  setindex!(getindex(arr, Colon()), 5, Colon())
```

!!! note
    The behavior is quite different from indexing into Julia's `Array`. For example, `arr[2:5]`
    create a **copy** of the sub-array for Julia `Array`, while for `NDArray`, this is
    a *slice* that shares the memory.
"""
getindex(arr::NDArray, ::Colon) = arr

"""
Shortcut for [`slice`](@ref).
**NOTE** the behavior for Julia's built-in index slicing is to create a
copy of the sub-array, while here we simply call `slice`,
which shares the underlying memory.
"""
getindex(arr::NDArray, idx::UnitRange{Int}) = slice(arr, idx)

getindex(arr::NDArray) = _first(arr)

function getindex(arr::NDArray, idx::Integer)
  # linear indexing
  len = length(arr)
  size_ = size(arr)

  if idx <= 0 || idx > len
    throw(BoundsError(
      "attempt to access $(join(size_, 'x')) NDArray at index $(idx)"))
  end

  idx -= 1
  offsets = size_[1:end-1] |> reverse ∘ cumprod ∘ collect
  handle = arr.handle
  for offset ∈ offsets
    handle = _at(handle, idx ÷ offset)
    idx %= offset
  end

  _at(handle, idx) |> MX_NDArrayHandle |> x -> NDArray(x, arr.writable)
end

import Base: copy!, copy, convert, deepcopy

"""
    copy!(dst::Union{NDArray, Array}, src::Union{NDArray, Array})

Copy contents of `src` into `dst`.
"""
function copy!(dst::NDArray, src::NDArray)
  @assert(dst.writable)
  if dst.handle == src.handle
    @warn("Copying an NDArray to itself")
    return
  end

  _copyto(src, out=dst)
  return dst
end

function copy!(dst::Array{T}, src::NDArray{T}) where T<:DType
  @assert size(dst) == size(src)
  @mxcall(:MXNDArraySyncCopyToCPU, (MX_handle, Ptr{Cvoid}, Csize_t),
          src, pointer(dst), length(dst))
  dst
end

copy!(dst::Array{<:Real}, src::NDArray) = copy!(dst, copy(src))
copy!(dst::NDArray, src::AbstractArray) = copy!(dst, collect(src))

function copy!(dst::NDArray{T}, src::Array{<:Real}) where {T}
  @assert dst.writable
  @assert size(dst) == size(src)
  src = convert(Array{T}, src) # this might involve copying
  @mxcall(:MXNDArraySyncCopyFromCPU, (MX_handle, Ptr{Cvoid}, Csize_t),
          dst.handle, pointer(src), length(src))
  dst
end

function copy_ignore_shape!(dst::NDArray{T}, src::Array{<:Real}) where {T}
  @assert dst.writable
  @assert length(dst) == length(src)
  src = convert(Array{T}, src) # this might involve copying
  @mxcall(:MXNDArraySyncCopyFromCPU, (MX_handle, Ptr{Cvoid}, Csize_t),
          dst.handle, pointer(src), length(src))
  dst
end


"""
    copy(arr :: NDArray)
    copy(arr :: NDArray, ctx :: Context)
    copy(arr :: Array, ctx :: Context)

Create a copy of an array. When no `Context` is given, create a Julia `Array`.
Otherwise, create an `NDArray` on the specified context.
"""
copy

# Create copy: NDArray -> Julia Array
copy(x::NDArray{T,D}) where{T,D} = copy!(Array{T,D}(undef, size(x)), x)

# Create copy: NDArray -> NDArray in a given context
copy(x::NDArray{T,D}, ctx::Context) where {T,D} =
  copy!(NDArray{T,D}(_ndarray_alloc(T, size(x), ctx, true)), x)

# Create copy: Julia Array -> NDArray in a given context
copy(x::Array{T}, ctx::Context) where {T<:DType} =
  copy!(empty(T, size(x), ctx), x)

copy(x::AbstractArray, ctx::Context) =
  copy!(empty(eltype(x), size(x), ctx), collect(x))

"""
    convert(::Type{Array{<:Real}}, x::NDArray)

Convert an `NDArray` into a Julia `Array` of specific type.
Data will be copied.
"""
convert(T::Type{Array{<:Real}}, x::NDArray) = convert(T, copy(x))

"""
    deepcopy(arr::NDArray)

Get a deep copy of the data blob in the form of an NDArray of default storage
type. This function blocks. Do not use it in performance critical code.
"""
function deepcopy(arr::NDArray)
  out_ref = Ref{MX_handle}(C_NULL)
  @mxcall(:MXNDArrayGetDataNDArray, (MX_handle, Ref{MX_handle}), arr, out_ref)
  NDArray(MX_NDArrayHandle(out_ref[]))
end

"""
    hcat(x::NDArray...)
"""
Base.hcat(xs::NDArray{T}...) where T = cat(xs..., dims = 2)

"""
    vcat(x::NDArray...)
"""
Base.vcat(xs::NDArray{T}...) where T = cat(xs..., dims = 1)

"""
    cat(xs::NDArray...; dims)

Concate the `NDArray`s which have the same element type along the `dims`.
Building a diagonal matrix is not supported yet.
"""
function Base.cat(xs::NDArray{T}...; dims) where T
  ns = ndims.(xs)
  d = Base.max(dims, maximum(ns))
  xs′ = map(zip(ns, xs)) do i
    n, x = i
    (d > n) ? reshape(x, -2, Base.ones(Int, d - n)...) : x
  end
  concat(xs′..., dim = d - dims)
end

"""
    @inplace

Julia does not support re-definiton of `+=` operator (like `__iadd__` in python),
When one write `a += b`, it gets translated to `a = a+b`. `a+b` will allocate new
memory for the results, and the newly allocated `NDArray` object is then assigned
back to a, while the original contents in a is discarded. This is very inefficient
when we want to do inplace update.

This macro is a simple utility to implement this behavior. Write

```julia
  @mx.inplace a += b
```

will translate into

```julia
  mx.add_to!(a, b)
```

which will do inplace adding of the contents of `b` into `a`.
"""
macro inplace(ex)
  f = if ex.head == :+= || ex.head == :.+=
    :add_to!
  elseif ex.head == :-= || ex.head == :.-=
    :sub_from!
  elseif ex.head == :.*=
    :mul_to!
  elseif ex.head == :./=
    :div_from!
  elseif ex.head == :.%=
    :mod_from!
  else
    error("unsupported inplace translation for $ex")
  end
  Expr(:call, f, esc(ex.args[1]), esc(ex.args[2]))
end

"""
    add_to!(dst::NDArray, args::NDArrayOrReal...)

Add a bunch of arguments into `dst`. Inplace updating.
"""
function add_to!(dst::NDArray, args::NDArrayOrReal...)
  @assert dst.writable
  for arg in args
    if isa(arg, Real)
      _plus_scalar(dst, scalar = arg, out = dst)
    else
      _plus!(dst, arg)
    end
  end
  dst
end

import Base: +

"""
    +(args...)
    .+(args...)

Summation. Multiple arguments of either scalar or `NDArray` could be
added together. Note at least the first or second argument needs to be an
`NDArray` to avoid ambiguity of built-in summation.
"""
+(x::NDArray)             = x
+(x::NDArray, y::NDArray) = _plus(x, y)
+(x::NDArray, y::Real)    = _plus_scalar(x, scalar = y)
+(y::Real,    x::NDArray) = _plus_scalar(x, scalar = y)

broadcasted(::typeof(+), x::NDArray{T,N}, y::NDArray{T,M}) where {T,N,M} =
  _broadcast_add(x, y)

"""
    sub_from!(dst::NDArray, args::NDArrayOrReal...)

Subtract a bunch of arguments from `dst`. Inplace updating.
"""
function sub_from!(dst::NDArray, arg::NDArrayOrReal)
  @assert dst.writable
  if isa(arg, Real)
    _minus_scalar(dst, scalar = arg, out = dst)
  else
    _minus!(dst, arg)
  end
  dst
end

import Base: -

"""
    -(x::NDArray)
    -(x, y)
    .-(x, y)

Subtraction `x - y`, of scalar types or `NDArray`.
Or create the negative of `x`.
"""
-(x::NDArray)             = _mul_scalar(x, scalar = -one(eltype(x)))
-(x::NDArray, y::NDArray) = _minus(x, y)
-(x::NDArray, y::Real)    = _minus_scalar(x, scalar = y)
-(y::Real, x::NDArray)    = _rminus_scalar(x, scalar = y)

broadcasted(::typeof(-), x::NDArray{T,N}, y::NDArray{T,M}) where {T,N,M} =
  _broadcast_minus(x, y)

"""
    mul_to!(dst::NDArray, arg::NDArrayOrReal)

Elementwise multiplication into `dst` of either a scalar or an `NDArray` of the same shape.
Inplace updating.
"""
function mul_to!(dst::NDArray, arg::NDArrayOrReal)
  @assert dst.writable
  if isa(arg, Real)
    _mul_scalar(dst, scalar = arg, out = dst)
  else
    _mul(dst, arg, out = dst)
  end
  dst
end

import Base: *

"""
    .*(x, y)

Elementwise multiplication for `NDArray`.
"""
*(x::NDArray, y::Real)  = _mul_scalar(x, scalar = y)
*(y::Real, x::NDArray)  = _mul_scalar(x, scalar = y)

broadcasted(::typeof(*), x::NDArray{T,N}, y::NDArray{T,N}) where {T,N} =
  _mul(x, y)
broadcasted(::typeof(*), x::NDArray{T,N}, y::NDArray{T,M}) where {T,N,M} =
  _broadcast_mul(x, y)

"""
    *(A::NDArray, B::NDArray)

Matrix/tensor multiplication.
"""
*(x::NDArray{T}, y::NDArray{T}) where T = x ⋅ y

LinearAlgebra.adjoint(x::NDArray{T,1}) where T = transpose(x)
LinearAlgebra.adjoint(x::NDArray{T,2}) where T = transpose(x)

"""
    div_from!(dst::NDArray, arg::NDArrayOrReal)

Elementwise divide a scalar or an `NDArray` of the same shape from `dst`. Inplace updating.
"""
function div_from!(dst::NDArray, arg::NDArrayOrReal)
  @assert dst.writable
  if isa(arg, Real)
    _div_scalar(dst, scalar = arg, out = dst)
  else
    _div(dst, arg, out = dst)
  end
  dst
end

function div_from!(dst::NDArray{T}, arg::Real) where {T<:Integer}
  @assert dst.writable
  @assert(round(T, arg) != zero(T), "Integer divided by zero")
  _div_scalar(dst, scalar = arg, out = dst)
  dst
end

"""
    rdiv_from!(x:: Real, y::NDArray)

Elementwise divide a scalar by an `NDArray`. Inplace updating.
"""
function rdiv_from!(x::Real, y::NDArray)
  @assert y.writable
  _rdiv_scalar(y, scalar = x, out = y)
  y
end

import Base: /

"""
    ./(x::NDArray, y::NDArray)
    ./(x::NDArray, y::Real)
    ./(x::Real, y::NDArray)

* Elementwise dividing an `NDArray` by a scalar or another `NDArray`
of the same shape.

* Elementwise divide a scalar by an `NDArray`.

* Matrix division (solving linear systems) is not implemented yet.
"""
/(x::NDArray, y::Real) = _div_scalar(x, scalar = y)

broadcasted(::typeof(/), y::Real, x::NDArray) = _rdiv_scalar(x, scalar = y)
broadcasted(::typeof(/), x::NDArray{T,N}, y::NDArray{T,N}) where {T,N} =
  _div(x, y)
broadcasted(::typeof(/), x::NDArray{T,N}, y::NDArray{T,M}) where {T,N,M} =
  _broadcast_div(x, y)

function broadcasted(::typeof(/), x::NDArray{T}, y::Real) where {T<:Integer}
  @assert(round(T, y) != zero(T), "Integer divided by zero")
  _div_scalar(x, scalar = y)
end

"""
    mod_from!(x::NDArray, y::NDArray)
    mod_from!(x::NDArray, y::Real)

Elementwise modulo for `NDArray`.
Inplace updating.
"""
mod_from!(x::NDArray, y::NDArray) = _mod!(x, y)
mod_from!(x::NDArray, y::Real)    = _mod_scalar!(x, y)

"""
    rmod_from!(y::Real, x::NDArray)

Elementwise modulo for `NDArray`.
Inplace updating.
"""
rmod_from!(y::Real, x::NDArray) = _rmod_scalar!(x, y)

import Base: %

"""
    .%(x::NDArray, y::NDArray)
    .%(x::NDArray, y::Real)
    .%(x::Real, y::NDArray)

Elementwise modulo for `NDArray`.
"""
%(x::NDArray, y::Real) = _mod_scalar(x, y)

broadcasted(::typeof(%), y::Real, x::NDArray) = _rmod_scalar(x, y)
broadcasted(::typeof(%), x::NDArray{T,N}, y::NDArray{T,N}) where {T,N} =
  _mod(x, y)
broadcasted(::typeof(%), x::NDArray{T,N}, y::NDArray{T,M}) where {T,N,M} =
  _broadcast_mod(x, y)

# document of `.^` is merged into SymbolicNode's

broadcasted(::typeof(Base.literal_pow), ::typeof(^), x::NDArray, ::Val{s}) where {s} =
  _power_scalar(x, scalar = s)
broadcasted(::typeof(^), x::NDArray, s::Real) = _power_scalar(x,  scalar = s)
broadcasted(::typeof(^), s::Real, x::NDArray) = _rpower_scalar(x, scalar = s)

broadcasted(::typeof(^), ::Irrational{:ℯ}, x::NDArray) = exp(x)
broadcasted(::typeof(^), x::NDArray, s::Irrational)    = _power_scalar(x, scalar = s)
broadcasted(::typeof(^), s::Irrational, x::NDArray)    = _rpower_scalar(x, scalar = s)

broadcasted(::typeof(^), x::NDArray{T,N}, y::NDArray{T,N}) where {T,N} =
  _power(x, y)
broadcasted(::typeof(^), x::NDArray{T,N}, y::NDArray{T,M}) where {T,N,M} =
  _broadcast_power(x, y)

###############################################################################
# comparison
###############################################################################

broadcasted(::typeof(==), x::NDArray{T}, y::NDArray{T}) where {T} =
  _broadcast_equal(x, y)

broadcasted(::typeof(!=), x::NDArray{T}, y::NDArray{T}) where {T} =
  _broadcast_not_equal(x, y)

broadcasted(::typeof(>), x::NDArray{T}, y::NDArray{T}) where {T} =
  _broadcast_greater(x, y)

broadcasted(::typeof(>=), x::NDArray{T}, y::NDArray{T}) where {T} =
  _broadcast_greater_equal(x, y)

broadcasted(::typeof(<), x::NDArray{T}, y::NDArray{T}) where {T} =
  _broadcast_lesser(x, y)

broadcasted(::typeof(<=), x::NDArray{T}, y::NDArray{T}) where {T} =
  _broadcast_lesser_equal(x, y)


###############################################################################
# min/max
###############################################################################

import Base: min, max

broadcasted(::typeof(max), x::NDArray{T}, y::NDArray{T}) where {T} =
  _broadcast_maximum(x, y)

broadcasted(::typeof(min), x::NDArray{T}, y::NDArray{T}) where {T} =
  _broadcast_minimum(x, y)

"""
    fill!(arr::NDArray, x)

Create an `NDArray` filled with the value `x`, like `Base.fill!`.
"""
function Base.fill!(arr::NDArray, x)
  arr[:] = x
  arr
end

"""
    fill(x, dims, ctx=cpu())
    fill(x, dims...)

Create an `NDArray` filled with the value `x`, like `Base.fill`.
"""
function fill(x, dims::NTuple{N,Integer}, ctx::Context=cpu()) where N
  arr = empty(typeof(x), dims, ctx)
  arr[:] = x
  arr
end

fill(x, dims::Integer...) = fill(x, dims)

import Base: hypot

broadcasted(::typeof(hypot), x::NDArray{T}, y::NDArray{T}) where {T} =
  _broadcast_hypot(x, y)

"""
Manipulating as Julia Arrays
----------------------------

    @nd_as_jl(captures..., statement)

A convenient macro that allows to operate `NDArray` as Julia Arrays. For example,

```julia
  x = mx.zeros(3,4)
  y = mx.ones(3,4)
  z = mx.zeros((3,4), mx.gpu())

  @mx.nd_as_jl ro=(x,y) rw=z begin
    # now x, y, z are just ordinary Julia Arrays
    z[:,1] = y[:,2]
    z[:,2] = 5
  end
```

Under the hood, the macro convert all the declared captures from `NDArray` into Julia
Arrays, by using `try_get_shared`. And automatically commit the modifications back into
the `NDArray` that is declared as `rw`. This is useful for fast prototyping and when
implement non-critical computations, such as `AbstractEvalMetric`.

!!! note
* Multiple `rw` and / or `ro` capture declaration could be made.
* The macro does **not** check to make sure that `ro` captures are not modified. If the
  original `NDArray` lives in CPU memory, then it is very likely the corresponding
  Julia Array shares data with the `NDArray`, so modifying the Julia Array will also
  modify the underlying `NDArray`.
* More importantly, since the `NDArray` is
  asynchronized, we will wait for *writing* for `rw` variables but wait only for *reading*
  in `ro` variables. If we write into those `ro` variables, **and** if the memory is
  shared, racing condition might happen, and the behavior is undefined.
* When an `NDArray` is declared to be captured as `rw`, its contents is always sync
  back in the end.
* The execution results of the expanded macro is always `nothing`.
* The statements are wrapped in a `let`, thus locally introduced new variables will not be
  available after the statements. So you will need to declare the variables before calling the
  macro if needed.
"""
macro nd_as_jl(m_args...)
  @assert(length(m_args) > 0)
  stmts = m_args[end]
  @assert(isa(stmts, Expr) && stmts.head == :block,
          "The last argument should be a statement block (begin-end); but get $stmts")
  stmts = esc(stmts)

  dclrs  = m_args[1:end-1]
  nd_ro  = []
  nd_rw  = []
  nd_all = []
  for declr in dclrs
    @assert(isa(declr, Expr) && declr.head == :(=) && length(declr.args)==2 && declr.args[1] ∈ (:ro,:rw),
            "Invalid declaration, should be rw=(x,y) or ro=z; but get $declr")

    declr_vars = declr.args[2]
    if isa(declr_vars, Symbol)
      declr_vars = (declr_vars,)
    elseif isa(declr_vars, Expr)
      @assert(declr_vars.head ∈ (:tuple, :vect),
              "Capture declaration should be a variable or a tuple of variables; but got $declr_vars")
      declr_vars = declr_vars.args
    else
      @assert(false, "Capture declaration should be a variable or a tuple of variables; but got $declr_vars")
    end
    for declr_var in declr_vars
      @assert(isa(declr_var, Symbol),
              "Captured ndarrays in ro/rw declaration should be variables, but get $(declr_var)")
    end
    append!(nd_all, [declr_vars...])
    if declr.args[1] == :ro
      append!(nd_ro, [declr_vars...])
    else
      append!(nd_rw, [declr_vars...])
    end
  end

  nd_ro    = map(esc, nd_ro)
  nd_rw    = map(esc, nd_rw)
  nd_all   = map(esc, nd_all)
  rw_origs = [gensym() for _ in nd_rw]

  save_statements  = Expr(:block, [:($v_orig = $v) for (v_orig, v) in zip(rw_origs, nd_rw)]...)
  wait_statements  = Expr(:block, [:(_wait_to_read($v)) for v in nd_ro]...,
                                  [:(_wait_to_write($v)) for v in nd_rw]...)
  clear_statements = Expr(:block, [:($v_orig = nothing) for v_orig in rw_origs]...)
  let_assignments  = Expr(:block, [:($v = try_get_shared($v)) for v in nd_all]...)
  sync_statements  = map(rw_origs, nd_rw) do v_orig, v
    quote
      if !is_shared($v, $v_orig)
        # copy data back if not or no longer sharing data
        copy!($v_orig, $v)
      end
    end
  end
  sync_statements  = Expr(:block, sync_statements...)

  let_statement = Expr(:let, let_assignments, quote
    $stmts
    $sync_statements
  end)
  m_body = quote
    $wait_statements
    $save_statements
    $let_statement
    $clear_statements
    nothing # the final results is always nothing
  end

  m_body
end

# NOTE: internal use only. Accessing pointers on a different device (e.g. accessing GPU
# pointers from CPU) leads to undefined behavior.
import Base.pointer
function pointer(arr :: NDArray)
  pdata = Ref{Ptr{Cvoid}}(0)
  @mxcall(:MXNDArrayGetData, (MX_handle, Ref{Ptr{Cvoid}}), arr, pdata)
  return convert(Ptr{eltype(arr)}, pdata[])
end

@inline _wait_to_read(arr :: NDArray) =
  @mxcall(:MXNDArrayWaitToRead, (MX_handle,), arr)
@inline _wait_to_write(arr :: NDArray) =
  @mxcall(:MXNDArrayWaitToWrite, (MX_handle,), arr)

"""
    try_get_shared(arr; sync=:nop)

Try to create a Julia array by sharing the data with the underlying `NDArray`.

# Arguments:

* `arr::NDArray`: the array to be shared.

!!! note
    The returned array does not guarantee to share data with the underlying `NDArray`.
    In particular, data sharing is possible only when the `NDArray` lives on CPU.

* `sync::Symbol`: `:nop`,`:write`, `:read`
  On CPU, invoke `_wait_to_read` if `:read`;
  invoke `_wait_to_write` if `:write`.
"""
function try_get_shared(x::NDArray; sync::Symbol=:nop)
  if context(x).device_type == CPU
    # try to do data sharing
    if sync == :read
      _wait_to_read(x)
    elseif sync == :write
      _wait_to_write(x)
    end

    unsafe_wrap(Array, pointer(x), size(x))
  else
    # impossible to share, just copying
    copy(x)
  end
end

"""
    is_shared(j_arr, arr)

Test whether `j_arr` is sharing data with `arr`.

# Arguments:

* `j_arr::Array`: the Julia Array.
* `arr::NDArray`: the `NDArray`.
"""
is_shared(::Array, ::NDArray) = false

function is_shared(j_arr::Array{T}, arr::NDArray{T}) where {T<:DType}
  if length(j_arr) != length(arr)
    return false
  end
  if context(arr).device_type != CPU
    return false
  end
  pointer(j_arr) == pointer(arr)
end

"""
    load(filename, ::Type{NDArray})

Load NDArrays from binary file.

# Arguments:
* `filename::String`: the path of the file to load. It could be S3 or HDFS address.

Returns either `Dict{Symbol, NDArray}` or `Vector{NDArray}`.

`filename` can point to `s3` or `hdfs` resources if the `libmxnet` is built with the
corresponding components enabled. Examples:
* `s3://my-bucket/path/my-s3-ndarray`
* `hdfs://my-bucket/path/my-hdfs-ndarray`
* `/path-to/my-local-ndarray`
"""
function load(filename::AbstractString, ::Type{<:NDArray})
  out_size      = Ref{MX_uint}(0)
  out_hdrs      = Ref{Ptr{MX_handle}}(0)
  out_name_size = Ref{MX_uint}(0)
  out_names     = Ref{char_pp}(0)
  @mxcall(:MXNDArrayLoad, (char_p, Ref{MX_uint}, Ref{Ptr{MX_handle}}, Ref{MX_uint}, Ref{char_pp}),
          filename, out_size, out_hdrs, out_name_size, out_names)
  out_name_size = out_name_size[]
  out_size      = out_size[]
  if out_name_size == 0
    return [NDArray(MX_NDArrayHandle(hdr)) for hdr in unsafe_wrap(Array, out_hdrs[], out_size)]
  else
    @assert out_size == out_name_size
    return Dict([(Symbol(unsafe_string(k)), NDArray(MX_NDArrayHandle(hdr))) for (k,hdr) in
                 zip(unsafe_wrap(Array, out_names[], out_size), unsafe_wrap(Array, out_hdrs[], out_size))])
  end
end

"""
    save(filename::AbstractString, data)

Save NDarrays to binary file. Filename could be S3 or HDFS address, if `libmxnet` is built
with corresponding support (see `load`).

* `filename::String`: path to the binary file to write to.
* `data`: data to save to file. Data can be a`NDArray`, a `Vector` of `NDArray`,
  or a `Dict{Symbol}` contains `NDArray`s.
"""
save(filename::String, data::NDArray) = save(filename, [data])

save(filename::String, data::VecOfNDArray) =
  @mxcall(:MXNDArraySave, (char_p, MX_uint, Ptr{MX_handle}, char_pp),
          filename, length(data), MX_handle[data...], char_pp(0))

function save(filename::String, data::Dict{Symbol})
  names  = keys(data)
  arrays = MX_handle.(collect(values(data)))
  names  = String.(collect(names))

  @mxcall(:MXNDArraySave, (char_p, MX_uint, Ptr{MX_handle}, char_pp),
          filename, length(names), arrays, names)
end

################################################################################
# Mapping NDArray functions to Base-like API
################################################################################

const _ndsig = Dict{Symbol,Expr}()
const _nddoc = Dict{Symbol,Any}()

_isinplace(name::Symbol) = endswith(string(name), "!")

_writable(name::Symbol, x) =
  _isinplace(name) ? :(@assert $x.writable "this NDArray isn't writable") : :()

function _outexpr(name::Symbol, x #= the first arg of `sig` =#)
  if _isinplace(name)  # `func!`
    Ptr, 1, :([[MX_handle(x.handle)]]), :($x)
  else
    retexpr = :(NDArray(MX_NDArrayHandle(unsafe_load(hdls_ref[], 1))))
    Ref, 0, :(Ref{Ptr{MX_handle}}(C_NULL)), retexpr
  end
end

_broadcast_target(sig::Expr) = sig.args[2].args[].args[end]

"""
Generate docstring from function signature
"""
function _docsig(fname::Symbol, sig::Expr, opname::String)
  if fname !== :broadcasted
    get(_nddoc, fname, "    $sig") * "\n" * _getdocdefine(opname)
  else
    name = _broadcast_target(sig)
    str = get(_nddoc, name, "")
    _nddoc[name] = false  # change to false, denote docstring has been set up
    if isempty(str)
      sig_ = Expr(:call, Symbol(name, "."), sig.args[3:end]...)
      str = "    $sig_"
    end
    if str ≠ false
      # append "Defined in ..."
      def = _getdocdefine(opname)
      str = if str isa Markdown.MD
        str = Markdown.MD(copy(str.content), copy(str.meta))
        push!(str, Markdown.Paragraph(def))
        str
      else
        str * def
      end

      @eval @doc $str $name
    end
    ""
  end
end


macro _remap(sig::Expr, imp::Expr)
  d = splitdef(:($sig = $imp))
  @capture d[:name] (M_.fname_|fname_)

  opname = string(imp.args[1])

  if isa(imp.args[2], Expr) && imp.args[2].head == :parameters
    ndin = imp.args[3:end]
    mxargs = imp.args[2].args
  else  # no keyword arguments
    ndin = imp.args[2:end]
    mxargs = []
  end

  mxkeys = map(x -> string(x.args[1]), mxargs)
  mxvals = Expr(:vect, map(x -> :(dump_mx_param($(x.args[2]))), mxargs)...)
  ndhlds = Expr(:vect, map(x -> :($(x).handle), ndin)...)

  # handler for `func!` which has side effect on first argument.
  T, n_output, hdls_ref, retexpr = _outexpr(fname, _firstarg(sig))

  assert_expr = _writable(fname, _firstarg(sig))

  func_body = quote
    $assert_expr
    op_handle = _get_cached_libmx_op_handle($opname)
    n_output = Ref(Cint($n_output))
    hdls_ref = $hdls_ref
    @mxcall(:MXImperativeInvoke,
            (MX_handle,
             Cint,
             Ptr{MX_handle},
             Ref{Cint},
             $T{Ptr{MX_handle}},
             Cint,
             char_pp,
             char_pp),
            op_handle,
            $(length(ndin)),
            $(ndhlds),
            n_output,
            hdls_ref,
            $(length(mxargs)),
            $mxkeys,
            $mxvals)
    $retexpr
  end

  docstr = _docsig(fname, sig, opname)
  func_def = Expr(:function, sig, func_body)

  esc(quote
    @doc $docstr
    $func_def
  end)
end

macro _remap(sig::Expr, imp::Symbol)
  imp = _ndsig[imp]

  esc(quote
    @_remap($sig, $imp)
  end)
end

_ndsig[:reshape] = :(reshape(x; shape = dim, reverse = !reverse))
@_remap Base.reshape(x::NDArray, dim...; reverse = false) reshape
@_remap Base.reshape(x::NDArray, dim   ; reverse = false) reshape

Statistics.mean(x::NDArray; dims = :) = _mean(x, dims)
@_remap _mean(x::NDArray, ::Colon) mean(x)
@_remap _mean(x::NDArray, dims)    mean(x; axis = 0 .- dims, keepdims = true)

Base.sum(x::NDArray; dims = :) = _sum(x, dims)
@_remap _sum(x::NDArray, ::Colon) sum(x)
@_remap _sum(x::NDArray, dims)    sum(x; axis = 0 .- dims, keepdims = true)

Base.maximum(x::NDArray; dims = :) = _nd_maximum(x, dims)
@_remap _nd_maximum(x::NDArray, ::Colon) max(x)
@_remap _nd_maximum(x::NDArray, dims)    max(x; axis = 0 .- dims, keepdims = true)

Base.minimum(x::NDArray; dims = :) = _nd_minimum(x, dims)
@_remap _nd_minimum(x::NDArray, ::Colon) min(x)
@_remap _nd_minimum(x::NDArray, dims)    min(x; axis = 0 .- dims, keepdims = true)

# See https://github.com/dmlc/MXNet.jl/issues/55
@_remap LinearAlgebra.dot(x::NDArray, y::NDArray) dot(y, x)

# See https://github.com/dmlc/MXNet.jl/pull/123
@_remap Base.transpose(x::NDArray{T,1}) where T reshape(x; shape = (1, length(x)), reverse = true)
@_remap Base.transpose(x::NDArray{T,2}) where T transpose(x)
@_remap Base.permutedims(x::NDArray, axes) transpose(x; axes = length(axes) .- tuple(axes...))

Base.prod(x::NDArray; dims = :) = _prod(x, dims)
@_remap _prod(x::NDArray, ::Colon) prod(x)
@_remap _prod(x::NDArray, dims)    prod(x; axis = 0 .- dims, keepdims = true)

_nddoc[:clip] = _nddoc[:clip!] =
"""
    clip(x::NDArray, min, max)
    clip!(x::NDArray, min, max)

Clips (limits) the values in `NDArray`.
Given an interval, values outside the interval are clipped to the interval edges.
Clipping `x` between `min` and `x` would be:

```julia
clip(x, min_, max_) = max(min(x, max_), min_))
```

```jldoctest
julia> x = NDArray(1:9);

julia> mx.clip(x, 2, 8)'
1×9 mx.NDArray{Int64,2} @ CPU0:
 2  2  3  4  5  6  7  8  8
```

The storage type of clip output depends on storage types of inputs and the
`min`, `max` parameter values:

- clip(default) = default
- clip(row_sparse, min <= 0, max >= 0) = row_sparse
- clip(csr, min <= 0, max >= 0) = csr
- clip(row_sparse, min < 0, max < 0) = default
- clip(row_sparse, min > 0, max > 0) = default
- clip(csr, min < 0, max < 0) = csr
- clip(csr, min > 0, max > 0) = csr
"""
@_remap clip(x::NDArray, min::Real, max::Real) clip(x; a_min = min, a_max = max)
@_remap clip!(x::NDArray, min::Real, max::Real) clip(x; a_min = min, a_max = max)

_nddoc[:expand_dims] =
"""
    expand_dims(x::NDArray, dim)

Insert a new axis into `dim`.

```julia
julia> x
4 mx.NDArray{Float64,1} @ CPU0:
 1.0
 2.0
 3.0
 4.0

julia> mx.expand_dims(x, 1)
1×4 mx.NDArray{Float64,2} @ CPU0:
 1.0  2.0  3.0  4.0

julia> mx.expand_dims(x, 2)
4×1 mx.NDArray{Float64,2} @ CPU0:
 1.0
 2.0
 3.0
 4.0
```
"""
@_remap expand_dims(x::NDArray, dim) expand_dims(x; axis = -dim)

# trigonometric functions, remap to keep consistent with Base
@_remap broadcasted(::typeof(sin),  x::NDArray) sin(x)
@_remap broadcasted(::typeof(cos),  x::NDArray) cos(x)
@_remap broadcasted(::typeof(tan),  x::NDArray) tan(x)
@_remap broadcasted(::typeof(asin), x::NDArray) arcsin(x)
@_remap broadcasted(::typeof(acos), x::NDArray) arccos(x)
@_remap broadcasted(::typeof(atan), x::NDArray) arctan(x)

# hyperbolic funcs, remap to keep consistent with Base
@_remap broadcasted(::typeof(sinh),  x::NDArray) sinh(x)
@_remap broadcasted(::typeof(cosh),  x::NDArray) cosh(x)
@_remap broadcasted(::typeof(tanh),  x::NDArray) tanh(x)
@_remap broadcasted(::typeof(asinh), x::NDArray) arcsinh(x)
@_remap broadcasted(::typeof(acosh), x::NDArray) arccosh(x)
@_remap broadcasted(::typeof(atanh), x::NDArray) arctanh(x)

# activation functions
@doc doc"""
    σ.(x::NDArray)
    sigmoid.(x::NDArray)

Computes sigmoid of x element-wise.

```math
σ(x) = \frac{1}{(1 + exp(-x))}
```

The storage type of `sigmoid` output is always dense.
"""
function σ end
const sigmoid = σ
_nddoc[:σ] = false
@_remap broadcasted(::typeof(σ), x::NDArray) sigmoid(x)

@doc doc"""
    relu.(x::NDArray)

Computes rectified linear.

```math
\max(x, 0)
```
"""
function relu end
_nddoc[:relu] = false
@_remap broadcasted(::typeof(relu), x::NDArray) relu(x)

@doc doc"""
    softmax.(x::NDArray, [dim = ndims(x)])

Applies the softmax function.

The resulting array contains elements in the range `(0, 1)`
and the elements along the given axis sum up to 1.

```math
softmax(\mathbf{z})_j = \frac{e^{z_j}}{\sum_{k=1}^K e^{z_k}}
```
"""
function softmax end
_nddoc[:softmax] = false
@_remap broadcasted(::typeof(softmax), x::NDArray)           softmax(x; axis = -ndims(x))
@_remap broadcasted(::typeof(softmax), x::NDArray, dim::Int) softmax(x; axis = -dim)

"""
    log_softmax.(x::NDArray, [dim = ndims(x)])

Computes the log softmax of the input.
This is equivalent to computing softmax followed by log.

julia> x
2×3 mx.NDArray{Float64,2} @ CPU0:
 1.0  2.0  0.1
 0.1  2.0  1.0

julia> mx.log_softmax.(x)
2×3 mx.NDArray{Float64,2} @ CPU0:
 -1.41703  -0.41703  -2.31703
 -2.31703  -0.41703  -1.41703
"""
function log_softmax end
_nddoc[:log_softmax] = false
@_remap broadcasted(::typeof(log_softmax), x::NDArray)           log_softmax(x; axis = -ndims(x))
@_remap broadcasted(::typeof(log_softmax), x::NDArray, dim::Int) log_softmax(x; axis = -dim)

################################################################################
# remapping to solving type unstablility
################################################################################

@_remap _plus(x::NDArray, y::NDArray)  _plus(x, y)
@_remap _plus!(x::NDArray, y::NDArray) _plus(x, y)

@_remap _minus(x::NDArray, y::NDArray)  _minus(x, y)
@_remap _minus!(x::NDArray, y::NDArray) _minus(x, y)

@_remap _mod(x::NDArray, y::NDArray)  _mod(x, y)
@_remap _mod!(x::NDArray, y::NDArray) _mod(x, y)

@_remap _mod_scalar(x::NDArray, y::Real)  _mod_scalar(x; scalar = y)
@_remap _mod_scalar!(x::NDArray, y::Real) _mod_scalar(x; scalar = y)

@_remap _rmod_scalar(x::NDArray, y::Real)  _rmod_scalar(x; scalar = y)
@_remap _rmod_scalar!(x::NDArray, y::Real) _rmod_scalar(x; scalar = y)

@_remap _broadcast_add(x::NDArray, y::NDArray)  broadcast_add(x, y)
@_remap _broadcast_add!(x::NDArray, y::NDArray) broadcast_add(x, y)

@_remap _broadcast_minus(x::NDArray, y::NDArray)  broadcast_minus(x, y)
@_remap _broadcast_minus!(x::NDArray, y::NDArray) broadcast_minus(x, y)

@_remap _broadcast_mul(x::NDArray, y::NDArray)  broadcast_mul(x, y)
@_remap _broadcast_mul!(x::NDArray, y::NDArray) broadcast_mul(x, y)

@_remap _broadcast_div(x::NDArray, y::NDArray)  broadcast_div(x, y)
@_remap _broadcast_div!(x::NDArray, y::NDArray) broadcast_div(x, y)

@_remap _broadcast_mod(x::NDArray, y::NDArray)  broadcast_mod(x, y)
@_remap _broadcast_mod!(x::NDArray, y::NDArray) broadcast_mod(x, y)

@_remap _broadcast_power(x::NDArray, y::NDArray)  broadcast_power(x, y)
@_remap _broadcast_power!(x::NDArray, y::NDArray) broadcast_power(x, y)

@_remap _broadcast_equal(x::NDArray, y::NDArray)  broadcast_equal(x, y)
@_remap _broadcast_equal!(x::NDArray, y::NDArray) broadcast_equal(x, y)

@_remap _broadcast_not_equal(x::NDArray, y::NDArray)  broadcast_not_equal(x, y)
@_remap _broadcast_not_equal!(x::NDArray, y::NDArray) broadcast_not_equal(x, y)

@_remap _broadcast_greater(x::NDArray, y::NDArray)  broadcast_greater(x, y)
@_remap _broadcast_greater!(x::NDArray, y::NDArray) broadcast_greater(x, y)

@_remap _broadcast_greater_equal(x::NDArray, y::NDArray)  broadcast_greater_equal(x, y)
@_remap _broadcast_greater_equal!(x::NDArray, y::NDArray) broadcast_greater_equal(x, y)

@_remap _broadcast_lesser(x::NDArray, y::NDArray)  broadcast_lesser(x, y)
@_remap _broadcast_lesser!(x::NDArray, y::NDArray) broadcast_lesser(x, y)

@_remap _broadcast_lesser_equal(x::NDArray, y::NDArray)  broadcast_lesser_equal(x, y)
@_remap _broadcast_lesser_equal!(x::NDArray, y::NDArray) broadcast_lesser_equal(x, y)

@_remap _broadcast_maximum(x::NDArray, y::NDArray)  broadcast_maximum(x, y)
@_remap _broadcast_maximum!(x::NDArray, y::NDArray) broadcast_maximum(x, y)

@_remap _broadcast_minimum(x::NDArray, y::NDArray)  broadcast_minimum(x, y)
@_remap _broadcast_minimum!(x::NDArray, y::NDArray) broadcast_minimum(x, y)

@_remap _broadcast_hypot(x::NDArray, y::NDArray)  broadcast_hypot(x, y)
@_remap _broadcast_hypot!(x::NDArray, y::NDArray) broadcast_hypot(x, y)

_nddoc[:broadcast_to] = """
    broadcast_to(x::NDArray, dims)
    broadcast_to(x::NDArray, dims...)

Broadcasts the input array to a new shape.

In the case of broacasting doesn't work out of box,
you can expand the NDArray first.

```jldoctest
julia> x = mx.ones(2, 3, 4);

julia> y = mx.ones(1, 1, 4);

julia> x .+ mx.broadcast_to(y, 2, 3, 4)
2×3×4 mx.NDArray{Float32,3} @ CPU0:
[:, :, 1] =
 2.0  2.0  2.0
 2.0  2.0  2.0

[:, :, 2] =
 2.0  2.0  2.0
 2.0  2.0  2.0

[:, :, 3] =
 2.0  2.0  2.0
 2.0  2.0  2.0

[:, :, 4] =
 2.0  2.0  2.0
 2.0  2.0  2.0
```
"""
@_remap broadcast_to(x::NDArray, dims)    broadcast_to(x; shape = dims)
@_remap broadcast_to(x::NDArray, dims...) broadcast_to(x; shape = dims)

_nddoc[:broadcast_axis] = _nddoc[:broadcast_axes] = """
    broadcast_axis(x::NDArray, dim, size)
    broadcast_axes(x::NDArray, dim, size)

Broadcasts the input array over particular axis(axes).
Parameter `dim` and `size` could be a scalar, a Tuple or an Array.

`broadcast_axes` is just an alias.

```jldoctest
julia> x
1×2×1 mx.NDArray{Int64,3} @ CPU0:
[:, :, 1] =
 1  2

julia> mx.broadcast_axis(x, 1, 2)
2×2×1 mx.NDArray{Int64,3} @ CPU0:
[:, :, 1] =
 1  2
 1  2

julia> mx.broadcast_axis(x, 3, 2)
1×2×2 mx.NDArray{Int64,3} @ CPU0:
[:, :, 1] =
 1  2

[:, :, 2] =
 1  2
```
"""
@_remap(broadcast_axis(x::NDArray, dim, size),
        broadcast_axis(x; axis = ndims(x) .- dim, size = size))
@_remap(Base.broadcast_axes(x::NDArray, dim, size),
        broadcast_axes(x; axis = ndims(x) .- dim, size = size))

################################################################################
# NDArray functions dynamically imported from libmxnet
################################################################################
function _invoke_mxfunction(func_handle::MX_handle, use_vars, scalars, mut_vars; kwargs...)
  names = String[string(entry[1]) for entry in kwargs]
  args = String[string(entry[2]) for entry in kwargs]
  @mxcall(:MXFuncInvokeEx,
          (MX_handle, Ptr{MX_handle}, Ptr{MX_float}, Ptr{MX_handle}, Cint, char_pp, char_pp),
          func_handle, use_vars, scalars, mut_vars, length(names), names, args)
end

@enum(LIBMX_FUNC_TYPE_MASK,
  NDARRAY_ARG_BEFORE_SCALAR = 1,
  ACCEPT_EMPTY_MUTATE_TARGET = (1 << 2)
)

# Import corresponding math functions from base so the automatically defined libmxnet
# functions can overload them
import Base: sqrt

"""
The libxmnet APIs are automatically imported from `libmxnet.so`. The functions listed
here operate on `NDArray` objects. The arguments to the functions are typically ordered
as

```julia
  func_name(arg_in1, arg_in2, ..., scalar1, scalar2, ..., arg_out1, arg_out2, ...)
```

unless `NDARRAY_ARG_BEFORE_SCALAR` is not set. In this case, the scalars are put before the input arguments:

```julia
  func_name(scalar1, scalar2, ..., arg_in1, arg_in2, ..., arg_out1, arg_out2, ...)
```

If `ACCEPT_EMPTY_MUTATE_TARGET` is set. An overloaded function without the output arguments will also be defined:

```julia
  func_name(arg_in1, arg_in2, ..., scalar1, scalar2, ...)
```

Upon calling, the output arguments will be automatically initialized with empty NDArrays.

Those functions always return the output arguments. If there is only one output (the typical situation), that
object (`NDArray`) is returned. Otherwise, a tuple containing all the outputs will be returned.
"""
function _get_ndarray_function_def(name::String)
  func_name = Symbol(name)

  func_def = quote
    function $func_name(::Type{<:NDArray}, args::NDArray...; out=nothing, kwargs...)
      if out != nothing
        output_vars = out
        if isa(output_vars, NDArray)
          output_vars = NDArray[output_vars]
        end
        num_outputs = length(output_vars)
      else
        output_vars = NDArray[]
        num_outputs = 0
      end

      args = collect(args)  # tuple to list
      if length(args) == 0
        args = MX_handle[]
      end

      output_handles_pp = if length(output_vars) > 0
        [map(x -> x.handle, output_vars)]
      else
        [Ptr{MX_handle}(C_NULL)]
      end
      num_outputs_p = [convert(Cint, num_outputs)]

      kw_keys_str = String[string(x[1]) for x in kwargs]
      kw_vals_str = String[dump_mx_param(x[2]) for x in kwargs]

      op_handle = _get_cached_libmx_op_handle($(name))
      @mxcall(:MXImperativeInvoke,
              (MX_handle, Cint, Ptr{MX_handle},
               Ptr{Cint}, Ptr{Ptr{MX_handle}},
               Cint, char_pp, char_pp),
              op_handle, length(args), args,
              num_outputs_p, output_handles_pp,
              length(kwargs), kw_keys_str, kw_vals_str)

      if out == nothing
        n = num_outputs_p[]
        hdls = unsafe_wrap(Array{MX_handle}, output_handles_pp[], n)
        xs = NDArray[NDArray(MX_NDArrayHandle(x)) for x in hdls]
        if n == 1
          return xs[]
        else
          return xs
        end
      else
        return out
      end
    end
  end

  func_def2 = quote
    function $func_name(args::NDArray...; out=nothing, kwargs...)
      $func_name(NDArray, args...; out=out, kwargs...)
    end
  end

  return func_def, func_def2
end

const _op_import_bl = [  # import black list; do not import these funcs
    "_full",   # we already have `mx.fill`
    "_ones",   # we already have `mx.ones`
    "_zeros",  # we already have `mx.zeros`
    "clip",
    "expand_dims",

    # arithmetic
    "_plus",
    "_minus",
    "_mod",
    "_mod_scalar",
    "_rmod_scalar",

    "dot",
    "max",
    "max_axis",
    "mean",
    "min",
    "min_axis",
    "prod",
    "reshape",
    "sum",
    "transpose",

    # trigonometric
    "sin",
    "cos",
    "tan",
    "arcsin",
    "arccos",
    "arctan",

    # hyperbolic
    "sinh",
    "cosh",
    "tanh",
    "arcsinh",
    "arccosh",
    "arctanh",

    # activation
    "sigmoid",
    "relu",
    "softmax",
    "log_softmax",

    # broadcast
    "broadcast_add",
    "broadcast_plus",
    "broadcast_minus",
    "broadcast_sub",
    "broadcast_mul",
    "broadcast_div",
    "broadcast_mod",
    "broadcast_power",
    "broadcast_equal",
    "broadcast_not_equal",
    "broadcast_greater",
    "broadcast_greater_equal",
    "broadcast_lesser",
    "broadcast_lesser_equal",
    "broadcast_maximum",
    "broadcast_minimum",
    "broadcast_to",
    "broadcast_axis",
    "broadcast_axes",
    "broadcast_hypot",
]

macro _import_ndarray_functions()
  names = filter(n -> ∉(lowercase(n), _op_import_bl), _get_libmx_op_names())

  func_exprs = map(names) do name
    op_handle = _get_libmx_op_handle(name)

    desc, key_narg = _get_libmx_op_description(name, op_handle)
    func_def, func_def2 = _get_ndarray_function_def(name)

    func_name = Symbol(name)

    import_expr = _import_expr(func_name)

    quote
      $import_expr
      $func_def
      @doc $desc
      $func_def2
    end
  end

  esc(quote
    $(func_exprs...)
  end)
end

@_import_ndarray_functions
=======
include("ndarray/type.jl")  # type def and constructors
include("ndarray/context.jl")
include("ndarray/show.jl")
include("ndarray/remap.jl")  # provide @_remap util
include("ndarray/array.jl")
include("ndarray/arithmetic.jl")
include("ndarray/comparison.jl")
include("ndarray/io.jl")  # save/load and synchronization utils
include("ndarray/reduction.jl")
include("ndarray/statistic.jl")
include("ndarray/linalg.jl")
include("ndarray/trig.jl")
include("ndarray/activation.jl")
include("ndarray/autoimport.jl")  # auto import operators from libmxnet
>>>>>>> 0a2419ff
<|MERGE_RESOLUTION|>--- conflicted
+++ resolved
@@ -15,1756 +15,6 @@
 # specific language governing permissions and limitations
 # under the License.
 
-<<<<<<< HEAD
-# All the types supported by mshadow. See `mshadow/base.h`
-const DType = Union{Float32, Float64, Float16, UInt8, Int32, Int8, Int64}
-@enum TypeFlag kFloat32 kFloat64 kFloat16 kUint8 kInt32 kInt8 kInt64
-const DEFAULT_DTYPE = Float32  # MSHADOW_DEFAULT_DTYPE
-
-function toTypeFlag(T::Type{<:DType})
-  if T == Float32
-    return kFloat32
-  elseif T == Float64
-    return kFloat64
-  elseif T == Float16
-    return kFloat16
-  elseif T == UInt8
-    return kUint8
-  elseif T == Int32
-    return kInt32
-  elseif T == Int8
-    return kInt8
-  elseif T == Int64
-    return kInt64
-  else
-    throw(ArgumentError("Can't convert $T to DType."))
-  end
-end
-
-function fromTypeFlag(T::TypeFlag)
-  if T == kFloat32
-    return Float32
-  elseif T == kFloat64
-    return Float64
-  elseif T == kFloat16
-    return Float16
-  elseif T == kUint8
-    return UInt8
-  elseif T == kInt32
-    return Int32
-  elseif T == kInt8
-    return Int8
-  elseif T == kInt64
-    return Int64
-  else
-    throw(ArgumentError("Can't convert DType $T."))
-  end
-end
-
-# create a NDArray handle of specific shape
-function _ndarray_alloc(shape::NTuple{N,Int}, ctx::Context, delay_alloc::Bool) where N
-  h_ref  = Ref{MX_handle}(0)
-  shape  = collect(reverse(MX_uint.(shape)))
-  @mxcall(:MXNDArrayCreate, (Ptr{MX_uint}, MX_uint, Cint, Cint, Cint, Ref{MX_handle}),
-      shape, N, ctx.device_type, ctx.device_id, delay_alloc, h_ref)
-  handle = MX_NDArrayHandle(h_ref[])
-  return handle
-end
-
-# create a NDArray handle of specific shape type
-function _ndarray_alloc(::Type{T}, shape::NTuple{N,Int}, ctx::Context, delay_alloc::Bool) where {T<:DType,N}
-  h_ref  = Ref{MX_handle}(0)
-  shape  = collect(reverse(MX_uint.(shape)))
-  dtype  = toTypeFlag(T)
-  @mxcall(:MXNDArrayCreateEx, (Ptr{MX_uint}, MX_uint, Cint, Cint, Cint, Cint, Ref{MX_handle}),
-      shape, N, ctx.device_type, ctx.device_id, delay_alloc, dtype, h_ref)
-  handle = MX_NDArrayHandle(h_ref[])
-  return handle
-end
-
-# create a handle to an empty NDArray, this handle can be used to hold
-# results returned by libmx API calls
-function _ndarray_alloc()
-  h_ref = Ref{MX_handle}(0)
-  @mxcall(:MXNDArrayCreateNone, (Ref{MX_handle},), h_ref)
-  return MX_NDArrayHandle(h_ref[])
-end
-
-################################################################################
-# NDArray Type
-################################################################################
-"""
-    NDArray{T,N}
-
-Wrapper of the `NDArray` type in `libmxnet`. This is the basic building block
-of tensor-based computation.
-
-!!! note
-      since C/C++ use row-major ordering for arrays while Julia follows a
-      column-major ordering. To keep things consistent, we keep the underlying data
-      in their original layout, but use *language-native* convention when we talk
-      about shapes. For example, a mini-batch of 100 MNIST images is a tensor of
-      C/C++/Python shape (100,1,28,28), while in Julia, the same piece of memory
-      have shape (28,28,1,100).
-"""
-mutable struct NDArray{T,N}
-  handle   :: MX_NDArrayHandle
-  writable :: Bool
-
-  NDArray{T,N}(handle, writable = true) where {T,N} = new(handle, writable)
-end
-
-NDArray(x::AbstractArray{<:DType}) = copy(collect(x), cpu())
-NDArray(x::Array{<:DType})         = copy(x, cpu())
-NDArray(::Type{T}, x::AbstractArray) where {T<:DType} =
-  copy(convert(AbstractArray{T}, x), cpu())
-NDArray(handle, writable = true) =
-  NDArray{eltype(handle), ndims(handle)}(handle, writable)
-
-# type aliases
-const NDArrayOrReal = Union{NDArray,Real}
-const VecOfNDArray = AbstractVector{<:NDArray}
-
-function Base.show(io::IO, x::NDArray)
-  print(io, "NDArray(")
-  Base.show(io, try_get_shared(x, sync = :read))
-  print(io, ")")
-end
-
-# for REPL
-function Base.show(io::IO, ::MIME{Symbol("text/plain")}, x::NDArray{T,N}) where {T,N}
-  type_ = split(string(typeof(x)), '.', limit=2)[end]
-  n = length(x)
-  size_ = N == 1 ? "$n-element" : join(size(x), "×")
-  print(io, "$size_ $type_ @ $(context(x))", (n == 0) ? "" : ":\n")
-  Base.print_array(io, try_get_shared(x, sync = :read))
-end
-
-Base.unsafe_convert(::Type{MX_handle}, x::NDArray) =
-  Base.unsafe_convert(MX_handle, x.handle)
-Base.convert(T::Type{MX_handle}, x::NDArray) = Base.unsafe_convert(T, x)
-Base.cconvert(T::Type{MX_handle}, x::NDArray) = Base.unsafe_convert(T, x)
-
-MX_handle(x::NDArray) = Base.convert(MX_handle, x)
-
-################################################################################
-# NDArray functions exported to the users
-################################################################################
-"""
-    context(x::NDArray)
-
-Get the context that this `NDArray` lives on.
-"""
-function context(x::NDArray)
-  ref_typeid = Ref{Cint}(0)
-  ref_devid  = Ref{Cint}(0)
-  @mxcall(:MXNDArrayGetContext, (MX_handle, Ref{Cint}, Ref{Cint}),
-          x, ref_typeid, ref_devid)
-  Context(ref_typeid[], ref_devid[])
-end
-
-"""
-    empty(DType, dims[, ctx::Context = cpu()])
-    empty(DType, dims)
-    empty(DType, dim1, dim2, ...)
-
-Allocate memory for an uninitialized `NDArray` with a specified type.
-"""
-empty(::Type{T}, dims::NTuple{N,Int}, ctx::Context = cpu()) where {N,T<:DType} =
-  NDArray{T,N}(_ndarray_alloc(T, dims, ctx, false))
-empty(::Type{T}, dims::Int...) where {T<:DType} = empty(T, dims)
-
-"""
-    empty(dims::Tuple[, ctx::Context = cpu()])
-    empty(dim1, dim2, ...)
-
-Allocate memory for an uninitialized `NDArray` with specific shape of type Float32.
-"""
-empty(dims::NTuple{N,Int}, ctx::Context = cpu()) where N =
-  NDArray(_ndarray_alloc(dims, ctx, false))
-empty(dims::Int...) = empty(dims)
-
-"""
-    similar(x::NDArray)
-
-Create an `NDArray` with similar shape, data type,
-and context with the given one.
-Note that the returned `NDArray` is uninitialized.
-"""
-Base.similar(x::NDArray{T}) where {T} = empty(T, size(x), context(x))
-
-"""
-    zeros([DType], dims, [ctx::Context = cpu()])
-    zeros([DType], dims...)
-    zeros(x::NDArray)
-
-Create zero-ed `NDArray` with specific shape and type.
-"""
-function zeros(::Type{T}, dims::NTuple{N,Int}, ctx::Context = cpu()) where {N,T<:DType}
-  x = empty(T, dims, ctx)
-  x[:] = zero(T)
-  x
-end
-
-zeros(::Type{T}, dims::Int...) where {T<:DType} = zeros(T, dims)
-
-zeros(dims::NTuple{N,Int}, ctx::Context = cpu()) where N =
-  zeros(MX_float, dims, ctx)
-zeros(dims::Int...) = zeros(dims)
-
-zeros(x::NDArray)::typeof(x)      = zeros_like(x)
-Base.zeros(x::NDArray)::typeof(x) = zeros_like(x)
-
-"""
-    ones([DType], dims, [ctx::Context = cpu()])
-    ones([DType], dims...)
-    ones(x::NDArray)
-
-Create an `NDArray` with specific shape & type, and initialize with 1.
-"""
-function ones(::Type{T}, dims::NTuple{N,Int}, ctx::Context = cpu()) where {N,T<:DType}
-  arr = empty(T, dims, ctx)
-  arr[:] = one(T)
-  arr
-end
-
-ones(::Type{T}, dims::Int...) where T<:DType = ones(T, dims)
-
-ones(dims::NTuple{N,Int}, ctx::Context = cpu()) where N =
-  ones(MX_float, dims, ctx)
-ones(dims::Int...) = ones(dims)
-
-ones(x::NDArray)::typeof(x)      = ones_like(x)
-Base.ones(x::NDArray)::typeof(x) = ones_like(x)
-
-import Base: length, ndims
-
-"""
-    size(x::NDArray)
-    size(x::NDArray, dims)
-
-Get the shape of an `NDArray`. The shape is in Julia's column-major convention.
-See also the notes on NDArray shapes [`NDArray`](@ref).
-"""
-function Base.size(x::NDArray)
-  ref_ndim  = Ref{MX_uint}(0)
-  ref_shape = Ref{Ptr{MX_uint}}(0)
-  @mxcall(:MXNDArrayGetShape, (MX_handle, Ref{MX_uint}, Ref{Ptr{MX_uint}}),
-          x, ref_ndim, ref_shape)
-  tuple(map(Int, reverse(unsafe_wrap(Array, ref_shape[], ref_ndim[])))...)
-end
-
-Base.size(x::NDArray{T,N}, dims::Integer) where {T,N} = (dims > N) ? 1 : size(x)[dims]
-
-"""
-    length(x::NDArray)
-
-Get the number of elements in an `NDArray`.
-"""
-length(x::NDArray) = prod(size(x))
-
-"""
-    ndims(x::NDArray)
-
-Get the number of dimensions of an `NDArray`.
-Is equivalent to `length(size(arr))`.
-"""
-ndims(x::NDArray) = ndims(x.handle)
-
-function ndims(x::MX_NDArrayHandle)::Int
-  ref_ndim  = Ref{MX_uint}(0)
-  ref_shape = Ref{Ptr{MX_uint}}(0)
-  @mxcall(:MXNDArrayGetShape, (MX_handle, Ref{MX_uint}, Ref{Ptr{MX_uint}}),
-          x, ref_ndim, ref_shape)
-  ref_ndim[]
-end
-
-"""
-    eltype(x::NDArray)
-
-Get the element type of an `NDArray`.
-"""
-function Base.eltype(x::Union{NDArray,MX_NDArrayHandle})
-  dtype_ref = Ref{Cint}(0)
-  @mxcall(:MXNDArrayGetDType, (MX_handle, Ptr{Cint}), x, dtype_ref)
-
-  if dtype_ref[] == -1 # x->is_none()
-    # TODO: unit test for this branch
-    throw(MXError("Eltype of $x is not defined"))
-  end
-
-  fromTypeFlag(TypeFlag(dtype_ref[]))
-end
-
-@inline _first(x::NDArray) = try_get_shared(x, sync = :read) |> first
-
-Base.first(x::NDArray) = _first(x)
-
-Base.lastindex(x::NDArray) = length(x)
-
-"""
-    slice(arr :: NDArray, start:stop)
-
-Create a view into a sub-slice of an `NDArray`. Note only slicing at the slowest
-changing dimension is supported. In Julia's column-major perspective, this is the last
-dimension. For example, given an `NDArray` of shape (2,3,4), `slice(array, 2:3)` will create
-a `NDArray` of shape (2,3,2), sharing the data with the original array. This operation is
-used in data parallelization to split mini-batch into sub-batches for different devices.
-"""
-function slice(arr::NDArray, ::Colon)
-  arr
-end
-function slice(arr::NDArray, slice::UnitRange{Int})
-  dim1 = size(arr)[end]
-  @assert(1 <= slice.start <= slice.stop <= dim1)
-  if slice.start == 1 && slice.stop == dim1
-    return arr
-  end
-
-  hdr_ref = Ref{MX_handle}(0)
-  # note Julia is 1-based, inclusive-inclusive indexing, while C++ is
-  # 0-based, inclusive-exclusive indexing. So 1:3 in Julia should
-  # translates into 0:3 in C++.
-  @mxcall(:MXNDArraySlice, (MX_handle, MX_uint, MX_uint, Ref{MX_handle}),
-          arr, slice.start-1, slice.stop, hdr_ref)
-  return NDArray(MX_NDArrayHandle(hdr_ref[]), arr.writable)
-end
-
-function _at(handle::Union{MX_NDArrayHandle, MX_handle}, idx::Integer)
-  h_ref = Ref{MX_handle}(C_NULL)
-  @mxcall(:MXNDArrayAt, (MX_handle, MX_uint, Ref{MX_handle}),
-          handle, idx, h_ref)
-  h_ref[]
-end
-
-import Base: setindex!
-
-"""
-    setindex!(arr::NDArray, val, idx)
-
-Assign values to an `NDArray`.
-The following scenarios are supported
-
-* single value assignment via linear indexing: `arr[42] = 24`
-
-* `arr[:] = val`: whole array assignment, `val` could be a scalar or an array (Julia `Array`
-  or `NDArray`) of the same shape.
-* `arr[start:stop] = val`: assignment to a *slice*, `val` could be a scalar or an array of
-  the same shape to the slice. See also [`slice`](@ref).
-"""
-function setindex!(arr::NDArray, val::Real, idx::Integer)
-  # linear indexing
-  @assert arr.writable
-  _set_value(out=arr[idx], src=val)
-end
-
-function setindex!(arr::NDArray, val::Real, ::Colon)
-  @assert arr.writable
-  _set_value(out = arr, src = dump_mx_param(val))
-end
-
-function setindex!(arr::NDArray, val::Array{T}, ::Colon) where T<:Real
-  @assert arr.writable
-  copy!(arr, val)
-end
-
-function setindex!(arr::NDArray, val::NDArray, ::Colon)
-  @assert arr.writable
-  copy!(arr, val)
-end
-
-function setindex!(arr::NDArray, val::Union{T,Array{T},NDArray},
-                   idx::UnitRange{Int}) where T<:Real
-  @assert arr.writable
-  setindex!(slice(arr, idx), val, Colon())
-end
-
-import Base: getindex
-"""
-    getindex(arr::NDArray, idx)
-
-Shortcut for [`slice`](@ref). A typical use is to write
-
-```julia
-  arr[:] += 5
-```
-
-which translates into
-
-```julia
-  arr[:] = arr[:] + 5
-```
-
-which furthur translates into
-
-```julia
-  setindex!(getindex(arr, Colon()), 5, Colon())
-```
-
-!!! note
-    The behavior is quite different from indexing into Julia's `Array`. For example, `arr[2:5]`
-    create a **copy** of the sub-array for Julia `Array`, while for `NDArray`, this is
-    a *slice* that shares the memory.
-"""
-getindex(arr::NDArray, ::Colon) = arr
-
-"""
-Shortcut for [`slice`](@ref).
-**NOTE** the behavior for Julia's built-in index slicing is to create a
-copy of the sub-array, while here we simply call `slice`,
-which shares the underlying memory.
-"""
-getindex(arr::NDArray, idx::UnitRange{Int}) = slice(arr, idx)
-
-getindex(arr::NDArray) = _first(arr)
-
-function getindex(arr::NDArray, idx::Integer)
-  # linear indexing
-  len = length(arr)
-  size_ = size(arr)
-
-  if idx <= 0 || idx > len
-    throw(BoundsError(
-      "attempt to access $(join(size_, 'x')) NDArray at index $(idx)"))
-  end
-
-  idx -= 1
-  offsets = size_[1:end-1] |> reverse ∘ cumprod ∘ collect
-  handle = arr.handle
-  for offset ∈ offsets
-    handle = _at(handle, idx ÷ offset)
-    idx %= offset
-  end
-
-  _at(handle, idx) |> MX_NDArrayHandle |> x -> NDArray(x, arr.writable)
-end
-
-import Base: copy!, copy, convert, deepcopy
-
-"""
-    copy!(dst::Union{NDArray, Array}, src::Union{NDArray, Array})
-
-Copy contents of `src` into `dst`.
-"""
-function copy!(dst::NDArray, src::NDArray)
-  @assert(dst.writable)
-  if dst.handle == src.handle
-    @warn("Copying an NDArray to itself")
-    return
-  end
-
-  _copyto(src, out=dst)
-  return dst
-end
-
-function copy!(dst::Array{T}, src::NDArray{T}) where T<:DType
-  @assert size(dst) == size(src)
-  @mxcall(:MXNDArraySyncCopyToCPU, (MX_handle, Ptr{Cvoid}, Csize_t),
-          src, pointer(dst), length(dst))
-  dst
-end
-
-copy!(dst::Array{<:Real}, src::NDArray) = copy!(dst, copy(src))
-copy!(dst::NDArray, src::AbstractArray) = copy!(dst, collect(src))
-
-function copy!(dst::NDArray{T}, src::Array{<:Real}) where {T}
-  @assert dst.writable
-  @assert size(dst) == size(src)
-  src = convert(Array{T}, src) # this might involve copying
-  @mxcall(:MXNDArraySyncCopyFromCPU, (MX_handle, Ptr{Cvoid}, Csize_t),
-          dst.handle, pointer(src), length(src))
-  dst
-end
-
-function copy_ignore_shape!(dst::NDArray{T}, src::Array{<:Real}) where {T}
-  @assert dst.writable
-  @assert length(dst) == length(src)
-  src = convert(Array{T}, src) # this might involve copying
-  @mxcall(:MXNDArraySyncCopyFromCPU, (MX_handle, Ptr{Cvoid}, Csize_t),
-          dst.handle, pointer(src), length(src))
-  dst
-end
-
-
-"""
-    copy(arr :: NDArray)
-    copy(arr :: NDArray, ctx :: Context)
-    copy(arr :: Array, ctx :: Context)
-
-Create a copy of an array. When no `Context` is given, create a Julia `Array`.
-Otherwise, create an `NDArray` on the specified context.
-"""
-copy
-
-# Create copy: NDArray -> Julia Array
-copy(x::NDArray{T,D}) where{T,D} = copy!(Array{T,D}(undef, size(x)), x)
-
-# Create copy: NDArray -> NDArray in a given context
-copy(x::NDArray{T,D}, ctx::Context) where {T,D} =
-  copy!(NDArray{T,D}(_ndarray_alloc(T, size(x), ctx, true)), x)
-
-# Create copy: Julia Array -> NDArray in a given context
-copy(x::Array{T}, ctx::Context) where {T<:DType} =
-  copy!(empty(T, size(x), ctx), x)
-
-copy(x::AbstractArray, ctx::Context) =
-  copy!(empty(eltype(x), size(x), ctx), collect(x))
-
-"""
-    convert(::Type{Array{<:Real}}, x::NDArray)
-
-Convert an `NDArray` into a Julia `Array` of specific type.
-Data will be copied.
-"""
-convert(T::Type{Array{<:Real}}, x::NDArray) = convert(T, copy(x))
-
-"""
-    deepcopy(arr::NDArray)
-
-Get a deep copy of the data blob in the form of an NDArray of default storage
-type. This function blocks. Do not use it in performance critical code.
-"""
-function deepcopy(arr::NDArray)
-  out_ref = Ref{MX_handle}(C_NULL)
-  @mxcall(:MXNDArrayGetDataNDArray, (MX_handle, Ref{MX_handle}), arr, out_ref)
-  NDArray(MX_NDArrayHandle(out_ref[]))
-end
-
-"""
-    hcat(x::NDArray...)
-"""
-Base.hcat(xs::NDArray{T}...) where T = cat(xs..., dims = 2)
-
-"""
-    vcat(x::NDArray...)
-"""
-Base.vcat(xs::NDArray{T}...) where T = cat(xs..., dims = 1)
-
-"""
-    cat(xs::NDArray...; dims)
-
-Concate the `NDArray`s which have the same element type along the `dims`.
-Building a diagonal matrix is not supported yet.
-"""
-function Base.cat(xs::NDArray{T}...; dims) where T
-  ns = ndims.(xs)
-  d = Base.max(dims, maximum(ns))
-  xs′ = map(zip(ns, xs)) do i
-    n, x = i
-    (d > n) ? reshape(x, -2, Base.ones(Int, d - n)...) : x
-  end
-  concat(xs′..., dim = d - dims)
-end
-
-"""
-    @inplace
-
-Julia does not support re-definiton of `+=` operator (like `__iadd__` in python),
-When one write `a += b`, it gets translated to `a = a+b`. `a+b` will allocate new
-memory for the results, and the newly allocated `NDArray` object is then assigned
-back to a, while the original contents in a is discarded. This is very inefficient
-when we want to do inplace update.
-
-This macro is a simple utility to implement this behavior. Write
-
-```julia
-  @mx.inplace a += b
-```
-
-will translate into
-
-```julia
-  mx.add_to!(a, b)
-```
-
-which will do inplace adding of the contents of `b` into `a`.
-"""
-macro inplace(ex)
-  f = if ex.head == :+= || ex.head == :.+=
-    :add_to!
-  elseif ex.head == :-= || ex.head == :.-=
-    :sub_from!
-  elseif ex.head == :.*=
-    :mul_to!
-  elseif ex.head == :./=
-    :div_from!
-  elseif ex.head == :.%=
-    :mod_from!
-  else
-    error("unsupported inplace translation for $ex")
-  end
-  Expr(:call, f, esc(ex.args[1]), esc(ex.args[2]))
-end
-
-"""
-    add_to!(dst::NDArray, args::NDArrayOrReal...)
-
-Add a bunch of arguments into `dst`. Inplace updating.
-"""
-function add_to!(dst::NDArray, args::NDArrayOrReal...)
-  @assert dst.writable
-  for arg in args
-    if isa(arg, Real)
-      _plus_scalar(dst, scalar = arg, out = dst)
-    else
-      _plus!(dst, arg)
-    end
-  end
-  dst
-end
-
-import Base: +
-
-"""
-    +(args...)
-    .+(args...)
-
-Summation. Multiple arguments of either scalar or `NDArray` could be
-added together. Note at least the first or second argument needs to be an
-`NDArray` to avoid ambiguity of built-in summation.
-"""
-+(x::NDArray)             = x
-+(x::NDArray, y::NDArray) = _plus(x, y)
-+(x::NDArray, y::Real)    = _plus_scalar(x, scalar = y)
-+(y::Real,    x::NDArray) = _plus_scalar(x, scalar = y)
-
-broadcasted(::typeof(+), x::NDArray{T,N}, y::NDArray{T,M}) where {T,N,M} =
-  _broadcast_add(x, y)
-
-"""
-    sub_from!(dst::NDArray, args::NDArrayOrReal...)
-
-Subtract a bunch of arguments from `dst`. Inplace updating.
-"""
-function sub_from!(dst::NDArray, arg::NDArrayOrReal)
-  @assert dst.writable
-  if isa(arg, Real)
-    _minus_scalar(dst, scalar = arg, out = dst)
-  else
-    _minus!(dst, arg)
-  end
-  dst
-end
-
-import Base: -
-
-"""
-    -(x::NDArray)
-    -(x, y)
-    .-(x, y)
-
-Subtraction `x - y`, of scalar types or `NDArray`.
-Or create the negative of `x`.
-"""
--(x::NDArray)             = _mul_scalar(x, scalar = -one(eltype(x)))
--(x::NDArray, y::NDArray) = _minus(x, y)
--(x::NDArray, y::Real)    = _minus_scalar(x, scalar = y)
--(y::Real, x::NDArray)    = _rminus_scalar(x, scalar = y)
-
-broadcasted(::typeof(-), x::NDArray{T,N}, y::NDArray{T,M}) where {T,N,M} =
-  _broadcast_minus(x, y)
-
-"""
-    mul_to!(dst::NDArray, arg::NDArrayOrReal)
-
-Elementwise multiplication into `dst` of either a scalar or an `NDArray` of the same shape.
-Inplace updating.
-"""
-function mul_to!(dst::NDArray, arg::NDArrayOrReal)
-  @assert dst.writable
-  if isa(arg, Real)
-    _mul_scalar(dst, scalar = arg, out = dst)
-  else
-    _mul(dst, arg, out = dst)
-  end
-  dst
-end
-
-import Base: *
-
-"""
-    .*(x, y)
-
-Elementwise multiplication for `NDArray`.
-"""
-*(x::NDArray, y::Real)  = _mul_scalar(x, scalar = y)
-*(y::Real, x::NDArray)  = _mul_scalar(x, scalar = y)
-
-broadcasted(::typeof(*), x::NDArray{T,N}, y::NDArray{T,N}) where {T,N} =
-  _mul(x, y)
-broadcasted(::typeof(*), x::NDArray{T,N}, y::NDArray{T,M}) where {T,N,M} =
-  _broadcast_mul(x, y)
-
-"""
-    *(A::NDArray, B::NDArray)
-
-Matrix/tensor multiplication.
-"""
-*(x::NDArray{T}, y::NDArray{T}) where T = x ⋅ y
-
-LinearAlgebra.adjoint(x::NDArray{T,1}) where T = transpose(x)
-LinearAlgebra.adjoint(x::NDArray{T,2}) where T = transpose(x)
-
-"""
-    div_from!(dst::NDArray, arg::NDArrayOrReal)
-
-Elementwise divide a scalar or an `NDArray` of the same shape from `dst`. Inplace updating.
-"""
-function div_from!(dst::NDArray, arg::NDArrayOrReal)
-  @assert dst.writable
-  if isa(arg, Real)
-    _div_scalar(dst, scalar = arg, out = dst)
-  else
-    _div(dst, arg, out = dst)
-  end
-  dst
-end
-
-function div_from!(dst::NDArray{T}, arg::Real) where {T<:Integer}
-  @assert dst.writable
-  @assert(round(T, arg) != zero(T), "Integer divided by zero")
-  _div_scalar(dst, scalar = arg, out = dst)
-  dst
-end
-
-"""
-    rdiv_from!(x:: Real, y::NDArray)
-
-Elementwise divide a scalar by an `NDArray`. Inplace updating.
-"""
-function rdiv_from!(x::Real, y::NDArray)
-  @assert y.writable
-  _rdiv_scalar(y, scalar = x, out = y)
-  y
-end
-
-import Base: /
-
-"""
-    ./(x::NDArray, y::NDArray)
-    ./(x::NDArray, y::Real)
-    ./(x::Real, y::NDArray)
-
-* Elementwise dividing an `NDArray` by a scalar or another `NDArray`
-of the same shape.
-
-* Elementwise divide a scalar by an `NDArray`.
-
-* Matrix division (solving linear systems) is not implemented yet.
-"""
-/(x::NDArray, y::Real) = _div_scalar(x, scalar = y)
-
-broadcasted(::typeof(/), y::Real, x::NDArray) = _rdiv_scalar(x, scalar = y)
-broadcasted(::typeof(/), x::NDArray{T,N}, y::NDArray{T,N}) where {T,N} =
-  _div(x, y)
-broadcasted(::typeof(/), x::NDArray{T,N}, y::NDArray{T,M}) where {T,N,M} =
-  _broadcast_div(x, y)
-
-function broadcasted(::typeof(/), x::NDArray{T}, y::Real) where {T<:Integer}
-  @assert(round(T, y) != zero(T), "Integer divided by zero")
-  _div_scalar(x, scalar = y)
-end
-
-"""
-    mod_from!(x::NDArray, y::NDArray)
-    mod_from!(x::NDArray, y::Real)
-
-Elementwise modulo for `NDArray`.
-Inplace updating.
-"""
-mod_from!(x::NDArray, y::NDArray) = _mod!(x, y)
-mod_from!(x::NDArray, y::Real)    = _mod_scalar!(x, y)
-
-"""
-    rmod_from!(y::Real, x::NDArray)
-
-Elementwise modulo for `NDArray`.
-Inplace updating.
-"""
-rmod_from!(y::Real, x::NDArray) = _rmod_scalar!(x, y)
-
-import Base: %
-
-"""
-    .%(x::NDArray, y::NDArray)
-    .%(x::NDArray, y::Real)
-    .%(x::Real, y::NDArray)
-
-Elementwise modulo for `NDArray`.
-"""
-%(x::NDArray, y::Real) = _mod_scalar(x, y)
-
-broadcasted(::typeof(%), y::Real, x::NDArray) = _rmod_scalar(x, y)
-broadcasted(::typeof(%), x::NDArray{T,N}, y::NDArray{T,N}) where {T,N} =
-  _mod(x, y)
-broadcasted(::typeof(%), x::NDArray{T,N}, y::NDArray{T,M}) where {T,N,M} =
-  _broadcast_mod(x, y)
-
-# document of `.^` is merged into SymbolicNode's
-
-broadcasted(::typeof(Base.literal_pow), ::typeof(^), x::NDArray, ::Val{s}) where {s} =
-  _power_scalar(x, scalar = s)
-broadcasted(::typeof(^), x::NDArray, s::Real) = _power_scalar(x,  scalar = s)
-broadcasted(::typeof(^), s::Real, x::NDArray) = _rpower_scalar(x, scalar = s)
-
-broadcasted(::typeof(^), ::Irrational{:ℯ}, x::NDArray) = exp(x)
-broadcasted(::typeof(^), x::NDArray, s::Irrational)    = _power_scalar(x, scalar = s)
-broadcasted(::typeof(^), s::Irrational, x::NDArray)    = _rpower_scalar(x, scalar = s)
-
-broadcasted(::typeof(^), x::NDArray{T,N}, y::NDArray{T,N}) where {T,N} =
-  _power(x, y)
-broadcasted(::typeof(^), x::NDArray{T,N}, y::NDArray{T,M}) where {T,N,M} =
-  _broadcast_power(x, y)
-
-###############################################################################
-# comparison
-###############################################################################
-
-broadcasted(::typeof(==), x::NDArray{T}, y::NDArray{T}) where {T} =
-  _broadcast_equal(x, y)
-
-broadcasted(::typeof(!=), x::NDArray{T}, y::NDArray{T}) where {T} =
-  _broadcast_not_equal(x, y)
-
-broadcasted(::typeof(>), x::NDArray{T}, y::NDArray{T}) where {T} =
-  _broadcast_greater(x, y)
-
-broadcasted(::typeof(>=), x::NDArray{T}, y::NDArray{T}) where {T} =
-  _broadcast_greater_equal(x, y)
-
-broadcasted(::typeof(<), x::NDArray{T}, y::NDArray{T}) where {T} =
-  _broadcast_lesser(x, y)
-
-broadcasted(::typeof(<=), x::NDArray{T}, y::NDArray{T}) where {T} =
-  _broadcast_lesser_equal(x, y)
-
-
-###############################################################################
-# min/max
-###############################################################################
-
-import Base: min, max
-
-broadcasted(::typeof(max), x::NDArray{T}, y::NDArray{T}) where {T} =
-  _broadcast_maximum(x, y)
-
-broadcasted(::typeof(min), x::NDArray{T}, y::NDArray{T}) where {T} =
-  _broadcast_minimum(x, y)
-
-"""
-    fill!(arr::NDArray, x)
-
-Create an `NDArray` filled with the value `x`, like `Base.fill!`.
-"""
-function Base.fill!(arr::NDArray, x)
-  arr[:] = x
-  arr
-end
-
-"""
-    fill(x, dims, ctx=cpu())
-    fill(x, dims...)
-
-Create an `NDArray` filled with the value `x`, like `Base.fill`.
-"""
-function fill(x, dims::NTuple{N,Integer}, ctx::Context=cpu()) where N
-  arr = empty(typeof(x), dims, ctx)
-  arr[:] = x
-  arr
-end
-
-fill(x, dims::Integer...) = fill(x, dims)
-
-import Base: hypot
-
-broadcasted(::typeof(hypot), x::NDArray{T}, y::NDArray{T}) where {T} =
-  _broadcast_hypot(x, y)
-
-"""
-Manipulating as Julia Arrays
-----------------------------
-
-    @nd_as_jl(captures..., statement)
-
-A convenient macro that allows to operate `NDArray` as Julia Arrays. For example,
-
-```julia
-  x = mx.zeros(3,4)
-  y = mx.ones(3,4)
-  z = mx.zeros((3,4), mx.gpu())
-
-  @mx.nd_as_jl ro=(x,y) rw=z begin
-    # now x, y, z are just ordinary Julia Arrays
-    z[:,1] = y[:,2]
-    z[:,2] = 5
-  end
-```
-
-Under the hood, the macro convert all the declared captures from `NDArray` into Julia
-Arrays, by using `try_get_shared`. And automatically commit the modifications back into
-the `NDArray` that is declared as `rw`. This is useful for fast prototyping and when
-implement non-critical computations, such as `AbstractEvalMetric`.
-
-!!! note
-* Multiple `rw` and / or `ro` capture declaration could be made.
-* The macro does **not** check to make sure that `ro` captures are not modified. If the
-  original `NDArray` lives in CPU memory, then it is very likely the corresponding
-  Julia Array shares data with the `NDArray`, so modifying the Julia Array will also
-  modify the underlying `NDArray`.
-* More importantly, since the `NDArray` is
-  asynchronized, we will wait for *writing* for `rw` variables but wait only for *reading*
-  in `ro` variables. If we write into those `ro` variables, **and** if the memory is
-  shared, racing condition might happen, and the behavior is undefined.
-* When an `NDArray` is declared to be captured as `rw`, its contents is always sync
-  back in the end.
-* The execution results of the expanded macro is always `nothing`.
-* The statements are wrapped in a `let`, thus locally introduced new variables will not be
-  available after the statements. So you will need to declare the variables before calling the
-  macro if needed.
-"""
-macro nd_as_jl(m_args...)
-  @assert(length(m_args) > 0)
-  stmts = m_args[end]
-  @assert(isa(stmts, Expr) && stmts.head == :block,
-          "The last argument should be a statement block (begin-end); but get $stmts")
-  stmts = esc(stmts)
-
-  dclrs  = m_args[1:end-1]
-  nd_ro  = []
-  nd_rw  = []
-  nd_all = []
-  for declr in dclrs
-    @assert(isa(declr, Expr) && declr.head == :(=) && length(declr.args)==2 && declr.args[1] ∈ (:ro,:rw),
-            "Invalid declaration, should be rw=(x,y) or ro=z; but get $declr")
-
-    declr_vars = declr.args[2]
-    if isa(declr_vars, Symbol)
-      declr_vars = (declr_vars,)
-    elseif isa(declr_vars, Expr)
-      @assert(declr_vars.head ∈ (:tuple, :vect),
-              "Capture declaration should be a variable or a tuple of variables; but got $declr_vars")
-      declr_vars = declr_vars.args
-    else
-      @assert(false, "Capture declaration should be a variable or a tuple of variables; but got $declr_vars")
-    end
-    for declr_var in declr_vars
-      @assert(isa(declr_var, Symbol),
-              "Captured ndarrays in ro/rw declaration should be variables, but get $(declr_var)")
-    end
-    append!(nd_all, [declr_vars...])
-    if declr.args[1] == :ro
-      append!(nd_ro, [declr_vars...])
-    else
-      append!(nd_rw, [declr_vars...])
-    end
-  end
-
-  nd_ro    = map(esc, nd_ro)
-  nd_rw    = map(esc, nd_rw)
-  nd_all   = map(esc, nd_all)
-  rw_origs = [gensym() for _ in nd_rw]
-
-  save_statements  = Expr(:block, [:($v_orig = $v) for (v_orig, v) in zip(rw_origs, nd_rw)]...)
-  wait_statements  = Expr(:block, [:(_wait_to_read($v)) for v in nd_ro]...,
-                                  [:(_wait_to_write($v)) for v in nd_rw]...)
-  clear_statements = Expr(:block, [:($v_orig = nothing) for v_orig in rw_origs]...)
-  let_assignments  = Expr(:block, [:($v = try_get_shared($v)) for v in nd_all]...)
-  sync_statements  = map(rw_origs, nd_rw) do v_orig, v
-    quote
-      if !is_shared($v, $v_orig)
-        # copy data back if not or no longer sharing data
-        copy!($v_orig, $v)
-      end
-    end
-  end
-  sync_statements  = Expr(:block, sync_statements...)
-
-  let_statement = Expr(:let, let_assignments, quote
-    $stmts
-    $sync_statements
-  end)
-  m_body = quote
-    $wait_statements
-    $save_statements
-    $let_statement
-    $clear_statements
-    nothing # the final results is always nothing
-  end
-
-  m_body
-end
-
-# NOTE: internal use only. Accessing pointers on a different device (e.g. accessing GPU
-# pointers from CPU) leads to undefined behavior.
-import Base.pointer
-function pointer(arr :: NDArray)
-  pdata = Ref{Ptr{Cvoid}}(0)
-  @mxcall(:MXNDArrayGetData, (MX_handle, Ref{Ptr{Cvoid}}), arr, pdata)
-  return convert(Ptr{eltype(arr)}, pdata[])
-end
-
-@inline _wait_to_read(arr :: NDArray) =
-  @mxcall(:MXNDArrayWaitToRead, (MX_handle,), arr)
-@inline _wait_to_write(arr :: NDArray) =
-  @mxcall(:MXNDArrayWaitToWrite, (MX_handle,), arr)
-
-"""
-    try_get_shared(arr; sync=:nop)
-
-Try to create a Julia array by sharing the data with the underlying `NDArray`.
-
-# Arguments:
-
-* `arr::NDArray`: the array to be shared.
-
-!!! note
-    The returned array does not guarantee to share data with the underlying `NDArray`.
-    In particular, data sharing is possible only when the `NDArray` lives on CPU.
-
-* `sync::Symbol`: `:nop`,`:write`, `:read`
-  On CPU, invoke `_wait_to_read` if `:read`;
-  invoke `_wait_to_write` if `:write`.
-"""
-function try_get_shared(x::NDArray; sync::Symbol=:nop)
-  if context(x).device_type == CPU
-    # try to do data sharing
-    if sync == :read
-      _wait_to_read(x)
-    elseif sync == :write
-      _wait_to_write(x)
-    end
-
-    unsafe_wrap(Array, pointer(x), size(x))
-  else
-    # impossible to share, just copying
-    copy(x)
-  end
-end
-
-"""
-    is_shared(j_arr, arr)
-
-Test whether `j_arr` is sharing data with `arr`.
-
-# Arguments:
-
-* `j_arr::Array`: the Julia Array.
-* `arr::NDArray`: the `NDArray`.
-"""
-is_shared(::Array, ::NDArray) = false
-
-function is_shared(j_arr::Array{T}, arr::NDArray{T}) where {T<:DType}
-  if length(j_arr) != length(arr)
-    return false
-  end
-  if context(arr).device_type != CPU
-    return false
-  end
-  pointer(j_arr) == pointer(arr)
-end
-
-"""
-    load(filename, ::Type{NDArray})
-
-Load NDArrays from binary file.
-
-# Arguments:
-* `filename::String`: the path of the file to load. It could be S3 or HDFS address.
-
-Returns either `Dict{Symbol, NDArray}` or `Vector{NDArray}`.
-
-`filename` can point to `s3` or `hdfs` resources if the `libmxnet` is built with the
-corresponding components enabled. Examples:
-* `s3://my-bucket/path/my-s3-ndarray`
-* `hdfs://my-bucket/path/my-hdfs-ndarray`
-* `/path-to/my-local-ndarray`
-"""
-function load(filename::AbstractString, ::Type{<:NDArray})
-  out_size      = Ref{MX_uint}(0)
-  out_hdrs      = Ref{Ptr{MX_handle}}(0)
-  out_name_size = Ref{MX_uint}(0)
-  out_names     = Ref{char_pp}(0)
-  @mxcall(:MXNDArrayLoad, (char_p, Ref{MX_uint}, Ref{Ptr{MX_handle}}, Ref{MX_uint}, Ref{char_pp}),
-          filename, out_size, out_hdrs, out_name_size, out_names)
-  out_name_size = out_name_size[]
-  out_size      = out_size[]
-  if out_name_size == 0
-    return [NDArray(MX_NDArrayHandle(hdr)) for hdr in unsafe_wrap(Array, out_hdrs[], out_size)]
-  else
-    @assert out_size == out_name_size
-    return Dict([(Symbol(unsafe_string(k)), NDArray(MX_NDArrayHandle(hdr))) for (k,hdr) in
-                 zip(unsafe_wrap(Array, out_names[], out_size), unsafe_wrap(Array, out_hdrs[], out_size))])
-  end
-end
-
-"""
-    save(filename::AbstractString, data)
-
-Save NDarrays to binary file. Filename could be S3 or HDFS address, if `libmxnet` is built
-with corresponding support (see `load`).
-
-* `filename::String`: path to the binary file to write to.
-* `data`: data to save to file. Data can be a`NDArray`, a `Vector` of `NDArray`,
-  or a `Dict{Symbol}` contains `NDArray`s.
-"""
-save(filename::String, data::NDArray) = save(filename, [data])
-
-save(filename::String, data::VecOfNDArray) =
-  @mxcall(:MXNDArraySave, (char_p, MX_uint, Ptr{MX_handle}, char_pp),
-          filename, length(data), MX_handle[data...], char_pp(0))
-
-function save(filename::String, data::Dict{Symbol})
-  names  = keys(data)
-  arrays = MX_handle.(collect(values(data)))
-  names  = String.(collect(names))
-
-  @mxcall(:MXNDArraySave, (char_p, MX_uint, Ptr{MX_handle}, char_pp),
-          filename, length(names), arrays, names)
-end
-
-################################################################################
-# Mapping NDArray functions to Base-like API
-################################################################################
-
-const _ndsig = Dict{Symbol,Expr}()
-const _nddoc = Dict{Symbol,Any}()
-
-_isinplace(name::Symbol) = endswith(string(name), "!")
-
-_writable(name::Symbol, x) =
-  _isinplace(name) ? :(@assert $x.writable "this NDArray isn't writable") : :()
-
-function _outexpr(name::Symbol, x #= the first arg of `sig` =#)
-  if _isinplace(name)  # `func!`
-    Ptr, 1, :([[MX_handle(x.handle)]]), :($x)
-  else
-    retexpr = :(NDArray(MX_NDArrayHandle(unsafe_load(hdls_ref[], 1))))
-    Ref, 0, :(Ref{Ptr{MX_handle}}(C_NULL)), retexpr
-  end
-end
-
-_broadcast_target(sig::Expr) = sig.args[2].args[].args[end]
-
-"""
-Generate docstring from function signature
-"""
-function _docsig(fname::Symbol, sig::Expr, opname::String)
-  if fname !== :broadcasted
-    get(_nddoc, fname, "    $sig") * "\n" * _getdocdefine(opname)
-  else
-    name = _broadcast_target(sig)
-    str = get(_nddoc, name, "")
-    _nddoc[name] = false  # change to false, denote docstring has been set up
-    if isempty(str)
-      sig_ = Expr(:call, Symbol(name, "."), sig.args[3:end]...)
-      str = "    $sig_"
-    end
-    if str ≠ false
-      # append "Defined in ..."
-      def = _getdocdefine(opname)
-      str = if str isa Markdown.MD
-        str = Markdown.MD(copy(str.content), copy(str.meta))
-        push!(str, Markdown.Paragraph(def))
-        str
-      else
-        str * def
-      end
-
-      @eval @doc $str $name
-    end
-    ""
-  end
-end
-
-
-macro _remap(sig::Expr, imp::Expr)
-  d = splitdef(:($sig = $imp))
-  @capture d[:name] (M_.fname_|fname_)
-
-  opname = string(imp.args[1])
-
-  if isa(imp.args[2], Expr) && imp.args[2].head == :parameters
-    ndin = imp.args[3:end]
-    mxargs = imp.args[2].args
-  else  # no keyword arguments
-    ndin = imp.args[2:end]
-    mxargs = []
-  end
-
-  mxkeys = map(x -> string(x.args[1]), mxargs)
-  mxvals = Expr(:vect, map(x -> :(dump_mx_param($(x.args[2]))), mxargs)...)
-  ndhlds = Expr(:vect, map(x -> :($(x).handle), ndin)...)
-
-  # handler for `func!` which has side effect on first argument.
-  T, n_output, hdls_ref, retexpr = _outexpr(fname, _firstarg(sig))
-
-  assert_expr = _writable(fname, _firstarg(sig))
-
-  func_body = quote
-    $assert_expr
-    op_handle = _get_cached_libmx_op_handle($opname)
-    n_output = Ref(Cint($n_output))
-    hdls_ref = $hdls_ref
-    @mxcall(:MXImperativeInvoke,
-            (MX_handle,
-             Cint,
-             Ptr{MX_handle},
-             Ref{Cint},
-             $T{Ptr{MX_handle}},
-             Cint,
-             char_pp,
-             char_pp),
-            op_handle,
-            $(length(ndin)),
-            $(ndhlds),
-            n_output,
-            hdls_ref,
-            $(length(mxargs)),
-            $mxkeys,
-            $mxvals)
-    $retexpr
-  end
-
-  docstr = _docsig(fname, sig, opname)
-  func_def = Expr(:function, sig, func_body)
-
-  esc(quote
-    @doc $docstr
-    $func_def
-  end)
-end
-
-macro _remap(sig::Expr, imp::Symbol)
-  imp = _ndsig[imp]
-
-  esc(quote
-    @_remap($sig, $imp)
-  end)
-end
-
-_ndsig[:reshape] = :(reshape(x; shape = dim, reverse = !reverse))
-@_remap Base.reshape(x::NDArray, dim...; reverse = false) reshape
-@_remap Base.reshape(x::NDArray, dim   ; reverse = false) reshape
-
-Statistics.mean(x::NDArray; dims = :) = _mean(x, dims)
-@_remap _mean(x::NDArray, ::Colon) mean(x)
-@_remap _mean(x::NDArray, dims)    mean(x; axis = 0 .- dims, keepdims = true)
-
-Base.sum(x::NDArray; dims = :) = _sum(x, dims)
-@_remap _sum(x::NDArray, ::Colon) sum(x)
-@_remap _sum(x::NDArray, dims)    sum(x; axis = 0 .- dims, keepdims = true)
-
-Base.maximum(x::NDArray; dims = :) = _nd_maximum(x, dims)
-@_remap _nd_maximum(x::NDArray, ::Colon) max(x)
-@_remap _nd_maximum(x::NDArray, dims)    max(x; axis = 0 .- dims, keepdims = true)
-
-Base.minimum(x::NDArray; dims = :) = _nd_minimum(x, dims)
-@_remap _nd_minimum(x::NDArray, ::Colon) min(x)
-@_remap _nd_minimum(x::NDArray, dims)    min(x; axis = 0 .- dims, keepdims = true)
-
-# See https://github.com/dmlc/MXNet.jl/issues/55
-@_remap LinearAlgebra.dot(x::NDArray, y::NDArray) dot(y, x)
-
-# See https://github.com/dmlc/MXNet.jl/pull/123
-@_remap Base.transpose(x::NDArray{T,1}) where T reshape(x; shape = (1, length(x)), reverse = true)
-@_remap Base.transpose(x::NDArray{T,2}) where T transpose(x)
-@_remap Base.permutedims(x::NDArray, axes) transpose(x; axes = length(axes) .- tuple(axes...))
-
-Base.prod(x::NDArray; dims = :) = _prod(x, dims)
-@_remap _prod(x::NDArray, ::Colon) prod(x)
-@_remap _prod(x::NDArray, dims)    prod(x; axis = 0 .- dims, keepdims = true)
-
-_nddoc[:clip] = _nddoc[:clip!] =
-"""
-    clip(x::NDArray, min, max)
-    clip!(x::NDArray, min, max)
-
-Clips (limits) the values in `NDArray`.
-Given an interval, values outside the interval are clipped to the interval edges.
-Clipping `x` between `min` and `x` would be:
-
-```julia
-clip(x, min_, max_) = max(min(x, max_), min_))
-```
-
-```jldoctest
-julia> x = NDArray(1:9);
-
-julia> mx.clip(x, 2, 8)'
-1×9 mx.NDArray{Int64,2} @ CPU0:
- 2  2  3  4  5  6  7  8  8
-```
-
-The storage type of clip output depends on storage types of inputs and the
-`min`, `max` parameter values:
-
-- clip(default) = default
-- clip(row_sparse, min <= 0, max >= 0) = row_sparse
-- clip(csr, min <= 0, max >= 0) = csr
-- clip(row_sparse, min < 0, max < 0) = default
-- clip(row_sparse, min > 0, max > 0) = default
-- clip(csr, min < 0, max < 0) = csr
-- clip(csr, min > 0, max > 0) = csr
-"""
-@_remap clip(x::NDArray, min::Real, max::Real) clip(x; a_min = min, a_max = max)
-@_remap clip!(x::NDArray, min::Real, max::Real) clip(x; a_min = min, a_max = max)
-
-_nddoc[:expand_dims] =
-"""
-    expand_dims(x::NDArray, dim)
-
-Insert a new axis into `dim`.
-
-```julia
-julia> x
-4 mx.NDArray{Float64,1} @ CPU0:
- 1.0
- 2.0
- 3.0
- 4.0
-
-julia> mx.expand_dims(x, 1)
-1×4 mx.NDArray{Float64,2} @ CPU0:
- 1.0  2.0  3.0  4.0
-
-julia> mx.expand_dims(x, 2)
-4×1 mx.NDArray{Float64,2} @ CPU0:
- 1.0
- 2.0
- 3.0
- 4.0
-```
-"""
-@_remap expand_dims(x::NDArray, dim) expand_dims(x; axis = -dim)
-
-# trigonometric functions, remap to keep consistent with Base
-@_remap broadcasted(::typeof(sin),  x::NDArray) sin(x)
-@_remap broadcasted(::typeof(cos),  x::NDArray) cos(x)
-@_remap broadcasted(::typeof(tan),  x::NDArray) tan(x)
-@_remap broadcasted(::typeof(asin), x::NDArray) arcsin(x)
-@_remap broadcasted(::typeof(acos), x::NDArray) arccos(x)
-@_remap broadcasted(::typeof(atan), x::NDArray) arctan(x)
-
-# hyperbolic funcs, remap to keep consistent with Base
-@_remap broadcasted(::typeof(sinh),  x::NDArray) sinh(x)
-@_remap broadcasted(::typeof(cosh),  x::NDArray) cosh(x)
-@_remap broadcasted(::typeof(tanh),  x::NDArray) tanh(x)
-@_remap broadcasted(::typeof(asinh), x::NDArray) arcsinh(x)
-@_remap broadcasted(::typeof(acosh), x::NDArray) arccosh(x)
-@_remap broadcasted(::typeof(atanh), x::NDArray) arctanh(x)
-
-# activation functions
-@doc doc"""
-    σ.(x::NDArray)
-    sigmoid.(x::NDArray)
-
-Computes sigmoid of x element-wise.
-
-```math
-σ(x) = \frac{1}{(1 + exp(-x))}
-```
-
-The storage type of `sigmoid` output is always dense.
-"""
-function σ end
-const sigmoid = σ
-_nddoc[:σ] = false
-@_remap broadcasted(::typeof(σ), x::NDArray) sigmoid(x)
-
-@doc doc"""
-    relu.(x::NDArray)
-
-Computes rectified linear.
-
-```math
-\max(x, 0)
-```
-"""
-function relu end
-_nddoc[:relu] = false
-@_remap broadcasted(::typeof(relu), x::NDArray) relu(x)
-
-@doc doc"""
-    softmax.(x::NDArray, [dim = ndims(x)])
-
-Applies the softmax function.
-
-The resulting array contains elements in the range `(0, 1)`
-and the elements along the given axis sum up to 1.
-
-```math
-softmax(\mathbf{z})_j = \frac{e^{z_j}}{\sum_{k=1}^K e^{z_k}}
-```
-"""
-function softmax end
-_nddoc[:softmax] = false
-@_remap broadcasted(::typeof(softmax), x::NDArray)           softmax(x; axis = -ndims(x))
-@_remap broadcasted(::typeof(softmax), x::NDArray, dim::Int) softmax(x; axis = -dim)
-
-"""
-    log_softmax.(x::NDArray, [dim = ndims(x)])
-
-Computes the log softmax of the input.
-This is equivalent to computing softmax followed by log.
-
-julia> x
-2×3 mx.NDArray{Float64,2} @ CPU0:
- 1.0  2.0  0.1
- 0.1  2.0  1.0
-
-julia> mx.log_softmax.(x)
-2×3 mx.NDArray{Float64,2} @ CPU0:
- -1.41703  -0.41703  -2.31703
- -2.31703  -0.41703  -1.41703
-"""
-function log_softmax end
-_nddoc[:log_softmax] = false
-@_remap broadcasted(::typeof(log_softmax), x::NDArray)           log_softmax(x; axis = -ndims(x))
-@_remap broadcasted(::typeof(log_softmax), x::NDArray, dim::Int) log_softmax(x; axis = -dim)
-
-################################################################################
-# remapping to solving type unstablility
-################################################################################
-
-@_remap _plus(x::NDArray, y::NDArray)  _plus(x, y)
-@_remap _plus!(x::NDArray, y::NDArray) _plus(x, y)
-
-@_remap _minus(x::NDArray, y::NDArray)  _minus(x, y)
-@_remap _minus!(x::NDArray, y::NDArray) _minus(x, y)
-
-@_remap _mod(x::NDArray, y::NDArray)  _mod(x, y)
-@_remap _mod!(x::NDArray, y::NDArray) _mod(x, y)
-
-@_remap _mod_scalar(x::NDArray, y::Real)  _mod_scalar(x; scalar = y)
-@_remap _mod_scalar!(x::NDArray, y::Real) _mod_scalar(x; scalar = y)
-
-@_remap _rmod_scalar(x::NDArray, y::Real)  _rmod_scalar(x; scalar = y)
-@_remap _rmod_scalar!(x::NDArray, y::Real) _rmod_scalar(x; scalar = y)
-
-@_remap _broadcast_add(x::NDArray, y::NDArray)  broadcast_add(x, y)
-@_remap _broadcast_add!(x::NDArray, y::NDArray) broadcast_add(x, y)
-
-@_remap _broadcast_minus(x::NDArray, y::NDArray)  broadcast_minus(x, y)
-@_remap _broadcast_minus!(x::NDArray, y::NDArray) broadcast_minus(x, y)
-
-@_remap _broadcast_mul(x::NDArray, y::NDArray)  broadcast_mul(x, y)
-@_remap _broadcast_mul!(x::NDArray, y::NDArray) broadcast_mul(x, y)
-
-@_remap _broadcast_div(x::NDArray, y::NDArray)  broadcast_div(x, y)
-@_remap _broadcast_div!(x::NDArray, y::NDArray) broadcast_div(x, y)
-
-@_remap _broadcast_mod(x::NDArray, y::NDArray)  broadcast_mod(x, y)
-@_remap _broadcast_mod!(x::NDArray, y::NDArray) broadcast_mod(x, y)
-
-@_remap _broadcast_power(x::NDArray, y::NDArray)  broadcast_power(x, y)
-@_remap _broadcast_power!(x::NDArray, y::NDArray) broadcast_power(x, y)
-
-@_remap _broadcast_equal(x::NDArray, y::NDArray)  broadcast_equal(x, y)
-@_remap _broadcast_equal!(x::NDArray, y::NDArray) broadcast_equal(x, y)
-
-@_remap _broadcast_not_equal(x::NDArray, y::NDArray)  broadcast_not_equal(x, y)
-@_remap _broadcast_not_equal!(x::NDArray, y::NDArray) broadcast_not_equal(x, y)
-
-@_remap _broadcast_greater(x::NDArray, y::NDArray)  broadcast_greater(x, y)
-@_remap _broadcast_greater!(x::NDArray, y::NDArray) broadcast_greater(x, y)
-
-@_remap _broadcast_greater_equal(x::NDArray, y::NDArray)  broadcast_greater_equal(x, y)
-@_remap _broadcast_greater_equal!(x::NDArray, y::NDArray) broadcast_greater_equal(x, y)
-
-@_remap _broadcast_lesser(x::NDArray, y::NDArray)  broadcast_lesser(x, y)
-@_remap _broadcast_lesser!(x::NDArray, y::NDArray) broadcast_lesser(x, y)
-
-@_remap _broadcast_lesser_equal(x::NDArray, y::NDArray)  broadcast_lesser_equal(x, y)
-@_remap _broadcast_lesser_equal!(x::NDArray, y::NDArray) broadcast_lesser_equal(x, y)
-
-@_remap _broadcast_maximum(x::NDArray, y::NDArray)  broadcast_maximum(x, y)
-@_remap _broadcast_maximum!(x::NDArray, y::NDArray) broadcast_maximum(x, y)
-
-@_remap _broadcast_minimum(x::NDArray, y::NDArray)  broadcast_minimum(x, y)
-@_remap _broadcast_minimum!(x::NDArray, y::NDArray) broadcast_minimum(x, y)
-
-@_remap _broadcast_hypot(x::NDArray, y::NDArray)  broadcast_hypot(x, y)
-@_remap _broadcast_hypot!(x::NDArray, y::NDArray) broadcast_hypot(x, y)
-
-_nddoc[:broadcast_to] = """
-    broadcast_to(x::NDArray, dims)
-    broadcast_to(x::NDArray, dims...)
-
-Broadcasts the input array to a new shape.
-
-In the case of broacasting doesn't work out of box,
-you can expand the NDArray first.
-
-```jldoctest
-julia> x = mx.ones(2, 3, 4);
-
-julia> y = mx.ones(1, 1, 4);
-
-julia> x .+ mx.broadcast_to(y, 2, 3, 4)
-2×3×4 mx.NDArray{Float32,3} @ CPU0:
-[:, :, 1] =
- 2.0  2.0  2.0
- 2.0  2.0  2.0
-
-[:, :, 2] =
- 2.0  2.0  2.0
- 2.0  2.0  2.0
-
-[:, :, 3] =
- 2.0  2.0  2.0
- 2.0  2.0  2.0
-
-[:, :, 4] =
- 2.0  2.0  2.0
- 2.0  2.0  2.0
-```
-"""
-@_remap broadcast_to(x::NDArray, dims)    broadcast_to(x; shape = dims)
-@_remap broadcast_to(x::NDArray, dims...) broadcast_to(x; shape = dims)
-
-_nddoc[:broadcast_axis] = _nddoc[:broadcast_axes] = """
-    broadcast_axis(x::NDArray, dim, size)
-    broadcast_axes(x::NDArray, dim, size)
-
-Broadcasts the input array over particular axis(axes).
-Parameter `dim` and `size` could be a scalar, a Tuple or an Array.
-
-`broadcast_axes` is just an alias.
-
-```jldoctest
-julia> x
-1×2×1 mx.NDArray{Int64,3} @ CPU0:
-[:, :, 1] =
- 1  2
-
-julia> mx.broadcast_axis(x, 1, 2)
-2×2×1 mx.NDArray{Int64,3} @ CPU0:
-[:, :, 1] =
- 1  2
- 1  2
-
-julia> mx.broadcast_axis(x, 3, 2)
-1×2×2 mx.NDArray{Int64,3} @ CPU0:
-[:, :, 1] =
- 1  2
-
-[:, :, 2] =
- 1  2
-```
-"""
-@_remap(broadcast_axis(x::NDArray, dim, size),
-        broadcast_axis(x; axis = ndims(x) .- dim, size = size))
-@_remap(Base.broadcast_axes(x::NDArray, dim, size),
-        broadcast_axes(x; axis = ndims(x) .- dim, size = size))
-
-################################################################################
-# NDArray functions dynamically imported from libmxnet
-################################################################################
-function _invoke_mxfunction(func_handle::MX_handle, use_vars, scalars, mut_vars; kwargs...)
-  names = String[string(entry[1]) for entry in kwargs]
-  args = String[string(entry[2]) for entry in kwargs]
-  @mxcall(:MXFuncInvokeEx,
-          (MX_handle, Ptr{MX_handle}, Ptr{MX_float}, Ptr{MX_handle}, Cint, char_pp, char_pp),
-          func_handle, use_vars, scalars, mut_vars, length(names), names, args)
-end
-
-@enum(LIBMX_FUNC_TYPE_MASK,
-  NDARRAY_ARG_BEFORE_SCALAR = 1,
-  ACCEPT_EMPTY_MUTATE_TARGET = (1 << 2)
-)
-
-# Import corresponding math functions from base so the automatically defined libmxnet
-# functions can overload them
-import Base: sqrt
-
-"""
-The libxmnet APIs are automatically imported from `libmxnet.so`. The functions listed
-here operate on `NDArray` objects. The arguments to the functions are typically ordered
-as
-
-```julia
-  func_name(arg_in1, arg_in2, ..., scalar1, scalar2, ..., arg_out1, arg_out2, ...)
-```
-
-unless `NDARRAY_ARG_BEFORE_SCALAR` is not set. In this case, the scalars are put before the input arguments:
-
-```julia
-  func_name(scalar1, scalar2, ..., arg_in1, arg_in2, ..., arg_out1, arg_out2, ...)
-```
-
-If `ACCEPT_EMPTY_MUTATE_TARGET` is set. An overloaded function without the output arguments will also be defined:
-
-```julia
-  func_name(arg_in1, arg_in2, ..., scalar1, scalar2, ...)
-```
-
-Upon calling, the output arguments will be automatically initialized with empty NDArrays.
-
-Those functions always return the output arguments. If there is only one output (the typical situation), that
-object (`NDArray`) is returned. Otherwise, a tuple containing all the outputs will be returned.
-"""
-function _get_ndarray_function_def(name::String)
-  func_name = Symbol(name)
-
-  func_def = quote
-    function $func_name(::Type{<:NDArray}, args::NDArray...; out=nothing, kwargs...)
-      if out != nothing
-        output_vars = out
-        if isa(output_vars, NDArray)
-          output_vars = NDArray[output_vars]
-        end
-        num_outputs = length(output_vars)
-      else
-        output_vars = NDArray[]
-        num_outputs = 0
-      end
-
-      args = collect(args)  # tuple to list
-      if length(args) == 0
-        args = MX_handle[]
-      end
-
-      output_handles_pp = if length(output_vars) > 0
-        [map(x -> x.handle, output_vars)]
-      else
-        [Ptr{MX_handle}(C_NULL)]
-      end
-      num_outputs_p = [convert(Cint, num_outputs)]
-
-      kw_keys_str = String[string(x[1]) for x in kwargs]
-      kw_vals_str = String[dump_mx_param(x[2]) for x in kwargs]
-
-      op_handle = _get_cached_libmx_op_handle($(name))
-      @mxcall(:MXImperativeInvoke,
-              (MX_handle, Cint, Ptr{MX_handle},
-               Ptr{Cint}, Ptr{Ptr{MX_handle}},
-               Cint, char_pp, char_pp),
-              op_handle, length(args), args,
-              num_outputs_p, output_handles_pp,
-              length(kwargs), kw_keys_str, kw_vals_str)
-
-      if out == nothing
-        n = num_outputs_p[]
-        hdls = unsafe_wrap(Array{MX_handle}, output_handles_pp[], n)
-        xs = NDArray[NDArray(MX_NDArrayHandle(x)) for x in hdls]
-        if n == 1
-          return xs[]
-        else
-          return xs
-        end
-      else
-        return out
-      end
-    end
-  end
-
-  func_def2 = quote
-    function $func_name(args::NDArray...; out=nothing, kwargs...)
-      $func_name(NDArray, args...; out=out, kwargs...)
-    end
-  end
-
-  return func_def, func_def2
-end
-
-const _op_import_bl = [  # import black list; do not import these funcs
-    "_full",   # we already have `mx.fill`
-    "_ones",   # we already have `mx.ones`
-    "_zeros",  # we already have `mx.zeros`
-    "clip",
-    "expand_dims",
-
-    # arithmetic
-    "_plus",
-    "_minus",
-    "_mod",
-    "_mod_scalar",
-    "_rmod_scalar",
-
-    "dot",
-    "max",
-    "max_axis",
-    "mean",
-    "min",
-    "min_axis",
-    "prod",
-    "reshape",
-    "sum",
-    "transpose",
-
-    # trigonometric
-    "sin",
-    "cos",
-    "tan",
-    "arcsin",
-    "arccos",
-    "arctan",
-
-    # hyperbolic
-    "sinh",
-    "cosh",
-    "tanh",
-    "arcsinh",
-    "arccosh",
-    "arctanh",
-
-    # activation
-    "sigmoid",
-    "relu",
-    "softmax",
-    "log_softmax",
-
-    # broadcast
-    "broadcast_add",
-    "broadcast_plus",
-    "broadcast_minus",
-    "broadcast_sub",
-    "broadcast_mul",
-    "broadcast_div",
-    "broadcast_mod",
-    "broadcast_power",
-    "broadcast_equal",
-    "broadcast_not_equal",
-    "broadcast_greater",
-    "broadcast_greater_equal",
-    "broadcast_lesser",
-    "broadcast_lesser_equal",
-    "broadcast_maximum",
-    "broadcast_minimum",
-    "broadcast_to",
-    "broadcast_axis",
-    "broadcast_axes",
-    "broadcast_hypot",
-]
-
-macro _import_ndarray_functions()
-  names = filter(n -> ∉(lowercase(n), _op_import_bl), _get_libmx_op_names())
-
-  func_exprs = map(names) do name
-    op_handle = _get_libmx_op_handle(name)
-
-    desc, key_narg = _get_libmx_op_description(name, op_handle)
-    func_def, func_def2 = _get_ndarray_function_def(name)
-
-    func_name = Symbol(name)
-
-    import_expr = _import_expr(func_name)
-
-    quote
-      $import_expr
-      $func_def
-      @doc $desc
-      $func_def2
-    end
-  end
-
-  esc(quote
-    $(func_exprs...)
-  end)
-end
-
-@_import_ndarray_functions
-=======
 include("ndarray/type.jl")  # type def and constructors
 include("ndarray/context.jl")
 include("ndarray/show.jl")
@@ -1778,5 +28,4 @@
 include("ndarray/linalg.jl")
 include("ndarray/trig.jl")
 include("ndarray/activation.jl")
-include("ndarray/autoimport.jl")  # auto import operators from libmxnet
->>>>>>> 0a2419ff
+include("ndarray/autoimport.jl")  # auto import operators from libmxnet