# Licensed to the Apache Software Foundation (ASF) under one
# or more contributor license agreements.  See the NOTICE file
# distributed with this work for additional information
# regarding copyright ownership.  The ASF licenses this file
# to you under the Apache License, Version 2.0 (the
# "License"); you may not use this file except in compliance
# with the License.  You may obtain a copy of the License at
#
#   http://www.apache.org/licenses/LICENSE-2.0
#
# Unless required by applicable law or agreed to in writing,
# software distributed under the License is distributed on an
# "AS IS" BASIS, WITHOUT WARRANTIES OR CONDITIONS OF ANY
# KIND, either express or implied.  See the License for the
# specific language governing permissions and limitations
# under the License.

################################################################################
# Dataset related utilities
################################################################################
function get_data_dir()
  data_dir = joinpath(@__DIR__, "..", "data")
  mkpath(data_dir)
  data_dir
end

function get_mnist_ubyte()
  data_dir  = get_data_dir()
  mnist_dir = joinpath(data_dir, "mnist")
  mkpath(mnist_dir)
  filenames = Dict(:train_data  => "train-images-idx3-ubyte",
                   :train_label => "train-labels-idx1-ubyte",
                   :test_data   => "t10k-images-idx3-ubyte",
                   :test_label  => "t10k-labels-idx1-ubyte")
  filenames = Dict((x[1] => joinpath(mnist_dir, x[2]) for x ∈ pairs(filenames)))
  if !all(isfile, values(filenames))
    cd(mnist_dir) do
      data = download("http://data.mxnet.io/mxnet/data/mnist.zip", "mnist.zip")
        try
          run(`unzip -u $data`)
        catch
          try
<<<<<<< HEAD
            run(pipe(`7z x $mnist_dir`,stdout = devnull))
=======
            run(pipeline(`7z x $data`,stdout = devnull))
>>>>>>> 0a2419ff
          catch
            error("Extraction Failed:No extraction program found in path")
          end
      end
    end
  end
  return filenames
end

function get_cifar10()
  data_dir    = get_data_dir()
  cifar10_dir = joinpath(data_dir, "cifar10")
  mkpath(cifar10_dir)
  filenames = Dict(:train => "cifar/train.rec", :test => "cifar/test.rec")
  filenames = Dict(map((x) -> x[1] => joinpath(cifar10_dir, x[2]), filenames))
  if !all(isfile, values(filenames))
    cd(cifar10_dir) do
      download("http://data.mxnet.io/mxnet/data/cifar10.zip", "cifar10.zip")
        try
          run(`unzip -u cifar10.zip`)
        catch
          try
            run(pipeline(`7z x cifar10.zip`, stdout = devnull))
          catch
            error("Extraction Failed:No extraction program found in path")
          end
      end
    end
  end

  filenames[:mean] = joinpath(cifar10_dir, "cifar/cifar_mean.bin")
  return filenames
end


################################################################################
# Internal Utilities
################################################################################
function _get_libmx_op_names()
  n = Ref{MX_uint}(0)
  names = Ref{char_pp}(0)

  @mxcall(:MXListAllOpNames, (Ref{MX_uint}, Ref{char_pp}), n, names)

  names = unsafe_wrap(Array, names[], n[])
  return [unsafe_string(x) for x in names]
end
function _get_libmx_op_handle(name :: String)
  handle = Ref{MX_handle}(0)
  @mxcall(:NNGetOpHandle, (char_p, Ref{MX_handle}), name, handle)
  return MX_OpHandle(handle[])
end

# We keep a cache and retrieve the address everytime
# we run Julia, instead of pre-compiling with macro,
# because the actual handle might change in different
# runs
const _libmx_op_cache = Dict{String, MX_OpHandle}()
function _get_cached_libmx_op_handle(name :: String)
  if !haskey(_libmx_op_cache, name)
    handle = _get_libmx_op_handle(name)
    _libmx_op_cache[name] = handle
    return handle
  else
    return _libmx_op_cache[name]
  end
end

function _get_libmx_op_description(name::String, handle::MX_OpHandle)
  # get operator information (human readable)
  ref_real_name = Ref{char_p}(0)
  ref_desc = Ref{char_p}(0)
  ref_narg = Ref{MX_uint}(0)

  ref_arg_names = Ref{char_pp}(0)
  ref_arg_types = Ref{char_pp}(0)
  ref_arg_descs = Ref{char_pp}(0)

  ref_key_narg  = Ref{char_p}(0)
  ref_ret_type  = Ref{char_p}(0)

  @mxcall(:MXSymbolGetAtomicSymbolInfo,
         (MX_handle, Ref{char_p}, Ref{char_p}, Ref{MX_uint}, Ref{char_pp},
          Ref{char_pp}, Ref{char_pp}, Ref{char_p}, Ref{char_p}),
          handle, ref_real_name, ref_desc, ref_narg, ref_arg_names,
          ref_arg_types, ref_arg_descs, ref_key_narg, ref_ret_type)

  real_name = unsafe_string(ref_real_name[])
  signature = _format_signature(Int(ref_narg[]), ref_arg_names)
  desc = "    " * name * "(" * signature * ")\n\n"
  if real_name != name
    desc *= name * " is an alias of " * real_name * ".\n\n"
  end

  key_narg = unsafe_string(ref_key_narg[])
  if key_narg != ""
    desc *= "**Note**: " * name * " takes variable number of positional inputs. "
    desc *= "So instead of calling as $name([x, y, z], $key_narg=3), "
    desc *= "one should call via $name(x, y, z), and $key_narg will be "
    desc *= "determined automatically.\n\n"
  end

  desc *= unsafe_string(ref_desc[]) * "\n\n"
  desc *= "# Arguments\n"
  desc *= _format_docstring(Int(ref_narg[]), ref_arg_names, ref_arg_types, ref_arg_descs)
  return desc, key_narg
end

_format_typestring(s::String) = replace(s, r"\bSymbol\b" => "SymbolicNode")

function _format_docstring(narg::Int, arg_names::Ref{char_pp}, arg_types::Ref{char_pp}, arg_descs::Ref{char_pp}, remove_dup::Bool=true)
  param_keys = Set{String}()

  arg_names  = unsafe_wrap(Array, arg_names[], narg)
  arg_types  = unsafe_wrap(Array, arg_types[], narg)
  arg_descs  = unsafe_wrap(Array, arg_descs[], narg)
  docstrings = String[]

  for i = 1:narg
    arg_name = unsafe_string(arg_names[i])
    if arg_name ∈ param_keys && remove_dup
      continue
    end
    push!(param_keys, arg_name)

    arg_type = _format_typestring(unsafe_string(arg_types[i]))
    arg_desc = unsafe_string(arg_descs[i])
    push!(docstrings, "* `$arg_name::$arg_type`: $arg_desc\n")
  end
  return join(docstrings, "\n")
end

function _format_signature(narg::Int, arg_names::Ref{char_pp})
  arg_names  = unsafe_wrap(Array, arg_names[], narg)

  return join([unsafe_string(name) for name in arg_names] , ", ")
end

"""
Extract the line of `Defined in ...`

julia> mx._getdocdefine("sgd_update")
"Defined in `src/operator/optimizer_op.cc:L53`"
"""
function _getdocdefine(name::String)
  op = _get_libmx_op_handle(name)
  str = _get_libmx_op_description(name, op)[1]
  lines = split(str, '\n')
<<<<<<< HEAD
  for m ∈ match.(Ref(r"^Defined in .*$"), lines)
    m != nothing && return m.match
=======
  for m ∈ match.(Ref(r"^Defined in ([\S]+)$"), lines)
    m != nothing && return "Defined in `$(m.captures[1])`"
>>>>>>> 0a2419ff
  end
  ""
end

"""
libmxnet operators signature checker.

C/Python have different convernsion of accessing array. Those languages
handle arrays in row-major and zero-indexing which differs from Julia's
colume-major and 1-indexing.

This function scans the docstrings of NDArray's APIs,
filter out the signature which contain `axis`, `axes`, `keepdims` and `shape`
as its function argument.

We invoks this checker in Travis CI build and pop up the warning message
if the functions does not get manually mapped
(imply it's dimension refering may looks weird).

If you found any warning in Travis CI build, please open an issue on GitHub.
"""
function _sig_checker()
  names = filter(n -> ∉(lowercase(n), _op_import_bl), _get_libmx_op_names())
  foreach(names) do name
    op_handle = _get_libmx_op_handle(name)

    desc, key_narg = _get_libmx_op_description(name, op_handle)
    _sig = desc |> s -> split(s, '\n') |> first |> strip
    _m = match(r"(axis|axes|keepdims|shape)", _sig)

    if _m === nothing
      return
    end

    @warn(_sig)

  end
end

"""
Get first position argument from function sig
"""
function _firstarg(sig::Expr)
  if sig.head ∈ (:where, :(::))
    _firstarg(sig.args[1])
  elseif sig.head == :call
    i = if sig.args[2] isa Expr && sig.args[2].head == :parameters
      # there are some keyward arguments locate at args[2]
      3
    elseif sig.args[1] === :broadcast_
      # case of broadcasting, skip the first arg `::typeof(...)`
      3
    else
      2
    end
    _firstarg(sig.args[i])
  end
end

_firstarg(s::Symbol) = s

const _import_map = Dict{Symbol,Union{Missing,Module}}(
  :diag    => LinearAlgebra,
  :dot     => LinearAlgebra,
  :norm    => LinearAlgebra,

  :shuffle => Random,

  :mean    => Statistics,

  :gamma   => missing,
)

function _import_expr(func_name::Symbol)
  mod = get(_import_map, func_name, Base)
  isdefined(mod, func_name) ? :(import $(Symbol(mod)): $func_name) : :()
end<|MERGE_RESOLUTION|>--- conflicted
+++ resolved
@@ -40,11 +40,7 @@
           run(`unzip -u $data`)
         catch
           try
-<<<<<<< HEAD
-            run(pipe(`7z x $mnist_dir`,stdout = devnull))
-=======
             run(pipeline(`7z x $data`,stdout = devnull))
->>>>>>> 0a2419ff
           catch
             error("Extraction Failed:No extraction program found in path")
           end
@@ -193,13 +189,8 @@
   op = _get_libmx_op_handle(name)
   str = _get_libmx_op_description(name, op)[1]
   lines = split(str, '\n')
-<<<<<<< HEAD
-  for m ∈ match.(Ref(r"^Defined in .*$"), lines)
-    m != nothing && return m.match
-=======
   for m ∈ match.(Ref(r"^Defined in ([\S]+)$"), lines)
     m != nothing && return "Defined in `$(m.captures[1])`"
->>>>>>> 0a2419ff
   end
   ""
 end
