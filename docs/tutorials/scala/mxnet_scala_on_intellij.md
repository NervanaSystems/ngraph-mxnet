<!--- Licensed to the Apache Software Foundation (ASF) under one -->
<!--- or more contributor license agreements.  See the NOTICE file -->
<!--- distributed with this work for additional information -->
<!--- regarding copyright ownership.  The ASF licenses this file -->
<!--- to you under the Apache License, Version 2.0 (the -->
<!--- "License"); you may not use this file except in compliance -->
<!--- with the License.  You may obtain a copy of the License at -->

<!---   http://www.apache.org/licenses/LICENSE-2.0 -->

<!--- Unless required by applicable law or agreed to in writing, -->
<!--- software distributed under the License is distributed on an -->
<!--- "AS IS" BASIS, WITHOUT WARRANTIES OR CONDITIONS OF ANY -->
<!--- KIND, either express or implied.  See the License for the -->
<!--- specific language governing permissions and limitations -->
<!--- under the License. -->

# Run MXNet Scala Examples Using the IntelliJ IDE (macOS)

This tutorial guides you through setting up a Scala project in the IntelliJ IDE on macOS, and shows how to use the MXNet package from your application.

## Prerequisites:
To use this tutorial you need the following software:

- [Java 8 JDK](http://www.oracle.com/technetwork/java/javase/downloads/index.html)
- [Maven](https://maven.apache.org/install.html)
- [Scala](https://www.scala-lang.org/download/) - comes with IntelliJ, so you don't need to install it separately
- [OpenCV](https://opencv.org/)
- [IntelliJ IDE](https://www.jetbrains.com/idea/)

The following instructions are provided for macOS and Ubuntu 16.04. Windows support is not yet available.

### Mac Prerequisites Setup

**Step 1.** Install brew:
```
/usr/bin/ruby -e "$(curl -fsSL https://raw.githubusercontent.com/Homebrew/install/master/install)"
```

Or, if you already have brew, update it:
```
brew update
```

**Step 2.** Install Java 8 JDK:
```
brew tap caskroom/versions
brew cask install java8
```

**Step 3.** Install maven:
```
brew install maven
```

**Step 4.** Install OpenCV:
```
brew install opencv
```


### Ubuntu Prerequisites Setup

**Step 1.**: Download the MXNet source.

```bash
git clone --recursive https://github.com/apache/incubator-mxnet.git mxnet
cd mxnet
```

**Step 2.**: Run the dependency installation scripts.

```bash
sudo ./ci/docker/install/ubuntu_core.sh
sudo ./ci/docker/install/ubuntu_scala.sh
```


## Access the Maven Package for MXNet

To view the latest Maven packages, you can check the Maven repository for the `org.apache.mxnet` packages.

*  [MXNet Maven Packages](https://search.maven.org/#search%7Cga%7C1%7Cg%3A%22org.apache.mxnet%22)

In the tutorial below, you will install the latest package at the time of this writing. You may find a different artifact for your specific operating system, or a newer one by reviewing what is currently available in the Maven repo.

The configuration you should update is in the pom file's dependency for MXNet:

```html
<dependency>
  <groupId>org.apache.mxnet</groupId>
  <artifactId>mxnet-full_2.11-osx-x86_64-cpu</artifactId>
</dependency>
```

## Set Up Your Project

Now that you've installed your prerequisites, you are ready to setup IntelliJ and your first MXNet-Scala project!

**Step 1.** Install and setup IntelliJ:
    - When prompted for what to features to enable during IntelliJ's first startup, make sure you select Scala.

    - Install the plugin for IntelliJ IDE by following these steps:
   On **Menu**, choose **Preferences**, choose **Plugins**, type **Scala**, and then choose **Install**. For further plugin help and instructions, refer to [Scala plugin setup for IDE](https://www.jetbrains.com/help/idea/scala.html).

**Step 2.** Create a new project:

![intellij welcome](https://raw.githubusercontent.com/dmlc/web-data/master/mxnet/scala/intellij-welcome.png)

From the IntelliJ welcome screen, select "Create New Project".

![maven project type](https://raw.githubusercontent.com/dmlc/web-data/master/mxnet/scala/intellij-project-type.png)

Choose the Maven project type.

![maven project type - archetype](https://raw.githubusercontent.com/dmlc/web-data/master/mxnet/scala/intellij-project-type-archetype-check.png)

Select the checkbox for `Create from archetype`.

![maven project type - archetype](https://raw.githubusercontent.com/dmlc/web-data/master/mxnet/scala/intellij-project-type-archetype-add.png)

Click the `Add Archetype` button, and add the following information to each field.

**GroupId**
```
net.alchim31.maven
```
**ArtifactId**
```
scala-archetype-simple
```
**Version**
```
1.6
```
**Repository**
```
https://mvnrepository.com/artifact/net.alchim31.maven/scala-archetype-simple
```

![maven project type - archetype](https://raw.githubusercontent.com/dmlc/web-data/master/mxnet/scala/intellij-project-type-archetype-add-confirm.png)

Click `Ok` to add the archetype, make sure it is selected from the list, and then click `Next`.

![project metadata](https://raw.githubusercontent.com/dmlc/web-data/master/mxnet/scala/intellij-project-metadata.png)

Set the project's metadata. For this tutorial, use the following:

**GroupId**
```
mxnet
```
**ArtifactId**
```
scalaMXNet
```
**Version**
```
1.0-SNAPSHOT
```

![project properties](https://raw.githubusercontent.com/dmlc/web-data/master/mxnet/scala/intellij-project-properties.png)

Review the project's properties. The settings can be left as their default.

![project location](https://raw.githubusercontent.com/dmlc/web-data/master/mxnet/scala/intellij-project-location.png)

Set the project's location. The rest of the settings can be left as their default.

![project 1](https://raw.githubusercontent.com/dmlc/web-data/master/mxnet/scala/intellij-project-1.png)

After clicking Finish, you will be presented with the project's first view.
The project's `pom.xml` will be open for editing.

**Step 3.** Replace the pom file's content with the following code. Changes include:
  - Project properties: `scala.version`, upgrading from `2.11.5` to `2.11.8`
  - Project dependencies: adding the MXNet package from Maven and updating the dependency for JUnitRunner (specs2-junit_) and logging
  - Build options: removing '-make:transitive'


```html
<project xmlns="http://maven.apache.org/POM/4.0.0" xmlns:xsi="http://www.w3.org/2001/XMLSchema-instance" xsi:schemaLocation="http://maven.apache.org/POM/4.0.0 http://maven.apache.org/maven-v4_0_0.xsd">
  <modelVersion>4.0.0</modelVersion>
  <groupId>mxnet</groupId>
  <artifactId>scalaMXNet</artifactId>
  <version>1.0-SNAPSHOT</version>
  <name>${project.artifactId}</name>
  <description>My wonderful scala app</description>
  <inceptionYear>2018</inceptionYear>
  <licenses>
    <license>
      <name>Apache2</name>
      <url>http://mxnet.apache.org</url>
      <distribution>repo</distribution>
    </license>
  </licenses>
  <profiles>
    <profile>
      <id>osx-x86_64-cpu</id>
      <properties>
        <platform>osx-x86_64-cpu</platform>
      </properties>
    </profile>
    <profile>
      <id>linux-x86_64-cpu</id>
      <properties>
        <platform>linux-x86_64-cpu</platform>
      </properties>
    </profile>
    <profile>
      <id>linux-x86_64-gpu</id>
      <properties>
        <platform>linux-x86_64-gpu</platform>
      </properties>
    </profile>
  </profiles>
  <properties>
    <maven.compiler.source>1.6</maven.compiler.source>
    <maven.compiler.target>1.6</maven.compiler.target>
    <encoding>UTF-8</encoding>
    <scala.version>2.11.8</scala.version>
    <scala.compat.version>2.11</scala.compat.version>
    <slf4jVersion>1.7.7</slf4jVersion>
    <platform>osx-x86_64-cpu</platform>
  </properties>

  <dependencies>
    <dependency>
      <groupId>org.apache.mxnet</groupId>
      <artifactId>mxnet-full_2.11-osx-x86_64-cpu</artifactId>
      <version>[1.3.1,)</version>
    </dependency>
    <dependency>
      <groupId>org.scala-lang</groupId>
      <artifactId>scala-library</artifactId>
      <version>${scala.version}</version>
    </dependency>
    <dependency>
      <groupId>args4j</groupId>
      <artifactId>args4j</artifactId>
      <version>2.0.29</version>
    </dependency>

    <!-- Test -->
    <dependency>
      <groupId>junit</groupId>
      <artifactId>junit</artifactId>
      <version>4.11</version>
      <scope>test</scope>
    </dependency>
    <dependency>
      <groupId>org.specs2</groupId>
      <artifactId>specs2-junit_${scala.compat.version}</artifactId>
      <version>2.4.16</version>
      <scope>test</scope>
    </dependency>
    <dependency>
      <groupId>org.scalatest</groupId>
      <artifactId>scalatest_${scala.compat.version}</artifactId>
      <version>2.2.4</version>
      <scope>test</scope>
    </dependency>

    <!-- Logging -->
    <dependency>
      <groupId>org.slf4j</groupId>
      <artifactId>slf4j-api</artifactId>
      <version>${slf4jVersion}</version>
    </dependency>
    <dependency>
      <groupId>org.slf4j</groupId>
      <artifactId>slf4j-log4j12</artifactId>
      <version>${slf4jVersion}</version>
    </dependency>
  </dependencies>

  <build>
    <sourceDirectory>src/main/scala</sourceDirectory>
    <testSourceDirectory>src/test/scala</testSourceDirectory>
    <plugins>
      <plugin>
        <!-- see http://davidb.github.com/scala-maven-plugin -->
        <groupId>net.alchim31.maven</groupId>
        <artifactId>scala-maven-plugin</artifactId>
        <version>3.2.0</version>
        <executions>
          <execution>
            <goals>
              <goal>compile</goal>
              <goal>testCompile</goal>
            </goals>
            <configuration>
              <args>
                <!--arg>-make:transitive</arg-->
                <arg>-dependencyfile</arg>
                <arg>${project.build.directory}/.scala_dependencies</arg>
              </args>
            </configuration>
          </execution>
        </executions>
      </plugin>
      <plugin>
        <groupId>org.apache.maven.plugins</groupId>
        <artifactId>maven-surefire-plugin</artifactId>
        <version>2.18.1</version>
        <configuration>
          <useFile>false</useFile>
          <disableXmlReport>true</disableXmlReport>
          <!-- If you have classpath issue like NoDefClassError,... -->
          <!-- useManifestOnlyJar>false</useManifestOnlyJar -->
          <includes>
            <include>**/*Test.*</include>
            <include>**/*Suite.*</include>
          </includes>
        </configuration>
      </plugin>
    </plugins>
  </build>
</project>
```

**Step 4.** Import dependencies with Maven:

  - Note the prompt in the lower right corner that states "Maven projects need to be imported". If this is not visible, click on the little greed balloon that appears in the lower right corner.

![import dependencies](https://raw.githubusercontent.com/dmlc/web-data/master/mxnet/scala/intellij-project-import-changes.gif)

Click "Import Changes" in this prompt.

**Step 5.** Setup log4j configuration

Create a folder `src/main/resources` and a new file in it `src/main/resources/log4j.properties` with the contents:

```
log4j.rootLogger = info, stdout
<<<<<<< HEAD

log4j.appender.stdout = org.apache.log4j.ConsoleAppender
log4j.appender.stdout.Target = System.out
log4j.appender.stdout.layout = org.apache.log4j.PatternLayout
log4j.appender.stdout.layout.ConversionPattern=%d{yyyy-MM-dd HH:mm:ss,SSS} [%t] [%c] [%p] - %m%n
```

=======

log4j.appender.stdout = org.apache.log4j.ConsoleAppender
log4j.appender.stdout.Target = System.out
log4j.appender.stdout.layout = org.apache.log4j.PatternLayout
log4j.appender.stdout.layout.ConversionPattern=%d{yyyy-MM-dd HH:mm:ss,SSS} [%t] [%c] [%p] - %m%n
```

>>>>>>> 0f88f613
**Step 6.** Build the project:
- To build the project, from the menu choose Build, and then choose Build Project.
* Note that if you run into ```bad option: '-make:transitive'```, please remove ```<arg>-make:transitive</arg>``` from `pom.xml` and `<parameter value="-make:transitive" />` from  `.idea/scala_compiler`.

**Step 7.** Run the Hello World App:

![hello world app](https://raw.githubusercontent.com/dmlc/web-data/master/mxnet/scala/intellij-project-hello-world-app.png)

Navigate to the App included with the project.

![run hello world](https://raw.githubusercontent.com/dmlc/web-data/master/mxnet/scala/intellij-project-hello-world-run.png)

Run the App by clicking the green arrow, and verify the Hello World output

**Step 8.** Run Sample MXNet Code in the App:

![run hello mxnet](https://raw.githubusercontent.com/dmlc/web-data/master/mxnet/scala/intellij-project-hello-mxnet.png)

Paste the following code in the App, overwriting the original hello world code. Then click the green arrow to run it.

```scala
object App extends App {
  import org.apache.mxnet._

  private val a = NDArray.ones(2, 3)
  println("Testing MXNet by generating an 2x3 NDArray...")
  println("Shape is: ")
  println(a.shape)
}
```

The result should be this output:

```
Testing MXNet by generating an 2x3 NDArray...
Shape is:
(2,3)

Process finished with exit code 0
```


### Troubleshooting

If you get an error, check the dependencies at the beginning of this tutorial. For example, you might see the following in the middle of the error messages, where `x.x` would the version it's looking for.

```
...
Library not loaded: /usr/local/opt/opencv/lib/libopencv_calib3d.x.x.dylib
...
```

This can be resolved be installing OpenCV.


### Using MXNet from source

If you chose to "Build from Source" when following the [install instructions](https://mxnet.incubator.apache.org/install/index.html) (or the detailed [build from source instructions](https://mxnet.incubator.apache.org/install/build_from_source.html#installing-mxnet-language-bindings)), you can use your custom build instead of the build from maven.  Use your build by editing the `pom.xml` file and replacing the `org.apache.mxnet` dependency with the following:

```
      <groupId>org.apache.mxnet</groupId>
      <artifactId>mxnet-core_${scala.version}-${platform}-sources</artifactId>
      <scope>system</scope>
      <systemPath>/PathToMXNetSource/incubator-mxnet/scala-package/assembly/osx-x86_64-cpu/target/mxnet-full_${scala.version}-osx-x86_64-cpu-1.5.0-SNAPSHOT-sources.jar</systemPath>
    </dependency>

    <dependency>
      <groupId>org.apache.mxnet</groupId>
      <artifactId>mxnet-full_${scala.version}-${platform}</artifactId>
      <scope>system</scope>
      <systemPath>/PathToMXNetSource/incubator-mxnet/scala-package/assembly/osx-x86_64-cpu/target/mxnet-full_${scala.version}-osx-x86_64-cpu-1.5.0-SNAPSHOT.jar</systemPath>
    </dependency>
```

Note that you have to edit both of the `systemPath` properties to point to your generated jar files.


### Command Line Build Option

- You can also compile the project by using the following command at the command line. Change directories to this project's folder then run the following:

```bash
mvn clean package -e -P osx-x86_64-cpu
```
The `-P <platform>` parameter tells the build which platform to target.
The `-e` will give you more details if the build fails. If it succeeds, you should see a lot of info and some warning messages, followed by:

```bash
[INFO] ------------------------------------------------------------------------
[INFO] BUILD SUCCESS
[INFO] ------------------------------------------------------------------------
[INFO] Total time: 1.186 s
[INFO] Finished at: 2018-03-06T15:17:36-08:00
[INFO] Final Memory: 11M/155M
[INFO] ------------------------------------------------------------------------
```
The build generates a new jar file in the `target` folder called `scalaInference-1.0-SNAPSHOT.jar`.



## Next Steps
For more information about MXNet Scala resources, see the following:

* [Scala API](http://mxnet.io/api/scala/)
* [Scala Inference API](https://mxnet.incubator.apache.org/api/scala/infer.html)
* [Scala Examples](https://github.com/apache/incubator-mxnet/tree/master/scala-package/examples/)
* [MXNet Tutorials Index](http://mxnet.io/tutorials/index.html)<|MERGE_RESOLUTION|>--- conflicted
+++ resolved
@@ -333,7 +333,6 @@
 
 ```
 log4j.rootLogger = info, stdout
-<<<<<<< HEAD
 
 log4j.appender.stdout = org.apache.log4j.ConsoleAppender
 log4j.appender.stdout.Target = System.out
@@ -341,15 +340,6 @@
 log4j.appender.stdout.layout.ConversionPattern=%d{yyyy-MM-dd HH:mm:ss,SSS} [%t] [%c] [%p] - %m%n
 ```
 
-=======
-
-log4j.appender.stdout = org.apache.log4j.ConsoleAppender
-log4j.appender.stdout.Target = System.out
-log4j.appender.stdout.layout = org.apache.log4j.PatternLayout
-log4j.appender.stdout.layout.ConversionPattern=%d{yyyy-MM-dd HH:mm:ss,SSS} [%t] [%c] [%p] - %m%n
-```
-
->>>>>>> 0f88f613
 **Step 6.** Build the project:
 - To build the project, from the menu choose Build, and then choose Build Project.
 * Note that if you run into ```bad option: '-make:transitive'```, please remove ```<arg>-make:transitive</arg>``` from `pom.xml` and `<parameter value="-make:transitive" />` from  `.idea/scala_compiler`.
