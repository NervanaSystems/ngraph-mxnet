# Tutorials

MXNet has two primary high-level interfaces for its deep learning engine: the Gluon API and the Module API. Tutorials for each are provided below.

The difference between the two is an imperative versus symbolic programming style. Gluon makes it easy to prototype, build, and train deep learning models without sacrificing training speed by enabling both (1) intuitive imperative Python code development and (2) faster execution by automatically generating a symbolic execution graph using the hybridization feature.

`TL;DR:` If you are new to deep learning or MXNet, you should start with the Gluon tutorials.

The Gluon and Module tutorials are in Python, but you can also find a variety of other MXNet tutorials, such as R, Scala, and C++ in the [Other Languages API Tutorials](#other-mxnet-api-tutorials) section below.

[Example scripts and applications](#example-scripts-and-applications) as well as [contribution](#contributing-tutorials) info is below.

<script type="text/javascript" src='../_static/js/options.js'></script>


## Python API Tutorials

<!-- Gluon vs Module -->
<div class="btn-group opt-group" role="group">
  <button type="button" class="btn btn-default opt active" style="font-size:22px">Gluon</button>
  <button type="button" class="btn btn-default opt"   style="font-size:22px">Module</button>
</div>


<!-- Levels -->
<div class="gluon module">
<div class="btn-group opt-group" role="group">
  <button type="button" class="btn btn-default opt active">Introduction</button>
  <button type="button" class="btn btn-default opt">Applications</button>
</div>
</div>


<!-- introduction Topics -->
<div class="introduction">
<div class="btn-group opt-group" role="group">
  <button type="button" class="btn btn-default opt active">Basics</button>
  <button type="button" class="btn btn-default opt">Neural Networks</button>
  <button type="button" class="btn btn-default opt">Advanced</button>
</div>
</div>


<!-- Intermediate Topics
<div class="intermediate">
<div class="btn-group opt-group" role="group">
  <button type="button" class="btn btn-default opt active">Image Recognition</button>
  <button type="button" class="btn btn-default opt">Human Language</button>
  <button type="button" class="btn btn-default opt">Recommender Systems</button>
  <button type="button" class="btn btn-default opt">Customization</button>
</div>
</div>
-->

<!-- Advanced Topics
<div class="advanced">
<div class="btn-group opt-group" role="group">
  <button type="button" class="btn btn-default opt active">Distributed Training</button>
  <button type="button" class="btn btn-default opt">Optimization</button>
  <button type="button" class="btn btn-default opt">Adversarial Networks</button>
</div>
</div>
-->
<!-- END - Main Menu -->
<hr>

<div class="gluon">
<div class="introduction">


<div class="basics">

- [Manipulate data the MXNet way with ndarray](http://gluon.mxnet.io/chapter01_crashcourse/ndarray.html)

- [Automatic differentiation with autograd](http://gluon.mxnet.io/chapter01_crashcourse/autograd.html)

- [Linear regression with gluon](http://gluon.mxnet.io/chapter02_supervised-learning/linear-regression-gluon.html)

- [Serialization - saving, loading and checkpointing](http://gluon.mxnet.io/chapter03_deep-neural-networks/serialization.html)

</div>


<div class="neural-networks">

- [Multilayer perceptrons in gluon](http://gluon.mxnet.io/chapter03_deep-neural-networks/mlp-gluon.html)

- [Multi-class object detection using CNNs in gluon](http://gluon.mxnet.io/chapter04_convolutional-neural-networks/cnn-gluon.html)

- [Advanced RNNs with gluon](http://gluon.mxnet.io/chapter05_recurrent-neural-networks/rnns-gluon.html)

</div>


<div class="advanced">

- [Plumbing: A look under the hood of gluon](http://gluon.mxnet.io/chapter03_deep-neural-networks/plumbing.html)

- [Designing a custom layer with gluon](http://gluon.mxnet.io/chapter03_deep-neural-networks/custom-layer.html)

- [Fast, portable neural networks with Gluon HybridBlocks](http://gluon.mxnet.io/chapter07_distributed-learning/hybridize.html)

- [Training on multiple GPUs with gluon](http://gluon.mxnet.io/chapter07_distributed-learning/multiple-gpus-gluon.html)

</div>

</div> <!--end of introduction-->


<div class="applications">

- [Creating custom operators with numpy](http://mxnet.incubator.apache.org/tutorials/gluon/customop.html)

- [Handwritten digit recognition (MNIST)](http://mxnet.incubator.apache.org/tutorials/gluon/mnist.html)

- [Hybrid network example](http://mxnet.incubator.apache.org/tutorials/gluon/hybrid.html)

- [Neural network building blocks with gluon](http://mxnet.incubator.apache.org/tutorials/gluon/gluon.html)

- [Simple autograd example](http://mxnet.incubator.apache.org/tutorials/gluon/autograd.html)

</div> <!--end of applications-->

</div> <!--end of gluon-->


<div class="module">


<div class="introduction">


<div class="basics">

- [Imperative tensor operations on CPU/GPU](http://mxnet.incubator.apache.org/tutorials/basic/ndarray.html)

- [NDArray Indexing](../tutorials/basic/ndarray_indexing.html)

- [Symbol API](http://mxnet.incubator.apache.org/tutorials/basic/symbol.html)

- [Module API](http://mxnet.incubator.apache.org/tutorials/basic/module.html)

- [Iterators - Loading data](http://mxnet.incubator.apache.org/tutorials/basic/data.html)

</div>


<div class="neural-networks">

- [Linear regression](http://mxnet.incubator.apache.org/tutorials/python/linear-regression.html)

- [MNIST - handwriting recognition](http://mxnet.incubator.apache.org/tutorials/python/mnist.html)

- [Large scale image classification](http://mxnet.incubator.apache.org/tutorials/vision/large_scale_classification.html)

<!-- broken #9532
- [Image recognition](http://mxnet.incubator.apache.org/tutorials/python/predict_image.html)
-->
</div>


<div class="advanced">

- [NDArray in Compressed Sparse Row Storage Format](http://mxnet.incubator.apache.org/tutorials/sparse/csr.html)

- [Sparse Gradient Updates](http://mxnet.incubator.apache.org/tutorials/sparse/row_sparse.html)

- [Train a Linear Regression Model with Sparse Symbols](http://mxnet.incubator.apache.org/tutorials/sparse/train.html)

</div>

</div> <!--end of introduction-->


<div class="applications">

- [Connectionist Temporal Classification](../tutorials/speech_recognition/ctc.html)

- [Distributed key-value store](http://mxnet.incubator.apache.org/tutorials/python/kvstore.html)

- [Fine-tuning a pre-trained ImageNet model with a new dataset](http://mxnet.incubator.apache.org/faq/finetune.html)

- [Generative Adversarial Networks](http://mxnet.incubator.apache.org/tutorials/unsupervised_learning/gan.html)

- [Matrix factorization in recommender systems](http://mxnet.incubator.apache.org/tutorials/python/matrix_factorization.html)

- [Text classification (NLP) on Movie Reviews](http://mxnet.incubator.apache.org/tutorials/nlp/cnn.html)

</div> <!--end of applications-->

</div> <!--end of module-->


<hr>

## Other Languages API Tutorials


<div class="btn-group opt-group" role="group">
  <button type="button" class="btn btn-default opt active">C</button>
  <button type="button" class="btn btn-default opt">Scala</button>
  <button type="button" class="btn btn-default opt">R</button>
</div>
<hr>

<div class="c">

- [MNIST with the MXNet C++ API](http://mxnet.incubator.apache.org/tutorials/c%2B%2B/basics.html)
</div> <!--end of c++-->


<div class="r">

- [NDArray: Vectorized Tensor Computations on CPUs and GPUs with R](http://mxnet.incubator.apache.org/tutorials/r/ndarray.html)
- [Symbol API with R](http://mxnet.incubator.apache.org/tutorials/r/symbol.html)
- [Custom Iterator](http://mxnet.incubator.apache.org/tutorials/r/CustomIterator.html)
- [Callback Function](http://mxnet.incubator.apache.org/tutorials/r/CallbackFunction.html)
- [Five minute neural network](http://mxnet.incubator.apache.org/tutorials/r/fiveMinutesNeuralNetwork.html)
- [MNIST with R](http://mxnet.incubator.apache.org/tutorials/r/mnistCompetition.html)
- [Classify images via R with a pre-trained model](http://mxnet.incubator.apache.org/tutorials/r/classifyRealImageWithPretrainedModel.html)
- [Char RNN Example with R](http://mxnet.incubator.apache.org/tutorials/r/charRnnModel.html)
- [Custom loss functions in R](http://mxnet.incubator.apache.org/tutorials/r/CustomLossFunction.html)


</div> <!--end of r-->


<div class="scala">

- [Setup your MXNet with Scala on InelliJ](http://mxnet.incubator.apache.org/tutorials/scala/mxnet_scala_on_intellij.html)
- [MNIST with the Scala API](http://mxnet.incubator.apache.org/tutorials/scala/mnist.html)
- [Use Scala to build a Long Short-Term Memory network that generates Barack Obama's speech patterns](http://mxnet.incubator.apache.org/tutorials/scala/char_lstm.html)
</div>

<<<<<<< HEAD
   basic/ndarray
   basic/ndarray_indexing
   basic/symbol
   basic/module
   basic/data
```
=======
<hr>
>>>>>>> 07a83a03


## Example Scripts and Applications

More tutorials and examples are available in the [GitHub repository](https://github.com/apache/incubator-mxnet/tree/master/example).


## Learn More About Gluon!

Most of the Gluon tutorials are hosted on [gluon.mxnet.io](http://gluon.mxnet.io), and you may want to follow the chapters on directly the Gluon site.


## Contributing Tutorials

Want to contribute an MXNet tutorial? To get started, [review these details](https://github.com/apache/incubator-mxnet/tree/master/example#contributing) on example and tutorial writing.<|MERGE_RESOLUTION|>--- conflicted
+++ resolved
@@ -232,16 +232,7 @@
 - [Use Scala to build a Long Short-Term Memory network that generates Barack Obama's speech patterns](http://mxnet.incubator.apache.org/tutorials/scala/char_lstm.html)
 </div>
 
-<<<<<<< HEAD
-   basic/ndarray
-   basic/ndarray_indexing
-   basic/symbol
-   basic/module
-   basic/data
-```
-=======
-<hr>
->>>>>>> 07a83a03
+<hr>
 
 
 ## Example Scripts and Applications
