--- conflicted
+++ resolved
@@ -15,27 +15,15 @@
 
 
 ## Scale
-<<<<<<< HEAD
-* [How can I train with multiple CPU/GPUs with data parallelism?](http://mxnet.io/how_to/multi_devices.html)
-=======
 * [How can I train with multiple CPU/GPUs with data parallelism?](http://mxnet.io/faq/multi_devices.html)
 
 * [How can I train with multiple GPUs with model parallelism?](http://mxnet.io/faq/model_parallel_lstm.html)
 
->>>>>>> 07a83a03
 
 ## Speed
 * [How do I use gradient compression with distributed training?](http://mxnet.io/faq/gradient_compression.html)
 
-<<<<<<< HEAD
-
-## Speed
-* [How do I use gradient compression with distributed training?](http://mxnet.io/how_to/gradient_compression.html)
-
-* [Can I use nnpack to improve the CPU performance of MXNet?](http://mxnet.io/how_to/nnpack.html)
-=======
 * [Can I use nnpack to improve the CPU performance of MXNet?](http://mxnet.io/faq/nnpack.html)
->>>>>>> 07a83a03
 
 * [What are the best setup and data-handling tips and tricks for improving speed?](http://mxnet.io/faq/perf.html)
 
@@ -56,11 +44,7 @@
 * [How to convert MXNet models to Apple CoreML format?](https://github.com/apache/incubator-mxnet/tree/master/tools/coreml)
 
 ## Security
-<<<<<<< HEAD
-* [How to run MXNet securely?](http://mxnet.io/how_to/security.html)
-=======
 * [How to run MXNet securely?](http://mxnet.io/faq/security.html)
->>>>>>> 07a83a03
 
 ## Extend and Contribute to MXNet
 
