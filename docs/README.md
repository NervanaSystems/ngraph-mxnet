--- conflicted
+++ resolved
@@ -8,17 +8,11 @@
 
 ## How to Build the MXNet Website for Development and QA
 
-<<<<<<< HEAD
-* [Dependencies](https://github.com/apache/incubator-mxnet/tree/master/docs/build_version_doc#dependencies)
-* [Developer Build Instructions](https://github.com/apache/incubator-mxnet/tree/master/docs/build_version_doc#developer-instructions)
-* [Full Site Build Instructions](https://github.com/apache/incubator-mxnet/tree/master/docs/build_version_doc#full-website-build)
-=======
 Using `make docs` from the MXNet root is the quickest way to generate the MXNet API docs and the website. This method automatically generates each API, [except the Perl and R APIs](#other-build-processes).
 
 * [Dependencies](https://github.com/apache/incubator-mxnet/tree/master/docs/build_version_doc#dependencies) - required before you do any building of the docs
 * [Developer Build Instructions](https://github.com/apache/incubator-mxnet/tree/master/docs/build_version_doc#developer-instructions) - build your local branch
 * [Full Site Build Instructions](https://github.com/apache/incubator-mxnet/tree/master/docs/build_version_doc#full-website-build) - build the latest commits to the official branches
->>>>>>> e870890a
 
 
 ## File Structure
@@ -31,13 +25,8 @@
 * Page contents originate as markdown files. Sphinx converts markdown files to html through an `rst` intermediate format. Each content folder should contain an index file as landing page.
 
 * There are some utility scripts to help building website, such as `mxdoc.py` and `build_version_doc/`. They are used to manipulate website contents during building. Refer to [Developer Build Instructions](https://github.com/apache/incubator-mxnet/tree/master/docs/build_version_doc#developer-instructions) for more information.
-<<<<<<< HEAD
 
 
-=======
-
-
->>>>>>> e870890a
 ## Production Website Deployment Process
 
 [Apache Jenkins MXNet website building job](https://builds.apache.org/job/incubator-mxnet-build-site/) is used to build MXNet website.
@@ -46,24 +35,6 @@
 The host repo is hooked with [Apache gitbox](https://gitbox.apache.org/repos/asf?p=incubator-mxnet-site.git;a=summary) to host website.
 
 ### Process for Running the Docs Build Job
-<<<<<<< HEAD
-
-1. Login to [Jenkins](http://jenkins.mxnet-ci.amazon-ml.com/).
-1. View the pipeline currently called `website build pipeline`.
-1. Click `Build with Parameters`.
-1. Use the defaults, or change the domain to be your staging server's IP/DNS web address.
-1. Wait about 20-30 minutes while it builds the full site.
-1. On your staging server, clone the [mxnet site repo](https://github.com/apache/incubator-mxnet-site.git).
-1. When you ran `website build pipeline` it followed up with website build - test publish which pushed the changes to the incubator-mxnet-site repo.
-1. Make sure you git pull if you had already cloned the site repo before this first run-through.
-1. Copy the files to your webroot. For more info on this see the developer instructions for docs build.
-1. Preview the site on your staging server. Note, use the domain default before you try to use this for production, but using your own is helpful for QA'ing the site.
-
-
-## Build Versioning Website
-
-**IMPORTANT**: Refer to [Full Site Build Instructions](https://github.com/apache/incubator-mxnet/tree/master/docs/build_version_doc#full-website-build) for a working site build with the versions dropdown in the UI.
-=======
 
 1. Login to [Jenkins](http://jenkins.mxnet-ci.amazon-ml.com/).
 1. View the pipeline currently called `website build pipeline`.
@@ -86,7 +57,6 @@
 
 * Perl API docs are maintained separately at [metacpan](https://metacpan.org/release/AI-MXNet).
 * R API docs building must be triggered manually. The function for generating these automatically was disabled in the nightly builds. You may run the R docs build process in a local docs build by uncommenting the [function call in mxdoc.py](https://github.com/apache/incubator-mxnet/blob/master/docs/mxdoc.py#L378).
->>>>>>> e870890a
 
 
 ## Troubleshooting
