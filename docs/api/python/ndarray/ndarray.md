--- conflicted
+++ resolved
@@ -659,10 +659,7 @@
     relu
     sigmoid
     erf
-<<<<<<< HEAD
-=======
     erfinv
->>>>>>> 0a2419ff
 ```
 
 ### More
