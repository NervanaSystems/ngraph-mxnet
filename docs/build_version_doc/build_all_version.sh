#!/bin/bash

# Licensed to the Apache Software Foundation (ASF) under one
# or more contributor license agreements.  See the NOTICE file
# distributed with this work for additional information
# regarding copyright ownership.  The ASF licenses this file
# to you under the Apache License, Version 2.0 (the
# "License"); you may not use this file except in compliance
# with the License.  You may obtain a copy of the License at
#
#   http://www.apache.org/licenses/LICENSE-2.0
#
# Unless required by applicable law or agreed to in writing,
# software distributed under the License is distributed on an
# "AS IS" BASIS, WITHOUT WARRANTIES OR CONDITIONS OF ANY
# KIND, either express or implied.  See the License for the
# specific language governing permissions and limitations
# under the License.

# This script is for locally building website for all versions
# Built files are stored in $built
# Version numbers are stored in $tag_list.
# Version numbers are ordered from latest to old and final one is master.
<<<<<<< HEAD
tag_list="1.0.0 0.12.0 0.11.0 master"
=======
tag_list="1.0.0 0.12.1 0.12.0 0.11.0 master"
>>>>>>> 07a83a03

mxnet_url="https://github.com/apache/incubator-mxnet.git"
mxnet_folder="apache_mxnet"
built="VersionedWeb"
mkdir $built
mkdir "$built/versions"

git clone $mxnet_url $mxnet_folder --recursive
cd "$mxnet_folder/docs"
tag_file="tag_list.txt"

# Write all version numbers into $tag_file
for tag in $tag_list; do
    if [ $tag != 'master' ]
    then
        echo "$tag" >> "$tag_file"
    fi
done

# Build all versions and use latest version(First version number in $tag_list) as landing page.
version_num=0
for tag in $tag_list; do
    if [ $tag == 'master' ]
    then
        git checkout master
    else
        git checkout "tags/$tag"
    fi

    git submodule update || exit 1
    cd ..
    make clean
    cd docs
    make clean
    make html USE_OPENMP=0 || exit 1
    python build_version_doc/AddVersion.py --file_path "_build/html/" --current_version "$tag" || exit 1

    if [ $tag != 'master' ]
    then 
        python build_version_doc/AddPackageLink.py --file_path "_build/html/get_started/install.html" \
                                                   --current_version "$tag" || exit 1
    fi

    if [ $version_num == 0 ]
    then
        cp -a _build/html/. "../../$built"
    else
        file_loc="../../$built/versions/$tag"
        mkdir "$file_loc"
        cp -a _build/html/. "$file_loc"
    fi

    ((++version_num))
done
    
mv "$tag_file" "../../$built/tag.txt"
cd ../..
rm -rf "$mxnet_folder"<|MERGE_RESOLUTION|>--- conflicted
+++ resolved
@@ -21,11 +21,7 @@
 # Built files are stored in $built
 # Version numbers are stored in $tag_list.
 # Version numbers are ordered from latest to old and final one is master.
-<<<<<<< HEAD
-tag_list="1.0.0 0.12.0 0.11.0 master"
-=======
 tag_list="1.0.0 0.12.1 0.12.0 0.11.0 master"
->>>>>>> 07a83a03
 
 mxnet_url="https://github.com/apache/incubator-mxnet.git"
 mxnet_folder="apache_mxnet"
