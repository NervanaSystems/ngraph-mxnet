--- conflicted
+++ resolved
@@ -14,11 +14,7 @@
             <li><a class="main-nav-link" href="http://gluon.mxnet.io">Tutorials</a></li>
           </ul>
         </span>
-<<<<<<< HEAD
- 
-=======
 
->>>>>>> e870890a
         <span id="dropdown-menu-position-anchor">
           <a href="#" class="main-nav-link dropdown-toggle" data-toggle="dropdown" role="button" aria-haspopup="true" aria-expanded="true">API <span class="caret"></span></a>
           <ul id="package-dropdown-menu" class="dropdown-menu navbar-menu">
@@ -47,12 +43,7 @@
           <a href="#" class="main-nav-link dropdown-toggle" data-toggle="dropdown" role="button" aria-haspopup="true" aria-expanded="true">Community <span class="caret"></span></a>
           <ul id="package-dropdown-menu-community" class="dropdown-menu navbar-menu">
             <li><a class="main-nav-link" href="http://discuss.mxnet.io">Forum</a></li>
-<<<<<<< HEAD
-            <li><a class="main-nav-link" href="https://github.com/apache/incubator-mxnet">Github</a></li>
-            <li><a class="main-nav-link" href="{{url_root}}community/index.html">Community</a></li>
-=======
             <li><a class="main-nav-link" href="https://github.com/apache/incubator-mxnet">Github</a></li>            
->>>>>>> e870890a
             <li><a class="main-nav-link" href="{{url_root}}community/contribute.html">Contribute</a></li>
             <li><a class="main-nav-link" href="{{url_root}}community/powered_by.html">Powered By</a></li>
           </ul>
