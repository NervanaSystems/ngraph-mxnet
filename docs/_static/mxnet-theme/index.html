<div id="splash">
  <div class="container">
    <div class="row">
      <div class="col-lg-6">
          <div id="banner-title"><span>Apache MXNet (Incubating)</span>
            <p id="landing-title">A flexible and efficient library for deep learning.</p>
            <div id='landing-btn-blk'>
                <div id="install_blk">
                    <a href="install/index.html" id="install_btn">Install</a>
                </div>
                <div id="why_mxnet">
                    <a href="faq/why_mxnet.html" id="why_mxnet_btn">Learn More</a>
                </div>
            </div>
          </div>
      </div>
      <div class="col-lg-6" style="padding-top: 60px;"><!--reserved for future promos-->
      </div>
    </div>
  </div>
</div>
<div class="section-tout">
  <div class="container">
    <div class="row">
      <div class="col-lg-4 col-sm-12">
<<<<<<< HEAD
        <h3>MXNet 1.3.1 Released</h3>
        <p>This release includes bug fixes, performance improvements, and documentation updates.</p>
        <a href="https://github.com/apache/incubator-mxnet/releases/tag/1.3.1">Learn More</a>
=======
        <h3>MXNet 1.4.0 Released</h3>
        <p>This release introduces the Java Inference API and Julia API, as well as Control Flow Operators, MKLDNN optimizations, and SVRG optimization.</p>
        <a href="https://github.com/apache/incubator-mxnet/releases/tag/1.4.0">Learn More</a>
>>>>>>> 0f88f613
      </div>
      <div class="col-lg-4 col-sm-12">
        <h3>A 60-minute Gluon Crash Course</h3>
        <p>Check out our quick overview of how to use Gluon, the imperative interface of MXNet.</p>
        <a href="http://gluon-crash-course.mxnet.io/">Learn More</a>
      </div>
      <div class="col-lg-4 col-sm-12">
        <h3>Get the latest news from MXNet blogs on Medium</h3>
        <p>Contributors and customers of MXNet post about how-tos, guides, examples, and stories about their MXNet experiences.
        </p>
        <a href="https://medium.com/apache-mxnet">Learn More</a>
      </div>
    </div>
  </div>
</div>
<div class="section-util">
    <div class="container">
      <div class="row">
        <div id="model-zoo-blk" class="col-lg-4 col-sm-12">
          <span class="glyphicon glyphicon-folder-open"></span>
          <h2>Gluon Model Zoo</h2>
          <p>One-click pre-trained models, included in Gluon. Fast implementations of many state-of-the-art models, for plug-and-play effortless use.</p>
          <div class='util-btn'>
            <a id="model-zoo-link" href="api/python/gluon/model_zoo.html">Gluon model zoo</a>
          </div>
        </div>
        <div id="example-blk" class="col-lg-4 col-sm-12">
          <span class="glyphicon glyphicon-list-alt"></span>
          <h2>Examples</h2>
          <p>Explore projects from simple demos, examples, tutorials to state-of-the-art research.</p>
          <div class='util-btn'>
            <a id="example-link" href="https://github.com/dmlc/mxnet/tree/master/example">MXNet examples</a>
          </div>
        </div>
        <div id="tutorial-blk" class="col-lg-4 col-sm-12">
          <span class="glyphicon glyphicon-ok-circle"></span>
          <h2>Tutorials</h2>
          <p>These tutorials introduce a few fundamental concepts in deep learning and how to implement them in MXNet.</p>
          <div class='util-btn'>
            <a id="tutorial-link" href="tutorials/index.html">MXNet tutorials</a>
          </div>
        </div>
      </div>
    </div>
</div><|MERGE_RESOLUTION|>--- conflicted
+++ resolved
@@ -23,15 +23,9 @@
   <div class="container">
     <div class="row">
       <div class="col-lg-4 col-sm-12">
-<<<<<<< HEAD
-        <h3>MXNet 1.3.1 Released</h3>
-        <p>This release includes bug fixes, performance improvements, and documentation updates.</p>
-        <a href="https://github.com/apache/incubator-mxnet/releases/tag/1.3.1">Learn More</a>
-=======
         <h3>MXNet 1.4.0 Released</h3>
         <p>This release introduces the Java Inference API and Julia API, as well as Control Flow Operators, MKLDNN optimizations, and SVRG optimization.</p>
         <a href="https://github.com/apache/incubator-mxnet/releases/tag/1.4.0">Learn More</a>
->>>>>>> 0f88f613
       </div>
       <div class="col-lg-4 col-sm-12">
         <h3>A 60-minute Gluon Crash Course</h3>
