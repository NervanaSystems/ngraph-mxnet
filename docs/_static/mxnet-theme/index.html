--- conflicted
+++ resolved
@@ -26,13 +26,8 @@
         <a href="http://gluon-crash-course.mxnet.io/">Learn More</a>
       </div>
       <div class="col-lg-4 col-sm-12">
-<<<<<<< HEAD
-        <h3>MXNet 1.2.0.rc0 Released</h3>
-        <p>We're excited to announce the release of MXNet 1.2.0.rc0! Check out the release notes for latest updates.</p>
-=======
         <h3>MXNet 1.2.0 Released</h3>
         <p>We're excited to announce the release of MXNet 1.2.0! Check out the release notes for latest updates.</p>
->>>>>>> e870890a
         <a href="https://cwiki.apache.org/confluence/display/MXNET/Apache+MXNet+%28incubating%29+1.2.0+Release+Notes">Learn More</a>
       </div>
       <div class="col-lg-4 col-sm-12">
