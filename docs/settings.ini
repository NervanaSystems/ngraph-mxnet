[mxnet]
build_mxnet = 0

[document_sets_tutorial]
<<<<<<< HEAD
=======
artifacts = 0
>>>>>>> 0a2419ff
clojure_docs = 0
doxygen_docs = 1
java_docs = 0
r_docs = 0
scala_docs = 0

[document_sets_default]
artifacts = 1
clojure_docs = 1
doxygen_docs = 1
java_docs = 1
r_docs = 0
scala_docs = 1

[document_sets_1.4.0]
artifacts = 0
clojure_docs = 1
doxygen_docs = 1
java_docs = 1
r_docs = 0
scala_docs = 1

[document_sets_v1.4.x]
artifacts = 0
clojure_docs = 1
doxygen_docs = 1
java_docs = 1
<<<<<<< HEAD
r_docs = 0
scala_docs = 1

[document_sets_1.3.1]
clojure_docs = 1
doxygen_docs = 1
java_docs = 0
r_docs = 0
scala_docs = 1

[document_sets_1.3.0]
clojure_docs = 1
doxygen_docs = 1
java_docs = 0
r_docs = 0
scala_docs = 1

[document_sets_v1.3.x]
clojure_docs = 1
doxygen_docs = 1
java_docs = 0
=======
>>>>>>> 0a2419ff
r_docs = 0
scala_docs = 1

[document_sets_1.3.1]
artifacts = 0
clojure_docs = 1
doxygen_docs = 1
java_docs = 0
r_docs = 0
scala_docs = 1

[document_sets_1.3.0]
artifacts = 0
clojure_docs = 1
doxygen_docs = 1
java_docs = 0
r_docs = 0
scala_docs = 1

[document_sets_v1.3.x]
artifacts = 0
clojure_docs = 0
doxygen_docs = 1
java_docs = 0
r_docs = 0
scala_docs = 0

[document_sets_1.2.0]
artifacts = 0
clojure_docs = 0
doxygen_docs = 1
java_docs = 0
r_docs = 0
scala_docs = 1

[document_sets_v1.2.0]
artifacts = 0
clojure_docs = 0
doxygen_docs = 1
java_docs = 0
r_docs = 0
scala_docs = 1

[document_sets_1.1.0]
artifacts = 0
clojure_docs = 0
doxygen_docs = 1
java_docs = 0
r_docs = 0
scala_docs = 0

[document_sets_v1.1.0]
artifacts = 0
clojure_docs = 0
doxygen_docs = 1
java_docs = 0
r_docs = 0
scala_docs = 0

[document_sets_1.0.0]
artifacts = 0
clojure_docs = 0
doxygen_docs = 1
java_docs = 0
r_docs = 0
scala_docs = 0

[document_sets_v1.0.0]
artifacts = 0
clojure_docs = 0
doxygen_docs = 1
java_docs = 0
r_docs = 0
scala_docs = 0

[document_sets_0.12.0]
artifacts = 0
clojure_docs = 0
doxygen_docs = 1
java_docs = 0
r_docs = 0
scala_docs = 0

[document_sets_v0.12.0]
artifacts = 0
clojure_docs = 0
doxygen_docs = 1
java_docs = 0
r_docs = 0
scala_docs = 0

[document_sets_0.11.0]
artifacts = 0
clojure_docs = 0
doxygen_docs = 1
java_docs = 0
r_docs = 0
scala_docs = 0

[document_sets_v0.11.0]
artifacts = 0
clojure_docs = 0
doxygen_docs = 1
java_docs = 0
r_docs = 0
scala_docs = 0<|MERGE_RESOLUTION|>--- conflicted
+++ resolved
@@ -2,10 +2,7 @@
 build_mxnet = 0
 
 [document_sets_tutorial]
-<<<<<<< HEAD
-=======
 artifacts = 0
->>>>>>> 0a2419ff
 clojure_docs = 0
 doxygen_docs = 1
 java_docs = 0
@@ -33,30 +30,6 @@
 clojure_docs = 1
 doxygen_docs = 1
 java_docs = 1
-<<<<<<< HEAD
-r_docs = 0
-scala_docs = 1
-
-[document_sets_1.3.1]
-clojure_docs = 1
-doxygen_docs = 1
-java_docs = 0
-r_docs = 0
-scala_docs = 1
-
-[document_sets_1.3.0]
-clojure_docs = 1
-doxygen_docs = 1
-java_docs = 0
-r_docs = 0
-scala_docs = 1
-
-[document_sets_v1.3.x]
-clojure_docs = 1
-doxygen_docs = 1
-java_docs = 0
-=======
->>>>>>> 0a2419ff
 r_docs = 0
 scala_docs = 1
 
