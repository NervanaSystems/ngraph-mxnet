# Licensed to the Apache Software Foundation (ASF) under one
# or more contributor license agreements.  See the NOTICE file
# distributed with this work for additional information
# regarding copyright ownership.  The ASF licenses this file
# to you under the Apache License, Version 2.0 (the
# "License"); you may not use this file except in compliance
# with the License.  You may obtain a copy of the License at
#
#   http://www.apache.org/licenses/LICENSE-2.0
#
# Unless required by applicable law or agreed to in writing,
# software distributed under the License is distributed on an
# "AS IS" BASIS, WITHOUT WARRANTIES OR CONDITIONS OF ANY
# KIND, either express or implied.  See the License for the
# specific language governing permissions and limitations
# under the License.

"""A sphnix-doc plugin to build mxnet docs"""
from __future__ import print_function
import subprocess
import re
import os
import json
import sys
from recommonmark import transform
import pypandoc
import contextlib
# Use six for Python 2 / 3 compatibility
from six import StringIO
from six.moves import configparser

_BUILD_VER = os.getenv('BUILD_VER', 'default')
print("Building version {}".format(_BUILD_VER))
_DOC_SET = 'document_sets_' + _BUILD_VER

parser = configparser.SafeConfigParser()
parser.read('settings.ini')

if _DOC_SET not in parser.sections():
    _DOC_SET = 'document_sets_default'

for section in [ _DOC_SET ]:
    print("Document sets to generate:")
    for candidate in [ 'scala_docs', 'java_docs', 'clojure_docs', 'doxygen_docs', 'r_docs' ]:
        print('%-12s  : %s' % (candidate, parser.get(section, candidate)))

_MXNET_DOCS_BUILD_MXNET = parser.getboolean('mxnet', 'build_mxnet')
_SCALA_DOCS = parser.getboolean(_DOC_SET, 'scala_docs')
_JAVA_DOCS = parser.getboolean(_DOC_SET, 'java_docs')
_CLOJURE_DOCS = parser.getboolean(_DOC_SET, 'clojure_docs')
_DOXYGEN_DOCS = parser.getboolean(_DOC_SET,  'doxygen_docs')
_R_DOCS = parser.getboolean(_DOC_SET, 'r_docs')
_ARTIFACTS = parser.getboolean(_DOC_SET, 'artifacts')

# white list to evaluate the code block output, such as ['tutorials/gluon']
_EVAL_WHILTELIST = []

# start or end of a code block
_CODE_MARK = re.compile('^([ ]*)```([\w]*)')

# language names and the according file extensions and comment symbol
_LANGS = {'python' : ('py', '#'),
          'r' : ('R','#'),
          'scala' : ('scala', '//'),
          'java' : ('java', '//'),
          'julia' : ('jl', '#'),
          'perl' : ('pl', '#'),
          'cpp' : ('cc', '//'),
          'bash' : ('sh', '#')}
_LANG_SELECTION_MARK = 'INSERT SELECTION BUTTONS'
_SRC_DOWNLOAD_MARK = 'INSERT SOURCE DOWNLOAD BUTTONS'

def _run_cmd(cmds):
    """Run commands, raise exception if failed"""
    if not isinstance(cmds, str):
        cmds = "".join(cmds)
    print("Execute \"%s\"" % cmds)
    try:
        subprocess.check_call(cmds, shell=True)
    except subprocess.CalledProcessError as err:
        print(err)
        raise err

def generate_doxygen(app):
    """Run the doxygen make commands"""
    _run_cmd("cd %s/.. && make doxygen" % app.builder.srcdir)
    _run_cmd("cp -rf doxygen/html %s/doxygen" % app.builder.outdir)

def build_mxnet(app):
    """Build mxnet .so lib"""
    if not os.path.exists(os.path.join(app.builder.srcdir, '..', 'config.mk')):
<<<<<<< HEAD
        _run_cmd("cd %s/.. && cp make/config.mk config.mk && make -j$(nproc) DEBUG=1 USE_MKLDNN=0" %
                app.builder.srcdir)
    else:
        _run_cmd("cd %s/.. && make -j$(nproc) DEBUG=1 USE_MKLDNN=0" %
=======
        _run_cmd("cd %s/.. && cp make/config.mk config.mk && make -j$(nproc) USE_MKLDNN=0 USE_CPP_PACKAGE=1 " %
                app.builder.srcdir)
    else:
        _run_cmd("cd %s/.. && make -j$(nproc) USE_MKLDNN=0 USE_CPP_PACKAGE=1 " %
>>>>>>> 0a2419ff
                app.builder.srcdir)

def build_r_docs(app):
    """build r pdf"""
    r_root = app.builder.srcdir + '/../R-package'
    pdf_path = app.builder.srcdir + '/api/r/mxnet-r-reference-manual.pdf'
    _run_cmd('cd ' + r_root +
             '; R -e "roxygen2::roxygenize()"; R CMD Rd2pdf . --no-preview -o ' + pdf_path)
    dest_path = app.builder.outdir + '/api/r/'
    _run_cmd('mkdir -p ' + dest_path + '; mv ' + pdf_path + ' ' + dest_path)

def build_scala(app):
    """build scala for scala docs, java docs, and clojure docs to use"""
<<<<<<< HEAD
    _run_cmd("cd %s/.. && make scalapkg" % app.builder.srcdir)
    _run_cmd("cd %s/.. && make scalainstall" % app.builder.srcdir)
=======
    if any(v in _BUILD_VER for v in ['1.2.', '1.3.', '1.4.']):
        _run_cmd("cd %s/.. && make scalapkg" % app.builder.srcdir)
        _run_cmd("cd %s/.. && make scalainstall" % app.builder.srcdir)
    else:
        _run_cmd("cd %s/../scala-package && mvn -B install -DskipTests" % app.builder.srcdir)
>>>>>>> 0a2419ff

def build_scala_docs(app):
    """build scala doc and then move the outdir"""
    scala_path = app.builder.srcdir + '/../scala-package'
    scala_doc_sources = 'find . -type f -name "*.scala" | egrep \"\.\/core|\.\/infer\" | egrep -v \"\/javaapi\"  | egrep -v \"Suite\"'
    scala_doc_classpath = ':'.join([
        '`find native -name "*.jar" | grep "target/lib/" | tr "\\n" ":" `',
        '`find macros -name "*.jar" | tr "\\n" ":" `',
        '`find core -name "*.jar" | tr "\\n" ":" `',
        '`find infer -name "*.jar" | tr "\\n" ":" `'
    ])
    # There are unresolvable errors on mxnet 1.2.x. We are ignoring those errors while aborting the ci on newer versions
<<<<<<< HEAD
    scala_ignore_errors = '; exit 0' if '1.2.' or '1.3.' in _BUILD_VER else ''
=======
    scala_ignore_errors = '; exit 0' if any(v in _BUILD_VER for v in ['1.2.', '1.3.']) else ''
>>>>>>> 0a2419ff
    _run_cmd('cd {}; scaladoc `{}` -classpath {} -feature -deprecation {}'
             .format(scala_path, scala_doc_sources, scala_doc_classpath, scala_ignore_errors))
    dest_path = app.builder.outdir + '/api/scala/docs'
    _run_cmd('rm -rf ' + dest_path)
    _run_cmd('mkdir -p ' + dest_path)
    # 'index' and 'package.html' do not exist in later versions of scala; delete these after upgrading scala>2.12.x
    scaladocs = ['index', 'index.html', 'org', 'lib', 'index.js', 'package.html']
    for doc_file in scaladocs:
        _run_cmd('cd ' + scala_path + ' && mv -f ' + doc_file + ' ' + dest_path + '; exit 0')

def build_java_docs(app):
    """build java docs and then move the outdir"""
    java_path = app.builder.srcdir + '/../scala-package'
    java_doc_sources = 'find . -type f -name "*.scala" | egrep \"\.\/core|\.\/infer\" | egrep \"\/javaapi\" | egrep -v \"Suite\"'
    java_doc_classpath = ':'.join([
        '`find native -name "*.jar" | grep "target/lib/" | tr "\\n" ":" `',
        '`find macros -name "*.jar" | tr "\\n" ":" `',
        '`find core -name "*.jar" | tr "\\n" ":" `',
        '`find infer -name "*.jar" | tr "\\n" ":" `'
    ])
    _run_cmd('cd {}; scaladoc `{}` -classpath {} -feature -deprecation'
             .format(java_path, java_doc_sources, java_doc_classpath))
    dest_path = app.builder.outdir + '/api/java/docs'
    _run_cmd('rm -rf ' + dest_path)
    _run_cmd('mkdir -p ' + dest_path)
    javadocs = ['index', 'index.html', 'org', 'lib', 'index.js', 'package.html']
    for doc_file in javadocs:
        _run_cmd('cd ' + java_path + ' && mv -f ' + doc_file + ' ' + dest_path + '; exit 0')

def build_clojure_docs(app):
    """build clojure doc and then move the outdir"""
    clojure_path = app.builder.srcdir + '/../contrib/clojure-package'
    _run_cmd('cd ' + clojure_path + '; lein codox')
    dest_path = app.builder.outdir + '/api/clojure/docs'
    _run_cmd('rm -rf ' + dest_path)
    _run_cmd('mkdir -p ' + dest_path)
    clojure_doc_path = app.builder.srcdir + '/../contrib/clojure-package/target/doc'
    _run_cmd('cd ' + clojure_doc_path + ' && cp -r *  ' + dest_path + '; exit 0')

def _convert_md_table_to_rst(table):
    """Convert a markdown table to rst format"""
    if len(table) < 3:
        return ''
    out = '```eval_rst\n.. list-table::\n   :header-rows: 1\n\n'
    for i,l in enumerate(table):
        cols = l.split('|')[1:-1]
        if i == 0:
            ncol = len(cols)
        else:
            if len(cols) != ncol:
                return ''
        if i == 1:
            for c in cols:
                if len(c) is not 0 and '---' not in c:
                    return ''
        else:
            for j,c in enumerate(cols):
                out += '   * - ' if j == 0 else '     - '
                out += pypandoc.convert_text(
                    c, 'rst', format='md').replace('\n', ' ').replace('\r', '') + '\n'
    out += '```\n'
    return out


def convert_table(app, docname, source):
    """Find tables in a markdown and then convert them into the rst format"""
    num_tables = 0
    for i,j in enumerate(source):
        table = []
        output = ''
        in_table = False
        for l in j.split('\n'):
            r = l.strip()
            if r.startswith('|'):
                table.append(r)
                in_table = True
            else:
                if in_table is True:
                    converted = _convert_md_table_to_rst(table)
                    if converted is '':
                        print("Failed to convert the markdown table")
                        print(table)
                    else:
                        num_tables += 1
                    output += converted
                    in_table = False
                    table = []
                output += l + '\n'
        source[i] = output
    if num_tables > 0:
        print('Converted %d tables in %s' % (num_tables, docname))

def _parse_code_lines(lines):
    """A iterator that returns if a line is within a code block

    Returns
    -------
    iterator of (str, bool, str, int)
        - line: the line
        - in_code: if this line is in a code block
        - lang: the code block langunage
        - indent: the code indent
    """
    in_code = False
    lang = None
    indent = None
    for l in lines:
        m = _CODE_MARK.match(l)
        if m is not None:
            if not in_code:
                if m.groups()[1].lower() in _LANGS:
                    lang = m.groups()[1].lower()
                    indent = len(m.groups()[0])
                    in_code = True
                yield (l, in_code, lang, indent)
            else:
                yield (l, in_code, lang, indent)
                lang = None
                indent = None
                in_code = False
        else:
            yield (l, in_code, lang, indent)

def _get_lang_selection_btn(langs):
    active = True
    btngroup = '<div class="text-center">\n<div class="btn-group opt-group" role="group">'
    for l in langs:
        btngroup += '<button type="button" class="btn btn-default opt %s">%s</button>\n' % (
            'active' if active else '', l[0].upper()+l[1:].lower())
        active = False
        btngroup += '</div>\n</div> <script type="text/javascript" src="../../_static/js/options.js"></script>'
    return btngroup

def _get_blocks(lines):
    """split lines into code and non-code blocks

    Returns
    -------
    iterator of (bool, str, list of str)
      - if it is a code block
      - source language
      - lines of source
    """
    cur_block = []
    pre_lang = None
    pre_in_code = None
    for (l, in_code, cur_lang, _) in _parse_code_lines(lines):
        if in_code != pre_in_code:
            if pre_in_code and len(cur_block) >= 2:
                cur_block = cur_block[1:-1] # remove ```
            # remove empty lines at head
            while len(cur_block) > 0:
                if len(cur_block[0]) == 0:
                    cur_block.pop(0)
                else:
                    break
            # remove empty lines at tail
            while len(cur_block) > 0:
                if len(cur_block[-1]) == 0:
                    cur_block.pop()
                else:
                    break
            if len(cur_block):
                yield (pre_in_code, pre_lang, cur_block)
            cur_block = []
        cur_block.append(l)
        pre_lang = cur_lang
        pre_in_code = in_code
    if len(cur_block):
        yield (pre_in_code, pre_lang, cur_block)

def _get_mk_code_block(src, lang):
    """Return a markdown code block

    E.g.
    ```python
    import mxnet
    ````
    """
    if lang is None:
        lang = ''
    return '```'+lang+'\n'+src.rstrip()+'\n'+'```\n'

@contextlib.contextmanager
def _string_io():
    oldout = sys.stdout
    olderr = sys.stderr
    strio = StringIO.StringIO()
    sys.stdout = strio
    sys.stderr = strio
    yield strio
    sys.stdout = oldout
    sys.stderr = olderr

def _get_python_block_output(src, global_dict, local_dict):
    """Evaluate python source codes

    Returns
    (bool, str):
      - True if success
      - output
    """
    src = '\n'.join([l for l in src.split('\n')
                     if not l.startswith('%') and not 'plt.show()' in l])
    ret_status = True
    err = ''
    with _string_io() as s:
        try:
            exec(src, global_dict, global_dict)
        except Exception as e:
            err = str(e)
            ret_status = False
    return (ret_status, s.getvalue()+err)

def _get_jupyter_notebook(lang, all_lines):
    cells = []
    # Exclude lines containing <!--notebook-skip-line-->
    filtered_lines = [line for line in all_lines if "<!--notebook-skip-line-->" not in line]
    for in_code, blk_lang, lines in _get_blocks(filtered_lines):
        if blk_lang != lang:
            in_code = False
        src = '\n'.join(lines)
        cell = {
            "cell_type": "code" if in_code else "markdown",
            "metadata": {},
            "source":  src
        }
        if in_code:
             cell.update({
                 "outputs": [],
                 "execution_count": None,
             })
        cells.append(cell)
    ipynb = {"nbformat" : 4,
             "nbformat_minor" : 2,
             "metadata" : {"language":lang, "display_name":'', "name":''},
             "cells" : cells}
    return ipynb

def _get_source(lang, lines):
    cmt = _LANGS[lang][1] + ' '
    out = []
    for in_code, lines in _get_blocks(lang, lines):
        if in_code:
            out.append('')
        for l in lines:
            if in_code:
                if '%matplotlib' not in l:
                    out.append(l)
            else:
                if ('<div>' in l or '</div>' in l or
                    '<script>' in l or '</script>' in l or
                    '<!--' in l or '-->' in l or
                    '%matplotlib' in l ):
                    continue
                out.append(cmt+l)
        if in_code:
            out.append('')

    return out

def _get_src_download_btn(out_prefix, langs, lines):
    btn = '<div class="btn-group" role="group">\n'
    for lang in langs:
        ipynb = out_prefix
        if lang == 'python':
            ipynb += '.ipynb'
        else:
            ipynb += '_' + lang + '.ipynb'
        with open(ipynb, 'w') as f:
            json.dump(_get_jupyter_notebook(lang, lines), f)
        f = ipynb.split('/')[-1]
        btn += '<div class="download-btn"><a href="%s" download="%s">' \
               '<span class="glyphicon glyphicon-download-alt"></span> %s</a></div>' % (f, f, f)
    btn += '</div>\n'
    return btn

def add_buttons(app, docname, source):
    out_prefix = app.builder.outdir + '/' + docname
    dirname = os.path.dirname(out_prefix)
    if not os.path.exists(dirname):
        os.makedirs(dirname)

    for i,j in enumerate(source):
        local_dict = {}
        global_dict = {}
        lines = j.split('\n')
        langs = set([l for (_, _, l, _) in _parse_code_lines(lines)
                     if l is not None and l in _LANGS])
        # first convert
        for k,l in enumerate(lines):
            if _SRC_DOWNLOAD_MARK in l:
                lines[k] = _get_src_download_btn(
                    out_prefix, langs, lines)
        # # then add lang buttons
        # for k,l in enumerate(lines):
        #     if _LANG_SELECTION_MARK in l:
        #         lines[k] = _get_lang_selection_btn(langs)

        output = ''
        for in_code, lang, lines in _get_blocks(lines):
            src = '\n'.join(lines)+'\n'
            if in_code:
                output += _get_mk_code_block(src, lang)
                if lang == 'python' and any([w in docname for w in _EVAL_WHILTELIST]):
                    status, blk_out = _get_python_block_output(src, global_dict, local_dict)
                    if len(blk_out):
                        output += '<div class=\"cell-results-header\">Output:</div>\n\n'
                        output += _get_mk_code_block(blk_out, 'results')
            else:
                output += src
        source[i] = output

        # source[i] = '\n'.join(lines)

<<<<<<< HEAD
=======

def copy_artifacts(app):
    """Copies artifacts needed for website presentation"""
    dest_path = app.builder.outdir + '/error'
    source_path = app.builder.srcdir + '/build_version_doc/artifacts'
    _run_cmd('cd ' + app.builder.srcdir)
    _run_cmd('rm -rf ' + dest_path)
    _run_cmd('mkdir -p ' + dest_path)
    _run_cmd('cp ' + source_path + '/404.html ' + dest_path)
    _run_cmd('cp ' + source_path + '/api.html ' + dest_path)
    dest_path = app.builder.outdir + '/_static'
    _run_cmd('rm -rf ' + dest_path)
    _run_cmd('mkdir -p ' + dest_path)
    _run_cmd('cp ' + app.builder.srcdir + '/_static/mxnet.css ' + dest_path)


>>>>>>> 0a2419ff
def setup(app):
    # If MXNET_DOCS_BUILD_MXNET is set something different than 1
    # Skip the build step
    if os.getenv('MXNET_DOCS_BUILD_MXNET', '1') == '1' or _MXNET_DOCS_BUILD_MXNET:
        print("Building MXNet!")
        app.connect("builder-inited", build_mxnet)
    if _DOXYGEN_DOCS:
        print("Building Doxygen!")
        app.connect("builder-inited", generate_doxygen)
    if _SCALA_DOCS or _CLOJURE_DOCS:
        print("Building Scala!")
        app.connect("builder-inited", build_scala)
    if _SCALA_DOCS:
        print("Building Scala Docs!")
        app.connect("builder-inited", build_scala_docs)
    if _JAVA_DOCS:
        print("Building Java Docs!")
        app.connect("builder-inited", build_java_docs)
    if _CLOJURE_DOCS:
        print("Building Clojure Docs!")
        app.connect("builder-inited", build_clojure_docs)
    if _R_DOCS:
        print("Building R Docs!")
        app.connect("builder-inited", build_r_docs)
    if _ARTIFACTS:
        print("Copying Artifacts!")
        app.connect("builder-inited", copy_artifacts)
    app.connect('source-read', convert_table)
    app.connect('source-read', add_buttons)
    app.add_config_value('recommonmark_config', {
        'url_resolver': lambda url: 'http://mxnet.io/' + url,
        'enable_eval_rst': True,
    }, True)
    app.add_transform(transform.AutoStructify)<|MERGE_RESOLUTION|>--- conflicted
+++ resolved
@@ -89,17 +89,10 @@
 def build_mxnet(app):
     """Build mxnet .so lib"""
     if not os.path.exists(os.path.join(app.builder.srcdir, '..', 'config.mk')):
-<<<<<<< HEAD
-        _run_cmd("cd %s/.. && cp make/config.mk config.mk && make -j$(nproc) DEBUG=1 USE_MKLDNN=0" %
-                app.builder.srcdir)
-    else:
-        _run_cmd("cd %s/.. && make -j$(nproc) DEBUG=1 USE_MKLDNN=0" %
-=======
         _run_cmd("cd %s/.. && cp make/config.mk config.mk && make -j$(nproc) USE_MKLDNN=0 USE_CPP_PACKAGE=1 " %
                 app.builder.srcdir)
     else:
         _run_cmd("cd %s/.. && make -j$(nproc) USE_MKLDNN=0 USE_CPP_PACKAGE=1 " %
->>>>>>> 0a2419ff
                 app.builder.srcdir)
 
 def build_r_docs(app):
@@ -113,16 +106,11 @@
 
 def build_scala(app):
     """build scala for scala docs, java docs, and clojure docs to use"""
-<<<<<<< HEAD
-    _run_cmd("cd %s/.. && make scalapkg" % app.builder.srcdir)
-    _run_cmd("cd %s/.. && make scalainstall" % app.builder.srcdir)
-=======
     if any(v in _BUILD_VER for v in ['1.2.', '1.3.', '1.4.']):
         _run_cmd("cd %s/.. && make scalapkg" % app.builder.srcdir)
         _run_cmd("cd %s/.. && make scalainstall" % app.builder.srcdir)
     else:
         _run_cmd("cd %s/../scala-package && mvn -B install -DskipTests" % app.builder.srcdir)
->>>>>>> 0a2419ff
 
 def build_scala_docs(app):
     """build scala doc and then move the outdir"""
@@ -135,11 +123,7 @@
         '`find infer -name "*.jar" | tr "\\n" ":" `'
     ])
     # There are unresolvable errors on mxnet 1.2.x. We are ignoring those errors while aborting the ci on newer versions
-<<<<<<< HEAD
-    scala_ignore_errors = '; exit 0' if '1.2.' or '1.3.' in _BUILD_VER else ''
-=======
     scala_ignore_errors = '; exit 0' if any(v in _BUILD_VER for v in ['1.2.', '1.3.']) else ''
->>>>>>> 0a2419ff
     _run_cmd('cd {}; scaladoc `{}` -classpath {} -feature -deprecation {}'
              .format(scala_path, scala_doc_sources, scala_doc_classpath, scala_ignore_errors))
     dest_path = app.builder.outdir + '/api/scala/docs'
@@ -455,8 +439,6 @@
 
         # source[i] = '\n'.join(lines)
 
-<<<<<<< HEAD
-=======
 
 def copy_artifacts(app):
     """Copies artifacts needed for website presentation"""
@@ -473,7 +455,6 @@
     _run_cmd('cp ' + app.builder.srcdir + '/_static/mxnet.css ' + dest_path)
 
 
->>>>>>> 0a2419ff
 def setup(app):
     # If MXNET_DOCS_BUILD_MXNET is set something different than 1
     # Skip the build step
