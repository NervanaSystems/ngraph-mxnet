--- conflicted
+++ resolved
@@ -39,18 +39,11 @@
 Indicate your preferred configuration. Then, follow the customized commands to install MXNet.
 
 <div class="dropdown">
-<<<<<<< HEAD
-  <button class="btn current-version btn-primary dropdown-toggle" type="button" data-toggle="dropdown">v1.3.1
-  <span class="caret"></span></button>
-  <ul class="dropdown-menu opt-group">
-    <li class="opt active versions"><a href="#">v1.3.1</a></li>
-=======
   <button class="btn current-version btn-primary dropdown-toggle" type="button" data-toggle="dropdown">v1.4.0
   <span class="caret"></span></button>
   <ul class="dropdown-menu opt-group">
     <li class="opt active versions"><a href="#">v1.4.0</a></li>
     <li class="opt versions"><a href="#">v1.3.1</a></li>
->>>>>>> 0f88f613
     <li class="opt versions"><a href="#">v1.2.1</a></li>
     <li class="opt versions"><a href="#">v1.1.0</a></li>
     <li class="opt versions"><a href="#">v1.0.0</a></li>
@@ -125,18 +118,12 @@
 <div class="python">
 <div class="cpu">
 <div class="pip">
-<<<<<<< HEAD
-<div class="v1-3-1">
-=======
 <div class="v1-4-0">
->>>>>>> 0f88f613
 
 ```
 $ pip install mxnet
 ```
 
-<<<<<<< HEAD
-=======
 </div> <!-- End of v1-4-0 -->
 <div class="v1-3-1">
 
@@ -144,7 +131,6 @@
 $ pip install mxnet==1.3.1
 ```
 
->>>>>>> 0f88f613
 </div> <!-- End of v1-3-1 -->
 <div class="v1-2-1">
 
@@ -204,11 +190,7 @@
 MXNet offers MKL pip packages that will be much faster when running on Intel hardware.
 Check the chart below for other options, refer to <a href="https://pypi.org/project/mxnet/">PyPI for other MXNet pip packages</a>, or <a href="validate_mxnet.html">validate your MXNet installation</a>.
 
-<<<<<<< HEAD
-<img src="https://raw.githubusercontent.com/dmlc/web-data/master/mxnet/install/pip-packages.png" alt="pip packages"/>
-=======
 <img src="https://raw.githubusercontent.com/dmlc/web-data/master/mxnet/install/pip-packages-1.4.0.png" alt="pip packages"/>
->>>>>>> 0f88f613
 
 **NOTES:**
 
@@ -277,18 +259,12 @@
 
 <div class="gpu">
 <div class="pip">
-<<<<<<< HEAD
-<div class="v1-3-1">
-=======
 <div class="v1-4-0">
->>>>>>> 0f88f613
 
 ```
 $ pip install mxnet-cu92
 ```
 
-<<<<<<< HEAD
-=======
 </div> <!-- End of v1-4-0 -->
 <div class="v1-3-1">
 
@@ -296,7 +272,6 @@
 $ pip install mxnet==1.3.1
 ```
 
->>>>>>> 0f88f613
 </div> <!-- End of v1-3-1-->
 <div class="v1-2-1">
 
@@ -349,11 +324,7 @@
 MXNet offers MKL pip packages that will be much faster when running on Intel hardware.
 Check the chart below for other options, refer to <a href="https://pypi.org/project/mxnet/">PyPI for other MXNet pip packages</a>, or <a href="validate_mxnet.html">validate your MXNet installation</a>.
 
-<<<<<<< HEAD
-<img src="https://raw.githubusercontent.com/dmlc/web-data/master/mxnet/install/pip-packages.png" alt="pip packages"/>
-=======
 <img src="https://raw.githubusercontent.com/dmlc/web-data/master/mxnet/install/pip-packages-1.4.0.png" alt="pip packages"/>
->>>>>>> 0f88f613
 
 **NOTES:**
 
@@ -602,11 +573,7 @@
 <div class="python">
 <div class="cpu">
 <div class="pip">
-<<<<<<< HEAD
-<div class="v1-3-1">
-=======
 <div class="v1-4-0">
->>>>>>> 0f88f613
 
 ```
 $ pip install mxnet
@@ -673,11 +640,7 @@
 MXNet offers MKL pip packages that will be much faster when running on Intel hardware.
 Check the chart below for other options, refer to <a href="https://pypi.org/project/mxnet/">PyPI for other MXNet pip packages</a>, or <a href="validate_mxnet.html">validate your MXNet installation</a>.
 
-<<<<<<< HEAD
-<img src="https://raw.githubusercontent.com/dmlc/web-data/master/mxnet/install/pip-packages.png" alt="pip packages"/>
-=======
 <img src="https://raw.githubusercontent.com/dmlc/web-data/master/mxnet/install/pip-packages-1.4.0.png" alt="pip packages"/>
->>>>>>> 0f88f613
 
 **NOTES:**
 
@@ -900,18 +863,12 @@
 <div class="python">
 <div class="cpu">
 <div class="pip">
-<<<<<<< HEAD
-<div class="v1-3-1">
-=======
 <div class="v1-4-0">
->>>>>>> 0f88f613
 
 ```
 $ pip install mxnet
 ```
 
-<<<<<<< HEAD
-=======
 </div> <!-- End of v1-4-0 -->
 <div class="v1-3-1">
 
@@ -919,7 +876,6 @@
 $ pip install mxnet==1.3.1
 ```
 
->>>>>>> 0f88f613
 </div> <!-- End of v1-3-1 -->
 <div class="v1-2-1">
 
@@ -972,11 +928,7 @@
 MXNet offers MKL pip packages that will be much faster when running on Intel hardware.
 Check the chart below for other options, refer to <a href="https://pypi.org/project/mxnet/">PyPI for other MXNet pip packages</a>, or <a href="validate_mxnet.html">validate your MXNet installation</a>.
 
-<<<<<<< HEAD
-<img src="https://raw.githubusercontent.com/dmlc/web-data/master/mxnet/install/pip-packages.png" alt="pip packages"/>
-=======
 <img src="https://raw.githubusercontent.com/dmlc/web-data/master/mxnet/install/pip-packages-1.4.0.png" alt="pip packages"/>
->>>>>>> 0f88f613
 
 **NOTES:**
 
@@ -1042,18 +994,12 @@
 
 <div class="gpu">
 <div class="pip">
-<<<<<<< HEAD
-<div class="v1-3-1">
-=======
 <div class="v1-4-0">
->>>>>>> 0f88f613
 
 ```
 $ pip install mxnet-cu92
 ```
 
-<<<<<<< HEAD
-=======
 </div> <!-- End of v1-4-0 -->
 <div class="v1-3-1">
 
@@ -1061,7 +1007,6 @@
 $ pip install mxnet==1.3.1
 ```
 
->>>>>>> 0f88f613
 </div> <!-- End of v1-3-1 -->
 <div class="v1-2-1">
 
@@ -1114,11 +1059,7 @@
 MXNet offers MKL pip packages that will be much faster when running on Intel hardware.
 Check the chart below for other options, refer to <a href="https://pypi.org/project/mxnet/">PyPI for other MXNet pip packages</a>, or <a href="validate_mxnet.html">validate your MXNet installation</a>.
 
-<<<<<<< HEAD
-<img src="https://raw.githubusercontent.com/dmlc/web-data/master/mxnet/install/pip-packages.png" alt="pip packages"/>
-=======
 <img src="https://raw.githubusercontent.com/dmlc/web-data/master/mxnet/install/pip-packages-1.4.0.png" alt="pip packages"/>
->>>>>>> 0f88f613
 
 **NOTES:**
 
@@ -1246,7 +1187,6 @@
 
 <div class="cloud">
 <div class="gpu">
-<<<<<<< HEAD
 
 MXNet is available on several cloud providers with GPU support. You can also find GPU/CPU-hybrid support for use cases like scalable inference, or even fractional GPU support with AWS Elastic Inference.
 
@@ -1272,33 +1212,6 @@
 <div class="cpu">
 MXNet should work on any cloud provider's CPU-only instances. Follow the Python pip install instructions, Docker instructions, or try the following preinstalled option.
 
-=======
-
-MXNet is available on several cloud providers with GPU support. You can also find GPU/CPU-hybrid support for use cases like scalable inference, or even fractional GPU support with AWS Elastic Inference.
-
-* **Alibaba**
-    - [NVIDIA VM](https://docs.nvidia.com/ngc/ngc-alibaba-setup-guide/launching-nv-cloud-vm-console.html#launching-nv-cloud-vm-console)
-* **Amazon Web Services**
-    - [Amazon SageMaker](https://aws.amazon.com/sagemaker/) - Managed training and deployment of MXNet models
-    - [AWS Deep Learning AMI](https://aws.amazon.com/machine-learning/amis/) - Preinstalled Conda environments for Python 2 or 3 with MXNet, CUDA, cuDNN, MKL-DNN, and AWS Elastic Inference
-    - [Dynamic Training on AWS](https://github.com/awslabs/dynamic-training-with-apache-mxnet-on-aws) - experimental manual EC2 setup or semi-automated CloudFormation setup
-    - [NVIDIA VM](https://aws.amazon.com/marketplace/pp/B076K31M1S)
-* **Google Cloud Platform**
-    - [NVIDIA VM](https://console.cloud.google.com/marketplace/details/nvidia-ngc-public/nvidia_gpu_cloud_image)
-* **Microsoft Azure**
-    - [NVIDIA VM](https://azuremarketplace.microsoft.com/en-us/marketplace/apps/nvidia.ngc_azure_17_11?tab=Overview)
-* **Oracle Cloud**
-    - [NVIDIA VM](https://docs.cloud.oracle.com/iaas/Content/Compute/References/ngcimage.htm)
-
-All NVIDIA VMs use the [NVIDIA MXNet Docker container](https://ngc.nvidia.com/catalog/containers/nvidia:mxnet).
-Follow the [container usage instructions](https://ngc.nvidia.com/catalog/containers/nvidia:mxnet) found in [NVIDIA's container repository](https://ngc.nvidia.com/).
-
-</div> <!-- END gpu -->
-
-<div class="cpu">
-MXNet should work on any cloud provider's CPU-only instances. Follow the Python pip install instructions, Docker instructions, or try the following preinstalled option.
-
->>>>>>> 0f88f613
 * **Amazon Web Services**
     - [AWS Deep Learning AMI](https://aws.amazon.com/machine-learning/amis/) - Preinstalled Conda environments for Python 2 or 3 with MXNet and MKL-DNN.
 
