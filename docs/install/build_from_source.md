<!--- Licensed to the Apache Software Foundation (ASF) under one -->
<!--- or more contributor license agreements.  See the NOTICE file -->
<!--- distributed with this work for additional information -->
<!--- regarding copyright ownership.  The ASF licenses this file -->
<!--- to you under the Apache License, Version 2.0 (the -->
<!--- "License"); you may not use this file except in compliance -->
<!--- with the License.  You may obtain a copy of the License at -->

<!---   http://www.apache.org/licenses/LICENSE-2.0 -->

<!--- Unless required by applicable law or agreed to in writing, -->
<!--- software distributed under the License is distributed on an -->
<!--- "AS IS" BASIS, WITHOUT WARRANTIES OR CONDITIONS OF ANY -->
<!--- KIND, either express or implied.  See the License for the -->
<!--- specific language governing permissions and limitations -->
<!--- under the License. -->

<<<<<<< HEAD
=======
# Build MXNet from Source

>>>>>>> 0f88f613
This document explains how to build MXNet from source code.

**For Java/Scala/Clojure, please follow [this guide instead](./scala_setup.md)**

## Overview

Building from source follows this general two-step flow of building the shared library, then installing your preferred language binding. Use the following links to jump to the different sections of this guide.

1. Build the MXNet shared library, `libmxnet.so`.
    * [Clone the repository](#clone-the-mxnet-project)
    * [Prerequisites](#prerequisites)
        * [Math library selection](#math-library-selection)
        * [Install GPU software](#install-gpu-software)
        * [Install optional software](#install-optional-software)
    * [Adjust your build configuration](#build-configurations)
    * [Build MXNet](#build-mxnet)
        * [with NCCL](#build-mxnet-with-nccl) (optional)
        * [for C++](#build-mxnet-with-c++) (optional)
        * [Usage Examples](#usage-examples)
            * [systems with GPUs and Intel CPUs](#recommended-for-Systems-with-NVIDIA-GPUs-and-Intel-CPUs)
            * [GPUs with non-Intel CPUs](#recommended-for-Systems-with-Intel-CPUs)
            * [Intel CPUs](#recommended-for-Systems-with-Intel-CPUs)
            * [non-Intel CPUs](#recommended-for-Systems-with-non-Intel-CPUs)
2. [Install the language API binding(s)](#installing-mxnet-language-bindings) you would like to use for MXNet.
MXNet's newest and most popular API is Gluon. Gluon is built into the Python binding. If Python isn't your preference, you still have more options. MXNet supports several other language APIs:
    - [Python (includes Gluon)](../api/python/index.html)
    - [C++](../api/c++/index.html)
    - [Clojure](../api/clojure/index.html)
<<<<<<< HEAD
=======
    - [Java](../api/java/index.html)
>>>>>>> 0f88f613
    - [Julia](../api/julia/index.html)
    - [Perl](../api/perl/index.html)
    - [R](../api/r/index.html)
    - [Scala](../api/scala/index.html)
<<<<<<< HEAD
    - [Java](../api/java/index.html)
=======
>>>>>>> 0f88f613

<hr>

## Build Instructions by Operating System

Detailed instructions are provided per operating system. Each of these guides also covers how to install the specific [Language Bindings](#installing-mxnet-language-bindings) you require.
You may jump to those, but it is recommended that you continue reading to understand more general "build from source" options.

* [Amazon Linux / CentOS / RHEL](centos_setup.html)
* [macOS](osx_setup.html)
* [Raspbian](raspian_setup.html)
* [TX2](tx2_setup.html)
* [Ubuntu](ubuntu_setup.html)
* [Windows](windows_setup.html)


<hr>

## Clone the MXNet Project

1. Clone or fork the MXNet project.
```bash
git clone --recursive https://github.com/apache/incubator-mxnet mxnet
cd mxnet
```

<hr>

## Prerequisites

The following sections will help you decide which specific prerequisites you need to install.

#### Math Library Selection
It is useful to consider your math library selection prior to your other prerequisites.
MXNet relies on the
[BLAS](https://en.wikipedia.org/wiki/Basic_Linear_Algebra_Subprograms) (Basic
Linear Algebra Subprograms) library for numerical computations.
Those can be extended with [LAPACK (Linear Algebra Package)](https://github.com/Reference-LAPACK/lapack), an additional set of mathematical functions.

MXNet supports multiple mathematical backends for computations on the CPU:
* [Apple Accelerate](https://developer.apple.com/documentation/accelerate)
* [ATLAS](http://math-atlas.sourceforge.net/)
* [MKL](https://software.intel.com/en-us/intel-mkl) (MKL, MKLML)
* [MKL-DNN](https://github.com/intel/mkl-dnn)
* [OpenBLAS](http://www.openblas.net/)

The default order of choice for the libraries if found follows the path from the most
(recommended) to less performant backends.
The following lists show this order by library and `cmake` switch.

For desktop platforms (x86_64):

1. MKL-DNN (submodule) | `USE_MKLDNN`
2. MKL | `USE_MKL_IF_AVAILABLE`
3. MKLML (downloaded) | `USE_MKLML`
4. Apple Accelerate | `USE_APPLE_ACCELERATE_IF_AVAILABLE` | Mac only
5. OpenBLAS | `BLAS` | Options: Atlas, Open, MKL, Apple

Note: If `USE_MKL_IF_AVAILABLE` is set to False then MKLML and MKL-DNN will be disabled as well for configuration
backwards compatibility.

For embedded platforms (all other and if cross compiled):

1. OpenBLAS | `BLAS` | Options: Atlas, Open, MKL, Apple

You can set the BLAS library explicitly by setting the BLAS variable to:

* Atlas
* Open
* MKL
* Apple

See the [cmake/ChooseBLAS.cmake](https://github.com/apache/incubator-mxnet/blob/master/cmake/ChooseBlas.cmake) file for the options.

Intel's MKL (Math Kernel Library) is one of the most powerful math libraries
https://software.intel.com/en-us/mkl

It has following flavors:

* MKL is a complete math library, containing all the functionality found in ATLAS, OpenBlas and LAPACK. It is free under
community support licensing (https://software.intel.com/en-us/articles/free-mkl),
but needs to be downloaded and installed manually.

* MKLML is a subset of MKL. It contains a smaller number of functions to reduce the
size of the download and reduce the number of dynamic libraries user needs.

<!-- [Removed until #11148 is merged.] This is the most effective option since it can be downloaded and installed automatically
by the cmake script (see cmake/DownloadMKLML.cmake).-->

* MKL-DNN is a separate open-source library, it can be used separately from MKL or MKLML. It is
shipped as a subrepo with MXNet source code (see 3rdparty/mkldnn or the [MKL-DNN project](https://github.com/intel/mkl-dnn))

Since the full MKL library is almost always faster than any other BLAS library it's turned on by default,
however it needs to be downloaded and installed manually before doing `cmake` configuration.
Register and download on the [Intel performance libraries website](https://software.intel.com/en-us/performance-libraries).

Note: MKL is supported only for desktop builds and the framework itself supports the following
hardware:

* Intel® Xeon Phi™ processor
* Intel® Xeon® processor
* Intel® Core™ processor family
* Intel Atom® processor

If you have a different processor you can still try to use MKL, but performance results are
unpredictable.


#### Install GPU Software

If you want to run MXNet with GPUs, you must install [NVDIA CUDA and cuDNN](https://developer.nvidia.com/cuda-downloads).


#### Install Optional Software

These might be optional, but they're typically desirable as the extend or enhance MXNet's functionality.

* [OpenCV](http://opencv.org/) - Image Loading and Augmentation. Each operating system has different packages and build from source options for OpenCV. Refer to your OS's link in the [Build Instructions by Operating System](#build-instructions-by-operating-system) section for further instructions.
* [NCCL](https://developer.nvidia.com/nccl) - NVIDIA's Collective Communications Library. Instructions for installing NCCL are found in the following [Build MXNet with NCCL](#build-mxnet-with-nccl) section.

More information on turning these features on or off are found in the following [build configurations](#build-configurations) section.


<hr>

## Build Configurations

There is a configuration file for make,
[`make/config.mk`](https://github.com/apache/incubator-mxnet/blob/master/make/config.mk), that contains all the compilation options. You can edit it and then run `make` or `cmake`. `cmake` is recommended for building MXNet (and is required to build with MKLDNN), however you may use `make` instead. For building with Java/Scala/Clojure, only `make` is supported.

<hr>

## Build MXNet

### Build MXNet with NCCL
- Download and install the latest NCCL library from NVIDIA.
- Note the directory path in which NCCL libraries and header files are installed.
- Ensure that the installation directory contains ```lib``` and ```include``` folders.
- Ensure that the prerequisites for using NCCL such as Cuda libraries are met.
- Append the ```config.mk``` file with following, in addition to the CUDA related options.
- USE_NCCL=1
- USE_NCCL_PATH=path-to-nccl-installation-folder

``` bash
echo "USE_NCCL=1" >> make/config.mk
echo "USE_NCCP_PATH=path-to-nccl-installation-folder" >> make/config.mk
cp make/config.mk .
```
- Run make command
``` bash
make -j"$(nproc)"
```

#### Validating NCCL
- Follow the steps to install MXNet Python binding.
- Comment the following line in ```test_nccl.py``` file at ```incubator-mxnet/tests/python/gpu/test_nccl.py```
``` bash
@unittest.skip("Test requires NCCL library installed and enabled during build")
```
- Run test_nccl.py script as follows. The test should complete. It does not produce any output.
``` bash
nosetests --verbose tests/python/gpu/test_nccl.py
```

**Recommendation to get the best performance out of NCCL:**
It is recommended to set environment variable NCCL_LAUNCH_MODE to PARALLEL when using NCCL version 2.1 or newer.

<hr>
<<<<<<< HEAD

### Build MXNet with C++

* To enable C++ package, just add `USE_CPP_PACKAGE=1` when you run `make` or `cmake` (see examples).

=======

### Build MXNet with C++

* To enable C++ package, just add `USE_CPP_PACKAGE=1` when you run `make` or `cmake` (see examples).

>>>>>>> 0f88f613
<hr>

### Usage Examples

For example, you can specify using all cores on Linux as follows:

```bash
mkdir build && cd build
cmake -GNinja .
ninja -v
```


#### Recommended for Systems with NVIDIA GPUs and Intel CPUs
* Build MXNet with `cmake` and install with MKL DNN, GPU, and OpenCV support:

```bash
mkdir build && cd build
cmake -DUSE_CUDA=1 -DUSE_CUDA_PATH=/usr/local/cuda -DUSE_CUDNN=1 -DUSE_MKLDNN=1 -GNinja .
ninja -v
```

#### Recommended for Systems with NVIDIA GPUs
* Build with both OpenBLAS, GPU, and OpenCV support:

```bash
mkdir build && cd build
cmake -DBLAS=open -DUSE_CUDA=1 -DUSE_CUDA_PATH=/usr/local/cuda -DUSE_CUDNN=1 -GNinja .
ninja -v
```

#### Recommended for Systems with Intel CPUs
* Build MXNet with `cmake` and install with MKL DNN, and OpenCV support:

```bash
mkdir build && cd build
cmake -DUSE_CUDA=0 -DUSE_MKLDNN=1 -GNinja .
ninja -v
```

#### Recommended for Systems with non-Intel CPUs
* Build MXNet with `cmake` and install with OpenBLAS and OpenCV support:

```bash
mkdir build && cd build
cmake -DUSE_CUDA=0 -DBLAS=open -GNinja .
ninja -v
```

#### Other Examples

* Build without using OpenCV:

```bash
mkdir build && cd build
cmake -DUSE_OPENCV=0 -GNinja .
ninja -v
```

* Build on **macOS** with the default BLAS library (Apple Accelerate) and Clang installed with `xcode` (OPENMP is disabled because it is not supported by the Apple version of Clang):

```bash
mkdir build && cd build
cmake -DBLAS=apple -DUSE_OPENCV=0 -DUSE_OPENMP=0 -GNinja .
ninja -v
```

* To use OpenMP on **macOS** you need to install the Clang compiler, `llvm` (the one provided by Apple does not support OpenMP):

```bash
brew install llvm
mkdir build && cd build
cmake -DBLAS=apple -DUSE_OPENMP=1 -GNinja .
ninja -v
```

<hr>

## Installing MXNet Language Bindings
After building MXNet's shared library, you can install other language bindings.

**NOTE:** The C++ API binding must be built when you build MXNet from source. See [Build MXNet with C++](#build-mxnet-with-c++).

The following table provides links to each language binding by operating system:
| | [Ubuntu](ubuntu_setup.html) | [macOS](osx_setup.html) | [Windows](windows_setup.html) |
| --- | ----  | --- | ------- |
| Python | [Ubuntu guide](ubuntu_setup.html#install-mxnet-for-python) | [OSX guide](osx_setup.html) | [Windows guide](windows_setup.html#install-mxnet-for-python) |
| C++ | [C++ guide](c_plus_plus.html) | [C++ guide](c_plus_plus.html) | [C++ guide](c_plus_plus.html) |
| Clojure | [Clojure guide](https://github.com/apache/incubator-mxnet/tree/master/contrib/clojure-package) | [Clojure guide](https://github.com/apache/incubator-mxnet/tree/master/contrib/clojure-package) | n/a |
| Julia | [Ubuntu guide](ubuntu_setup.html#install-the-mxnet-package-for-julia) | [OSX guide](osx_setup.html#install-the-mxnet-package-for-julia) | [Windows guide](windows_setup.html#install-the-mxnet-package-for-julia) |
| Perl | [Ubuntu guide](ubuntu_setup.html#install-the-mxnet-package-for-perl) | [OSX guide](osx_setup.html#install-the-mxnet-package-for-perl) | n/a |
| R | [Ubuntu guide](ubuntu_setup.html#install-the-mxnet-package-for-r) | [OSX guide](osx_setup.html#install-the-mxnet-package-for-r) | [Windows guide](windows_setup.html#install-the-mxnet-package-for-r) |
| Scala | [Scala guide](scala_setup.html) | [Scala guide](scala_setup.html) | n/a |
| Java | [Java guide](java_setup.html) | [Java Guide](java_setup.html) | n/a |<|MERGE_RESOLUTION|>--- conflicted
+++ resolved
@@ -15,11 +15,8 @@
 <!--- specific language governing permissions and limitations -->
 <!--- under the License. -->
 
-<<<<<<< HEAD
-=======
 # Build MXNet from Source
 
->>>>>>> 0f88f613
 This document explains how to build MXNet from source code.
 
 **For Java/Scala/Clojure, please follow [this guide instead](./scala_setup.md)**
@@ -48,18 +45,11 @@
     - [Python (includes Gluon)](../api/python/index.html)
     - [C++](../api/c++/index.html)
     - [Clojure](../api/clojure/index.html)
-<<<<<<< HEAD
-=======
     - [Java](../api/java/index.html)
->>>>>>> 0f88f613
     - [Julia](../api/julia/index.html)
     - [Perl](../api/perl/index.html)
     - [R](../api/r/index.html)
     - [Scala](../api/scala/index.html)
-<<<<<<< HEAD
-    - [Java](../api/java/index.html)
-=======
->>>>>>> 0f88f613
 
 <hr>
 
@@ -228,19 +218,11 @@
 It is recommended to set environment variable NCCL_LAUNCH_MODE to PARALLEL when using NCCL version 2.1 or newer.
 
 <hr>
-<<<<<<< HEAD
 
 ### Build MXNet with C++
 
 * To enable C++ package, just add `USE_CPP_PACKAGE=1` when you run `make` or `cmake` (see examples).
 
-=======
-
-### Build MXNet with C++
-
-* To enable C++ package, just add `USE_CPP_PACKAGE=1` when you run `make` or `cmake` (see examples).
-
->>>>>>> 0f88f613
 <hr>
 
 ### Usage Examples
