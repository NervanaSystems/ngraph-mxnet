<!--- Licensed to the Apache Software Foundation (ASF) under one -->
<!--- or more contributor license agreements.  See the NOTICE file -->
<!--- distributed with this work for additional information -->
<!--- regarding copyright ownership.  The ASF licenses this file -->
<!--- to you under the Apache License, Version 2.0 (the -->
<!--- "License"); you may not use this file except in compliance -->
<!--- with the License.  You may obtain a copy of the License at -->

<!---   http://www.apache.org/licenses/LICENSE-2.0 -->

<!--- Unless required by applicable law or agreed to in writing, -->
<!--- software distributed under the License is distributed on an -->
<!--- "AS IS" BASIS, WITHOUT WARRANTIES OR CONDITIONS OF ANY -->
<!--- KIND, either express or implied.  See the License for the -->
<!--- specific language governing permissions and limitations -->
<!--- under the License. -->

# Installing MXNet on Ubuntu

The following installation instructions are for installing MXNet on computers running **Ubuntu 16.04**. Support for later versions of Ubuntu is [not yet available](#contributions).
<hr>

## Contents

* [CUDA Dependencies](#cuda-dependencies)
* [Quick Installation](#quick-installation)
    * [Python](#install-mxnet-for-python)
    * [pip Packages](#pip-package-availability)
* [Build from Source](#build-mxnet-from-source)
* [Installing Language Packages](#installing-language-packages-for-mxnet)
    * [R](#install-the-mxnet-package-for-r)
    * [Julia](#install-the-mxnet-package-for-julia)
    * [Scala](#install-the-mxnet-package-for-scala)
    * [Java](#install-the-mxnet-package-for-java)
    * [Perl](#install-the-mxnet-package-for-perl)
  * [Contributions](#contributions)
  * [Next Steps](#next-steps)

<hr>

## CUDA Dependencies

If you plan to build with GPU, you need to set up the environment for CUDA and cuDNN.

First, download and install [CUDA toolkit](https://developer.nvidia.com/cuda-toolkit). CUDA 9.2 is recommended.

Then download [cuDNN 7.1.4](https://developer.nvidia.com/cudnn).

Unzip the file and change to the cuDNN root directory. Move the header and libraries to your local CUDA Toolkit folder:

```bash
    tar xvzf cudnn-9.2-linux-x64-v7.1
    sudo cp -P cuda/include/cudnn.h /usr/local/cuda/include
    sudo cp -P cuda/lib64/libcudnn* /usr/local/cuda/lib64
    sudo chmod a+r /usr/local/cuda/include/cudnn.h /usr/local/cuda/lib64/libcudnn*
    sudo ldconfig
```

<hr>


## Quick Installation

### Install MXNet for Python

#### Dependencies

The following scripts will install Ubuntu 16.04 dependencies for MXNet Python development.

```bash
wget https://raw.githubusercontent.com/apache/incubator-mxnet/master/ci/docker/install/ubuntu_core.sh
wget https://raw.githubusercontent.com/apache/incubator-mxnet/master/ci/docker/install/ubuntu_python.sh
sudo ./ubuntu_core.sh
sudo ./ubuntu_python.sh
```

Using the latest MXNet with CUDA 9.2 package is recommended for the fastest training speeds with MXNet.

**Recommended for training:**
```bash
pip install mxnet-cu92
```

**Recommended for inference:**
```bash
pip install mxnet-cu92mkl
```

Alternatively, you can use the table below to select the package that suits your purpose.

| MXNet Version | Basic | CUDA | MKL-DNN | CUDA/MKL-DNN |
|-|-|-|-|-|
| Latest | mxnet | mxnet-cu92 | mxnet-mkl | mxnet-cu92mkl |


#### pip Package Availability

The following table presents the pip packages that are recommended for each version of MXNet.

<<<<<<< HEAD
![pip package table](https://raw.githubusercontent.com/dmlc/web-data/master/mxnet/install/pip-packages.png)
=======
![pip package table](https://raw.githubusercontent.com/dmlc/web-data/master/mxnet/install/pip-packages-1.4.0.png)
>>>>>>> 0f88f613

To install an older version of MXNet with one of the packages in the previous table add `==` with the version you require. For example for version 1.1.0 of MXNet with CUDA 8, you would use `pip install mxnet-cu80==1.1.0`.

<hr>


## Build MXNet from Source

You can build MXNet from source, and then you have the option of installing language-specific bindings, such as Scala, Java, Julia, R or Perl. This is a two-step process:

1. Build the shared library from the MXNet C++ source code.
2. (optional) Install the supported language-specific packages for MXNet. Be sure to check that section first, as some scripts may be available to handle all of the dependencies, MXNet build, and language bindings for you. Here they are again for quick access:

* [R](#install-the-mxnet-package-for-r)
* [Julia](#install-the-mxnet-package-for-julia)
* [Scala](#install-the-mxnet-package-for-scala)
* [Java](#install-the-mxnet-package-for-java)
* [Perl](#install-the-mxnet-package-for-perl)

**Note:** To change the compilation options for your build, edit the ```make/config.mk``` file prior to building MXNet. More information on this is mentioned in the different language package instructions.

### Build the Shared Library

#### Quick MXNet Build
You can quickly build MXNet from source with the following script found in the `/docs/install` folder:

```bash
cd docs/install
./install_mxnet_ubuntu_python.sh
```

Or you can go through a manual process described next.

#### Manual MXNet Installation

It is recommended that you review the general [build from source](build_from_source.html) instructions before continuing.

On Ubuntu versions 16.04 or later, you need the following dependencies:

**Step 1:** Install build tools and git.
```bash
    sudo apt-get update
    sudo apt-get install -y build-essential git
```

**Step 2:** Install a Math Library.

Details on the different math libraries are found in the build from source guide's [Math Library Selection](build_from_source.html#math-library-selection) section.

For OpenBLAS use:

```bash
    sudo apt-get install -y libopenblas-dev
```

For other libraries, visit the [Math Library Selection](build_from_source.html#math-library-selection) section.

**Step 3:** Install OpenCV.

*MXNet* uses [OpenCV](http://opencv.org/) for efficient image loading and augmentation operations.

```bash
    sudo apt-get install -y libopencv-dev
```

**Step 4:** Download MXNet sources and build MXNet core shared library.

If building on CPU and using OpenBLAS:

```bash
    git clone --recursive https://github.com/apache/incubator-mxnet.git
    cd incubator-mxnet
    echo "USE_OPENCV = 1" >> ./config.mk
    echo "USE_BLAS = openblas" >> ./config.mk
    make -j $(nproc)
```

If building on CPU and using MKL and MKL-DNN (make sure MKL is installed according to [Math Library Selection](build_from_source.html#math-library-selection) and [MKL-DNN README](https://github.com/apache/incubator-mxnet/blob/master/MKLDNN_README.md)):

```bash
    git clone --recursive https://github.com/apache/incubator-mxnet.git
    cd incubator-mxnet
    echo "USE_OPENCV = 1" >> ./config.mk
    echo "USE_BLAS = openblas" >> ./config.mk
    echo "USE_CUDA = 0" >> ./config.mk
    echo "USE_MKLDNN = 1" >> ./config.mk
    make -j $(nproc)
```

If building on GPU and you want OpenCV and OpenBLAS (make sure you have installed the [CUDA dependencies first](#cuda-dependencies)):

```bash
    git clone --recursive https://github.com/apache/incubator-mxnet.git
    cd incubator-mxnet
    echo "USE_OPENCV = 1" >> ./config.mk
    echo "USE_BLAS = openblas" >> ./config.mk
    echo "USE_CUDA = 1" >> ./config.mk
    echo "USE_CUDA_PATH = /usr/local/cuda" >> ./config.mk
    echo "USE_CUDNN = 1" >> ./config.mk
    make -j $(nproc)
```

*Note* - USE_OPENCV and USE_BLAS are make file flags to set compilation options to use OpenCV and BLAS library. You can explore and use more compilation options in `make/config.mk` and also review common [usage examples](build_from_source.html#usage-examples).

Building from source creates a library called ```libmxnet.so``` in the `lib` folder in your MXNet project root.

You may also want to add the MXNet shared library to your `LD_LIBRARY_PATH`:

```bash
export LD_LIBRARY_PATH=$PWD/lib
```

After building the MXNet library, you may install language bindings.

<hr>


## Installing Language Packages for MXNet

After you have installed the MXNet core library. You may install MXNet interface packages for the programming language of your choice:
- [Python](#install-mxnet-for-python)
- [C++](#install-the-mxnet-package-for-c&plus;&plus;)
- [Clojure](#install-the-mxnet-package-for-clojure)
- [Julia](#install-the-mxnet-package-for-julia)
- [Perl](#install-the-mxnet-package-for-perl)
- [R](#install-the-mxnet-package-for-r)
- [Scala](#install-the-mxnet-package-for-scala)
- [Java](#install-the-mxnet-package-for-java)

<hr>

### Install MXNet for Python

To install the MXNet Python binding navigate to the root of the MXNet folder then run the following:

```bash
$ cd python
$ pip install -e .
```

Note that the `-e` flag is optional. It is equivalent to `--editable` and means that if you edit the source files, these changes will be reflected in the package installed.

#### Optional Python Packages

You may optionally install ```graphviz``` library that is used for visualizing network graphs you build on MXNet. You may also install [Jupyter Notebook](http://jupyter.readthedocs.io/) which is used for running MXNet tutorials and examples.

```bash
sudo pip install graphviz
sudo pip install jupyter
```
<hr>


### Install the MXNet Package for C++

Refer to the [C++ Package setup guide](c_plus_plus.html).
<hr>


### Install the MXNet Package for Clojure

Refer to the [Clojure setup guide](https://github.com/apache/incubator-mxnet/tree/master/contrib/clojure-package).
<hr>


### Install the MXNet Package for Julia

The MXNet package for Julia is hosted in a separate repository, MXNet.jl, which is available on [GitHub](https://github.com/dmlc/MXNet.jl). To use Julia binding it with an existing libmxnet installation, set the ```MXNET_HOME``` environment variable by running the following command:

```bash
    export MXNET_HOME=/<path to>/libmxnet
```

The path to the existing libmxnet installation should be the root directory of libmxnet. In other words, you should be able to find the ```libmxnet.so``` file at ```$MXNET_HOME/lib```. For example, if the root directory of libmxnet is ```~```, you would run the following command:

```bash
    export MXNET_HOME=/~/libmxnet
```

You might want to add this command to your ```~/.bashrc``` file. If you do, you can install the Julia package in the Julia console using the following command:

```julia
    Pkg.add("MXNet")
```

For more details about installing and using MXNet with Julia, see the [MXNet Julia documentation](http://dmlc.ml/MXNet.jl/latest/user-guide/install/).
<hr>


### Install the MXNet Package for Perl

Before you build MXNet for Perl from source code, you must complete [building the shared library](#build-the-shared-library). After you build the shared library, run the following command from the MXNet source root directory to build the MXNet Perl package:

```bash
    sudo apt-get install libmouse-perl pdl cpanminus swig libgraphviz-perl
    cpanm -q -L "${HOME}/perl5" Function::Parameters Hash::Ordered PDL::CCS

    MXNET_HOME=${PWD}
    export LD_LIBRARY_PATH=${MXNET_HOME}/lib
    export PERL5LIB=${HOME}/perl5/lib/perl5

    cd ${MXNET_HOME}/perl-package/AI-MXNetCAPI/
    perl Makefile.PL INSTALL_BASE=${HOME}/perl5
    make install

    cd ${MXNET_HOME}/perl-package/AI-NNVMCAPI/
    perl Makefile.PL INSTALL_BASE=${HOME}/perl5
    make install

    cd ${MXNET_HOME}/perl-package/AI-MXNet/
    perl Makefile.PL INSTALL_BASE=${HOME}/perl5
    make install
```
<hr>


### Install the MXNet Package for R

Building *MXNet* from source is a 2 step process.
1. Build the *MXNet* core shared library, `libmxnet.so`, from source.
2. Build the R bindings.

#### Quick MXNet-R Installation
You can quickly build MXNet-R with the following two scripts found in the `/docs/install` folder:

```bash
git clone --recursive https://github.com/apache/incubator-mxnet.git mxnet
cd mxnet/docs/install
./install_mxnet_ubuntu_python.sh
./install_mxnet_ubuntu_r.sh
```

Or you can go through a manual process described next.

#### Manual MXNet-R Installation

**Minimum Requirements**
1. [GCC 4.8](https://gcc.gnu.org/gcc-4.8/) or later to compile C++ 11.
2. [GNU Make](https://www.gnu.org/software/make/)

<br/>

**Build the MXNet core shared library**

**Step 1** Install build tools and git.
```bash
$ sudo apt-get update
$ sudo apt-get install -y build-essential git
```

**Step 2** Install OpenBLAS.

*MXNet* uses [BLAS](https://en.wikipedia.org/wiki/Basic_Linear_Algebra_Subprograms) and [LAPACK](https://en.wikipedia.org/wiki/LAPACK) libraries for accelerated numerical computations on CPU machine. There are several flavors of BLAS/LAPACK libraries - [OpenBLAS](http://www.openblas.net/), [ATLAS](http://math-atlas.sourceforge.net/) and [MKL](https://software.intel.com/en-us/intel-mkl). In this step we install OpenBLAS. You can choose to install ATLAS or MKL.
```bash
$ sudo apt-get install -y libopenblas-dev liblapack-dev
```

**Step 3** Install OpenCV.

*MXNet* uses [OpenCV](http://opencv.org/) for efficient image loading and augmentation operations.
```bash
$ sudo apt-get install -y libopencv-dev
```

**Step 4** Download MXNet sources and build MXNet core shared library. You can clone the repository as described in the following code block, or you may try the <a href="download.html">download links</a> for your desired MXNet version.

```bash
$ git clone --recursive https://github.com/apache/incubator-mxnet
$ cd incubator-mxnet
$ echo "USE_OPENCV = 1" >> ./config.mk
$ echo "USE_BLAS = openblas" >> ./config.mk
$ make -j $(nproc)
```

*Note* - USE_OPENCV and USE_BLAS are make file flags to set compilation options to use OpenCV and BLAS library. You can explore and use more compilation options in `make/config.mk`.

<br/>

**Step 5** Make and install the MXNet-R bindings.

```bash
$ make rpkg
```
#### Verify MXNet-R Installation

You can verify your MXNet-R installation as follows:

```bash
sudo -i R
```

At the R prompt enter the following:

```r
library(mxnet)
a <- mx.nd.ones(c(2,3), ctx = mx.cpu())
b <- a * 2 + 1
b
```

You should see the following output:

```
     [,1] [,2] [,3]
[1,]    3    3    3
[2,]    3    3    3
> quit()
```
<hr>


### Install the MXNet Package for Scala

To use the MXNet-Scala package, you can acquire the Maven package as a dependency.

Further information is in the [MXNet-Scala Setup Instructions](scala_setup.html).

If you use IntelliJ or a similar IDE, you may want to follow the [MXNet-Scala on IntelliJ tutorial](../tutorials/scala/mxnet_scala_on_intellij.html) instead.
<hr>

### Install the MXNet Package for Java

To use the MXNet-Java package, you can acquire the Maven package as a dependency.

Further information is in the [MXNet-Java Setup Instructions](java_setup.html).

If you use IntelliJ or a similar IDE, you may want to follow the [MXNet-Java on IntelliJ tutorial](../tutorials/java/mxnet_java_on_intellij.html) instead.
<hr>

## Contributions

You are more than welcome to contribute easy installation scripts for other operating systems and programming languages. See the [community contributions page](../community/contribute.html) for further information.

## Next Steps

* [Tutorials](../tutorials/index.html)
* [How To](../faq/index.html)
* [Architecture](../architecture/index.html)


<link rel="stylesheet" href="https://use.fontawesome.com/releases/v5.1.0/css/all.css" integrity="sha384-lKuwvrZot6UHsBSfcMvOkWwlCMgc0TaWr+30HWe3a4ltaBwTZhyTEggF5tJv8tbt" crossorigin="anonymous"><|MERGE_RESOLUTION|>--- conflicted
+++ resolved
@@ -97,11 +97,7 @@
 
 The following table presents the pip packages that are recommended for each version of MXNet.
 
-<<<<<<< HEAD
-![pip package table](https://raw.githubusercontent.com/dmlc/web-data/master/mxnet/install/pip-packages.png)
-=======
 ![pip package table](https://raw.githubusercontent.com/dmlc/web-data/master/mxnet/install/pip-packages-1.4.0.png)
->>>>>>> 0f88f613
 
 To install an older version of MXNet with one of the packages in the previous table add `==` with the version you require. For example for version 1.1.0 of MXNet with CUDA 8, you would use `pip install mxnet-cu80==1.1.0`.
 
