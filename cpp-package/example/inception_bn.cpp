--- conflicted
+++ resolved
@@ -183,15 +183,6 @@
     xavier(arg.first, &arg.second);
   }
 
-<<<<<<< HEAD
-  // initialize parameters
-  Xavier xavier = Xavier(Xavier::gaussian, Xavier::in, 2);
-  for (auto &arg : args_map) {
-    xavier(arg.first, &arg.second);
-  }
-
-=======
->>>>>>> 0a2419ff
   Optimizer* opt = OptimizerRegistry::Find("sgd");
   opt->SetParam("momentum", 0.9)
      ->SetParam("rescale_grad", 1.0 / batch_size)
