Package: mxnet
Type: Package
Title: MXNet: A Flexible and Efficient Machine Learning Library for Heterogeneous Distributed Systems
<<<<<<< HEAD
Version: 1.1.0
=======
Version: 1.2.0
>>>>>>> f220ad07
Date: 2017-06-27
Author: Tianqi Chen, Qiang Kou, Tong He
Maintainer: Qiang Kou <qkou@qkou.info>
Repository: DMLC
Description: MXNet is a deep learning framework designed for both efficiency
    and flexibility. It allows you to mix the flavours of deep learning programs
    together to maximize the efficiency and your productivity.
License: Apache License (== 2.0)
URL: https://github.com/dmlc/mxnet/tree/master/R-package
BugReports: https://github.com/dmlc/mxnet/issues
Imports:
    methods,
    Rcpp (>= 0.12.1),
    DiagrammeR (>= 0.9.0),
    visNetwork (>= 1.0.3),
    data.table,
    jsonlite,
    magrittr,
    stringr
Suggests:
    testthat,
    mlbench,
    knitr,
    rmarkdown,
    imager
Depends:
    R (>= 3.3.0)
LinkingTo: Rcpp
VignetteBuilder: knitr
RoxygenNote: 5.0.1<|MERGE_RESOLUTION|>--- conflicted
+++ resolved
@@ -1,11 +1,7 @@
 Package: mxnet
 Type: Package
 Title: MXNet: A Flexible and Efficient Machine Learning Library for Heterogeneous Distributed Systems
-<<<<<<< HEAD
-Version: 1.1.0
-=======
 Version: 1.2.0
->>>>>>> f220ad07
 Date: 2017-06-27
 Author: Tianqi Chen, Qiang Kou, Tong He
 Maintainer: Qiang Kou <qkou@qkou.info>
