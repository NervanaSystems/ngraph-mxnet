cmake_minimum_required(VERSION 3.0.2)

project(mxnet C CXX)

if(EXISTS ${CMAKE_CURRENT_SOURCE_DIR}/build/private/local_config.cmake)
  include(${CMAKE_CURRENT_SOURCE_DIR}/build/private/local_config.cmake)
endif()

include(${CMAKE_CURRENT_SOURCE_DIR}/cmake/Utils.cmake)

#Some things have order. This must be put in front alone
mxnet_option(USE_CUDA             "Build with CUDA support"   ON)
mxnet_option(USE_OLDCMAKECUDA     "Build with old cmake cuda" OFF)
mxnet_option(USE_NCCL             "Use NVidia NCCL with CUDA" OFF)
mxnet_option(USE_OPENCV           "Build with OpenCV support" ON)
mxnet_option(USE_OPENMP           "Build with Openmp support" ON)
mxnet_option(USE_CUDNN            "Build with cudnn support"  ON) # one could set CUDNN_ROOT for search path
mxnet_option(USE_SSE              "Build with x86 SSE instruction support" ON IF NOT ARM)
mxnet_option(USE_F16C             "Build with x86 F16C instruction support" ON) # autodetects support if ON
mxnet_option(USE_LAPACK           "Build with lapack support" ON)
<<<<<<< HEAD
mxnet_option(USE_NGRAPH           "Build with nGraph support" ON)
=======
mxnet_option(USE_NGRAPH           "Build with nGraph support" OFF)
>>>>>>> 1da36a03
mxnet_option(USE_MKL_IF_AVAILABLE "Use MKL if found" ON)
mxnet_option(USE_MKLML_MKL        "Use MKLDNN variant of MKL (if MKL found)" ON IF USE_MKL_IF_AVAILABLE AND (NOT APPLE))
mxnet_option(USE_MKLDNN           "Use MKLDNN variant of MKL (if MKL found)" ON IF USE_MKL_IF_AVAILABLE AND (NOT APPLE) AND (NOT USE_NGRAPH))
mxnet_option(USE_OPERATOR_TUNING  "Enable auto-tuning of operators" ON IF NOT MSVC)
mxnet_option(USE_GPERFTOOLS       "Build with GPerfTools support (if found)" ON)
mxnet_option(USE_JEMALLOC         "Build with Jemalloc support"   ON)
mxnet_option(USE_PROFILER         "Build with Profiler support"   ON)
mxnet_option(USE_DIST_KVSTORE     "Build with DIST_KVSTORE support" OFF)
mxnet_option(USE_PLUGINS_WARPCTC  "Use WARPCTC Plugins" OFF)
mxnet_option(USE_PLUGIN_CAFFE     "Use Caffe Plugin" OFF)
mxnet_option(USE_CPP_PACKAGE      "Build C++ Package" OFF)
mxnet_option(USE_MXNET_LIB_NAMING "Use MXNet library naming conventions." ON)
mxnet_option(USE_GPROF            "Compile with gprof (profiling) flag" OFF)
mxnet_option(USE_CXX14_IF_AVAILABLE "Build with C++14 if the compiler supports it" OFF)
mxnet_option(USE_VTUNE            "Enable use of Intel Amplifier XE (VTune)" OFF) # one could set VTUNE_ROOT for search path
mxnet_option(ENABLE_CUDA_RTC      "Build with CUDA runtime compilation support" ON)
mxnet_option(BUILD_CPP_EXAMPLES   "Build cpp examples" ON)
mxnet_option(INSTALL_EXAMPLES     "Install the example source files." OFF)
mxnet_option(USE_SIGNAL_HANDLER   "Print stack traces on segfaults." OFF)
mxnet_option(USE_TENSORRT         "Enable infeference optimization with TensorRT." OFF)
mxnet_option(USE_ASAN             "Enable Clang/GCC ASAN sanitizers." OFF)
mxnet_option(ENABLE_TESTCOVERAGE  "Enable compilation with test coverage metric output" OFF)

message(STATUS "CMAKE_SYSTEM_NAME ${CMAKE_SYSTEM_NAME}")
if(USE_CUDA AND NOT USE_OLDCMAKECUDA)
  message(STATUS "CMake version '${CMAKE_VERSION}' using generator '${CMAKE_GENERATOR}'")
  if(
      (
        (${CMAKE_GENERATOR} MATCHES "Visual Studio.*")
        OR (${CMAKE_GENERATOR} MATCHES "Xcode.*")
        OR (${CMAKE_GENERATOR} STREQUAL "Unix Makefiles")
      ) AND (
        (${CMAKE_VERSION} VERSION_GREATER "3.9.0") OR (${CMAKE_VERSION} VERSION_EQUAL "3.9.0")
      )
    )
    set(FIRST_CUDA TRUE)
    project(mxnet C CXX CUDA)
  else()
    set(FIRST_CUDA FALSE)
    set(USE_OLDCMAKECUDA TRUE)
    project(mxnet C CXX)
  endif()
else()
  project(mxnet C CXX)
endif()


if(MSVC)
  set(SYSTEM_ARCHITECTURE x86_64)
else()
  execute_process(COMMAND uname -m COMMAND tr -d '\n' OUTPUT_VARIABLE SYSTEM_ARCHITECTURE)
endif()

set(CMAKE_MODULE_PATH "${CMAKE_CURRENT_SOURCE_DIR}/cmake/Modules;${CMAKE_MODULE_PATH}")

SET(EXTRA_OPERATORS "" CACHE PATH "EXTRA OPERATORS PATH")

if("$ENV{VERBOSE}" STREQUAL "1")
  message(STATUS " Verbose Makefile ACTIVATED")
  set(CMAKE_VERBOSE_MAKEFILE ON)
endif()


if(MSVC)
  add_definitions(-DWIN32_LEAN_AND_MEAN)
  add_definitions(-DDMLC_USE_CXX11)
  add_definitions(-DMSHADOW_IN_CXX11)
  add_definitions(-D_SCL_SECURE_NO_WARNINGS)
  add_definitions(-D_CRT_SECURE_NO_WARNINGS)
  add_definitions(-DMXNET_EXPORTS)
  add_definitions(-DNNVM_EXPORTS)
  add_definitions(-DDMLC_STRICT_CXX11)
  add_definitions(-DNOMINMAX)
  if(USE_F16C)
    message("F16C instruction set is not yet supported for MSVC")
  endif()
  set(CMAKE_C_FLAGS "/MP")
  set(CMAKE_CXX_FLAGS "${CMAKE_C_FLAGS} /bigobj")
else(MSVC)
  include(CheckCXXCompilerFlag)
  if(USE_CXX14_IF_AVAILABLE)
    check_cxx_compiler_flag("-std=c++14" SUPPORT_CXX14)
  endif()
  check_cxx_compiler_flag("-std=c++11"   SUPPORT_CXX11)
  check_cxx_compiler_flag("-std=c++0x"   SUPPORT_CXX0X)
  # For cross compilation, we can't rely on the compiler which accepts the flag, but mshadow will
  # add platform specific includes not available in other arches
  if(USE_SSE)
    check_cxx_compiler_flag("-msse2"     SUPPORT_MSSE2)
  else()
    set(SUPPORT_MSSE2 FALSE)
  endif()
  # For cross complication, turn off flag if target device does not support it
  if(USE_F16C)
    check_cxx_compiler_flag("-mf16c"     COMPILER_SUPPORT_MF16C)
    if(CMAKE_SYSTEM_NAME STREQUAL "Linux")
      execute_process(COMMAND cat /proc/cpuinfo
              COMMAND grep flags
              COMMAND grep f16c
              OUTPUT_VARIABLE CPU_SUPPORT_F16C)
    elseif(CMAKE_SYSTEM_NAME STREQUAL "Darwin")
      execute_process(COMMAND sysctl -a
              COMMAND grep machdep.cpu.features
              COMMAND grep F16C
              OUTPUT_VARIABLE CPU_SUPPORT_F16C)
    endif()
    if(NOT CPU_SUPPORT_F16C)
      message("CPU does not support F16C instructions")
    endif()
    if(CPU_SUPPORT_F16C AND COMPILER_SUPPORT_MF16C)
      set(SUPPORT_F16C TRUE)
    endif()
  else()
    set(SUPPORT_F16C FALSE)
  endif()
  set(CMAKE_POSITION_INDEPENDENT_CODE ON)
  set(CMAKE_C_FLAGS "-Wall -Wno-unknown-pragmas -Wno-sign-compare")
  if ("${CMAKE_CXX_COMPILER_ID}" MATCHES ".*Clang$")
    set(CMAKE_C_FLAGS "-Wno-braced-scalar-init")
  endif()
  if(CMAKE_BUILD_TYPE STREQUAL "Debug")
    set(CMAKE_C_FLAGS "${CMAKE_C_FLAGS} -O0 -g")
  elseif(CMAKE_BUILD_TYPE STREQUAL "RelWithDebInfo")
    add_definitions(-DNDEBUG=1)
    set(CMAKE_C_FLAGS "${CMAKE_C_FLAGS} -O3 -g")
  else()
    add_definitions(-DNDEBUG=1)
    set(CMAKE_C_FLAGS "${CMAKE_C_FLAGS} -O3")
  endif()
  if(SUPPORT_MSSE2)
    set(CMAKE_C_FLAGS "${CMAKE_C_FLAGS} -msse2")
  endif()
  set(CMAKE_CXX_FLAGS ${CMAKE_C_FLAGS})
  if(SUPPORT_CXX14)
    add_definitions(-DDMLC_USE_CXX11=1)
    add_definitions(-DDMLC_USE_CXX14=1)
    set(CMAKE_CXX_FLAGS "${CMAKE_CXX_FLAGS} -std=c++14")
  elseif(SUPPORT_CXX11)
    add_definitions(-DDMLC_USE_CXX11=1)
    set(CMAKE_CXX_FLAGS "${CMAKE_CXX_FLAGS} -std=c++11")
  elseif(SUPPORT_CXX0X)
    add_definitions(-DDMLC_USE_CXX11=1)
    set(CMAKE_CXX_FLAGS "${CMAKE_CXX_FLAGS} -std=c++0x")
  endif()
endif(MSVC)

if(NOT mxnet_LINKER_LIBS)
  set(mxnet_LINKER_LIBS "")
endif(NOT mxnet_LINKER_LIBS)

if(USE_NGRAPH AND NOT MSVC)
  set(CMAKE_CXX_FLAGS "${CMAKE_CXX_FLAGS} -Wno-comment")
  set(NGRAPH_INSTALL_PREFIX ${CMAKE_BINARY_DIR}/3rdparty/ngraph-mxnet-bridge)

  if(NOT MSVC)
    set(ARCH_OPT_FLAGS "-mtune=generic")
  endif()
  add_subdirectory(3rdparty/ngraph-mxnet-bridge)

  include_directories(3rdparty/ngraph-mxnet-bridge/src)
  include_directories(${CMAKE_BINARY_DIR}/3rdparty/ngraph-mxnet-bridge/include)

  add_definitions(-DMXNET_USE_NGRAPH=1)

  # The following libraries collectively provide the symbols required by the
  # MXnet-nGraph bridge code at static-link time.
  #
  # NOTE: nGraph loads individual backends as-needed at runtime (using 'dlopen'),
  # and so one might assume that `libcpu_backend` is not needed during static-link
  # time.  However, it provides some symbols required by other backend-agnostic
  # code.
  if (CMAKE_HOST_APPLE)
      list(APPEND mxnet_LINKER_LIBS ${NGRAPH_INSTALL_PREFIX}/lib/libngraph.dylib)
      list(APPEND mxnet_LINKER_LIBS ${NGRAPH_INSTALL_PREFIX}/lib/libmkldnn.dylib)
      list(APPEND mxnet_LINKER_LIBS ${NGRAPH_INSTALL_PREFIX}/lib/libiomp5.dylib)
      list(APPEND mxnet_LINKER_LIBS ${NGRAPH_INSTALL_PREFIX}/lib/libmklml.dylib)
      list(APPEND mxnet_LINKER_LIBS ${NGRAPH_INSTALL_PREFIX}/lib/libcpu_backend.dylib)
  elseif (UNIX AND NOT APPLE)
      list(APPEND mxnet_LINKER_LIBS ${NGRAPH_INSTALL_PREFIX}/lib/libngraph.so)
      list(APPEND mxnet_LINKER_LIBS ${NGRAPH_INSTALL_PREFIX}/lib/libmkldnn.so)
      list(APPEND mxnet_LINKER_LIBS ${NGRAPH_INSTALL_PREFIX}/lib/libiomp5.so)
      list(APPEND mxnet_LINKER_LIBS ${NGRAPH_INSTALL_PREFIX}/lib/libmklml_intel.so)
      list(APPEND mxnet_LINKER_LIBS ${NGRAPH_INSTALL_PREFIX}/lib/libcpu_backend.so)
  else()
      message(FATAL_ERROR "Not sure how to handle this operating system.")
  endif()
<<<<<<< HEAD

  if(USE_NGRAPH_DISTRIBUTED)
    add_definitions(-DMXNET_USE_NGRAPH_DISTRIBUTED=1)
  endif(USE_NGRAPH_DISTRIBUTED)
=======
>>>>>>> 1da36a03
endif()

if(USE_GPROF)
  message(STATUS "Using GPROF")
  set(CMAKE_C_FLAGS "${CMAKE_C_FLAGS} -fno-omit-frame-pointer -g -pg")
  set(CMAKE_CXX_FLAGS "${CMAKE_CXX_FLAGS} -fno-omit-frame-pointer -g -pg")
  set(CMAKE_LINK_LIBRARY_FILE_FLAG "${CMAKE_LINK_LIBRARY_FILE_FLAG} -g -pg")
endif()

if(USE_VTUNE)
  message(STATUS "Using VTUNE")
  if(NOT VTUNE_ROOT)
    set(VTUNE_ROOT /opt/intel/vtune_amplifier_xe_2017)
  endif()
  set(CMAKE_C_FLAGS "${CMAKE_C_FLAGS} -fno-omit-frame-pointer -g -pg")
  set(CMAKE_CXX_FLAGS "${CMAKE_CXX_FLAGS} -fno-omit-frame-pointer -g -pg")
  set(CMAKE_LINK_LIBRARY_FILE_FLAG "${CMAKE_LINK_LIBRARY_FILE_FLAG} -g -pg")
  add_definitions(-DMXNET_USE_VTUNE=1)
  include_directories(${VTUNE_ROOT}/include)
  list(APPEND mxnet_LINKER_LIBS ${VTUNE_ROOT}/lib64/libittnotify.a)
  list(APPEND mxnet_LINKER_LIBS dl)
endif()

if(USE_TENSORRT)
  message(STATUS "Using TensorRT")
  set(ONNX_PATH 3rdparty/onnx-tensorrt/third_party/onnx/build/)
  set(ONNX_TRT_PATH 3rdparty/onnx-tensorrt/build/)

  include_directories(${ONNX_PATH})
  include_directories(3rdparty/onnx-tensorrt/)
  include_directories(3rdparty/)
  add_definitions(-DMXNET_USE_TENSORRT=1)
  add_definitions(-DONNX_NAMESPACE=onnx)

  find_package(Protobuf REQUIRED)

  find_library(ONNX_LIBRARY NAMES libonnx.so REQUIRED
          PATHS ${ONNX_PATH}
          DOC "Path to onnx library.")
  find_library(ONNX_PROTO_LIBRARY NAMES libonnx_proto.so REQUIRED
          PATHS ${ONNX_PATH}
          DOC "Path to onnx_proto library.")
  find_library(ONNX_TRT_RUNTIME_LIBRARY NAMES libnvonnxparser_runtime.so REQUIRED
          PATHS ${ONNX_TRT_PATH}
          DOC "Path to onnx_proto library.")
  find_library(ONNX_TRT_PARSER_LIBRARY NAMES libnvonnxparser.so REQUIRED
          PATHS ${ONNX_TRT_PATH}
          DOC "Path to onnx_proto library.")

  list(APPEND mxnet_LINKER_LIBS libnvinfer.so ${ONNX_TRT_PARSER_LIBRARY} ${ONNX_TRT_RUNTIME_LIBRARY}
          ${ONNX_PROTO_LIBRARY} ${ONNX_LIBRARY} ${PROTOBUF_LIBRARY})
endif()

if(ENABLE_TESTCOVERAGE)
  message(STATUS "Compiling with test coverage support enabled. This will result in additional files being written to your source directory!")
  find_program( GCOV_PATH gcov )
  if(NOT GCOV_PATH)
    message(FATAL_ERROR "gcov not found! Aborting...")
  endif() # NOT GCOV_PATH
  
  set(CMAKE_C_FLAGS "${CMAKE_C_FLAGS} --coverage")
  set(CMAKE_CXX_FLAGS "${CMAKE_CXX_FLAGS} --coverage")
  set(CMAKE_LINKER_FLAGS "${CMAKE_LINKER_FLAGS} --coverage")
  set(GTEST_LIBRARIES "${GTEST_LIBRARIES} --coverage")
  link_libraries(gcov)
endif()

if(USE_MKLDNN)
  include(cmake/MklDnn.cmake)
  # CPU architecture (e.g., C5) can't run on another architecture (e.g., g3).
  if(NOT MSVC)
    set(ARCH_OPT_FLAGS "-mtune=generic")
  endif()
  set(WITH_TEST OFF)
  set(WITH_EXAMPLE OFF)
  add_subdirectory(3rdparty/mkldnn)

  include_directories(3rdparty/mkldnn/include)
  add_definitions(-DUSE_MKL=1)
  add_definitions(-DCUB_MKL=1)
  add_definitions(-DMXNET_USE_MKLDNN=1)
  list(APPEND mxnet_LINKER_LIBS mkldnn)
endif()

# Allow Cuda compiles outside of src tree to find things in 'src' and 'include'
include_directories(${CMAKE_CURRENT_SOURCE_DIR}/include)
include_directories(${CMAKE_CURRENT_SOURCE_DIR}/src)

if(USE_CUDA)
  find_package(CUDA REQUIRED)
  add_definitions(-DMSHADOW_USE_CUDA=1)
  if(FIRST_CUDA AND (NOT USE_OLDCMAKECUDA))
    if(NOT CUDA_TOOLSET)
      set(CUDA_TOOLSET "${CUDA_VERSION_STRING}")
    endif()
    set(CMAKE_GENERATOR_TOOLSET "cuda=${CUDA_TOOLSET},host=x64")
  else()
    set(FIRST_CUDA FALSE)
  endif()
  if(USE_NCCL)
    find_package(NCCL)
    if(NCCL_FOUND)
      include_directories(${NCCL_INCLUDE_DIRS})
      list(APPEND mxnet_LINKER_LIBS ${NCCL_LIBRARIES})
    else()
      message(WARNING "Could not find NCCL libraries")
    endif()
  endif()
else()
  add_definitions(-DMSHADOW_USE_CUDA=0)
endif()

if(NCCL_FOUND)
  add_definitions(-DMXNET_USE_NCCL=1)
else()
  add_definitions(-DMXNET_USE_NCCL=0)
endif()

if(USE_CUDA AND FIRST_CUDA)
  include(cmake/ChooseBlas.cmake)
  include(3rdparty/mshadow/cmake/Utils.cmake)
  include(cmake/FirstClassLangCuda.cmake)
  include_directories(${CMAKE_CUDA_TOOLKIT_INCLUDE_DIRECTORIES})
else()
  if(EXISTS ${CMAKE_CURRENT_SOURCE_DIR}/3rdparty/mshadow/cmake)
    include(3rdparty/mshadow/cmake/mshadow.cmake)
    include(3rdparty/mshadow/cmake/Utils.cmake)
    include(3rdparty/mshadow/cmake/Cuda.cmake)
  else()
    include(mshadowUtils)
    include(Cuda)
    include(mshadow)
  endif()
endif()

if(USE_ASAN)
  set(CMAKE_C_FLAGS "${CMAKE_C_FLAGS} -fno-omit-frame-pointer -fsanitize=address")
  set(CMAKE_CXX_FLAGS "${CMAKE_CXX_FLAGS} -fno-omit-frame-pointer -fsanitize=address")
  set(CMAKE_LINKER_FLAGS "${CMAKE_LINKER_FLAGS} -fsanitize=address")
  set(GTEST_LIBRARIES "${GTEST_LIBRARIES} -fsanitize=address")
  list(APPEND mxnet_LINKER_LIBS asan)
endif()

list(APPEND mxnet_LINKER_LIBS ${mshadow_LINKER_LIBS})

foreach(var ${C_CXX_INCLUDE_DIRECTORIES})
    include_directories(${var})
endforeach()

include_directories("include")
include_directories("3rdparty/mshadow")
include_directories("3rdparty/cub")
include_directories("3rdparty/tvm/nnvm/include")
include_directories("3rdparty/tvm/include")
include_directories("3rdparty/dmlc-core/include")
include_directories("3rdparty/dlpack/include")

# commented out until PR goes through
#if(EXISTS ${CMAKE_CURRENT_SOURCE_DIR}/3rdparty/dlpack)
#  add_subdirectory(3rdparty/dlpack)
#endif()

# Prevent stripping out symbols (operator registrations, for example)
if(NOT MSVC AND NOT APPLE)
  set(BEGIN_WHOLE_ARCHIVE -Wl,--whole-archive)
  set(END_WHOLE_ARCHIVE -Wl,--no-whole-archive)
elseif(CMAKE_CXX_COMPILER_ID MATCHES "Clang")
  # using regular Clang or AppleClang
  set(BEGIN_WHOLE_ARCHIVE -Wl,-force_load)
endif()

if(UNIX)
  find_library(RTLIB rt)
  if(RTLIB)
    list(APPEND mxnet_LINKER_LIBS ${RTLIB})
  endif()
endif()

set(ALT_MALLOC_FLAGS "-fno-builtin-malloc -fno-builtin-calloc -fno-builtin-realloc -fno-builtin-free")

# ---[ gperftools
if(USE_GPERFTOOLS)
  find_package(Gperftools)
  if(GPERFTOOLS_FOUND)
    message(STATUS "Using Gperftools malloc (tcmalloc)")
    include_directories(${GPERFTOOLS_INCLUDE_DIR})
    set(CMAKE_C_FLAGS "${CMAKE_C_FLAGS} ${ALT_MALLOC_FLAGS}")
    set(CMAKE_CXX_FLAGS "${CMAKE_CXX_FLAGS} ${ALT_MALLOC_FLAGS}")
    set(mxnet_LINKER_LIBS ${mxnet_LINKER_LIBS} ${GPERFTOOLS_LIBRARIES})
    set(USE_JEMALLOC 0)
  endif()
endif()

# ---[ jemalloc
if(USE_JEMALLOC)
  if(GPERFTOOLS_FOUND)
    message(ERROR " Only one of USE_JEMALLOC and USE_GPERFTOOLS can be defined at once")
  endif()
  find_package(JeMalloc)
  if(JEMALLOC_FOUND)
    message(STATUS "Using JEMalloc malloc")
    add_definitions(-DUSE_JEMALLOC)
    set(CMAKE_C_FLAGS "${CMAKE_C_FLAGS} ${ALT_MALLOC_FLAGS}")
    set(CMAKE_CXX_FLAGS "${CMAKE_CXX_FLAGS} ${ALT_MALLOC_FLAGS}")
    include_directories(${JEMALLOC_INCLUDE_DIRS})
    set(mxnet_LINKER_LIBS ${mxnet_LINKER_LIBS} ${JEMALLOC_LIBRARIES})
  endif()
endif()

# ---[ OpenCV
if(USE_OPENCV)
  find_package(OpenCV COMPONENTS core highgui imgproc imgcodecs)
  if(NOT OpenCV_FOUND) # if not OpenCV 3.x, then imgcodecs are not found
    message(STATUS "OpenCV imgcodecs missing")
    find_package(OpenCV REQUIRED COMPONENTS core highgui imgproc)
  endif()
  include_directories(SYSTEM ${OpenCV_INCLUDE_DIRS})
  list(APPEND mxnet_LINKER_LIBS ${OpenCV_LIBS})
  message(STATUS " OpenCV_LIBS=${OpenCV_LIBS}")
  message(STATUS "OpenCV ${OpenCV_VERSION} found (${OpenCV_CONFIG_PATH})")
  add_definitions(-DMXNET_USE_OPENCV=1)
else(USE_OPENCV)
  message(STATUS "OpenCV Disabled")
  add_definitions(-DMXNET_USE_OPENCV=0)
endif()

# ---[ OpenMP
if(USE_OPENMP)
  find_package(OpenMP REQUIRED)
  # This should build on Windows, but there's some problem and I don't have a Windows box, so
  # could a Windows user please fix?
  if(EXISTS ${CMAKE_CURRENT_SOURCE_DIR}/3rdparty/openmp/CMakeLists.txt
     AND SYSTEM_ARCHITECTURE STREQUAL "x86_64"
     AND NOT MSVC
     AND NOT CMAKE_CROSSCOMPILING)

    # Intel/llvm OpenMP: https://github.com/llvm-mirror/openmp
    set(OPENMP_STANDALONE_BUILD TRUE)
    set(LIBOMP_ENABLE_SHARED TRUE)
    add_subdirectory(${CMAKE_CURRENT_SOURCE_DIR}/3rdparty/openmp)
    list(REMOVE_ITEM mxnet_LINKER_LIBS iomp5)
    list(APPEND mxnet_LINKER_LIBS omp)
    if(UNIX)
      list(APPEND mxnet_LINKER_LIBS pthread)
    endif()
    set(CMAKE_C_FLAGS "${CMAKE_C_FLAGS} ${OpenMP_C_FLAGS}")
    set(CMAKE_CXX_FLAGS "${CMAKE_CXX_FLAGS} ${OpenMP_CXX_FLAGS}")
  else()
    if(OPENMP_FOUND)
      set(CMAKE_C_FLAGS "${CMAKE_C_FLAGS} ${OpenMP_C_FLAGS}")
      set(CMAKE_CXX_FLAGS "${CMAKE_CXX_FLAGS} ${OpenMP_CXX_FLAGS}")
      set(CMAKE_SHARED_LINKER_FLAGS "${CMAKE_SHARED_LINKER_FLAGS} ${OpenMP_EXE_LINKER_FLAGS}")
      set(CMAKE_EXE_LINKER_FLAGS "${CMAKE_EXE_LINKER_FLAGS} ${OpenMP_EXE_LINKER_FLAGS}")
    endif()
  endif()
elseif(UNIX AND NOT ANDROID)
  list(APPEND mxnet_LINKER_LIBS pthread)
endif()


# ---[ LAPack
if(USE_LAPACK)
  add_definitions(-DMXNET_USE_LAPACK=1)
  if (NOT MSVC)
    list(APPEND mxnet_LINKER_LIBS lapack)
  endif()
endif()

message("USE LAPACK ${USE_LAPACK}")

# ---[ jemalloc
if(USE_JEMALLOC)
  find_package(JeMalloc)
  if(JEMALLOC_FOUND)
    add_definitions(-DUSE_JEMALLOC)
    include_directories(${JEMALLOC_INCLUDE_DIRS})
    set(mxnet_LINKER_LIBS ${mxnet_LINKER_LIBS} ${JEMALLOC_LIBRARIES})
  endif()
endif()

include(CTest)
set(GTEST_ROOT "${CMAKE_CURRENT_SOURCE_DIR}/3rdparty/googletest/googletest")
set(GTEST_INCLUDE_DIR ${GTEST_ROOT}/include)
#set(GTEST_BOTH_LIBRARIES gtest gtest_main)
set(GTEST_LIBRARIES gtest gtest_main)
set(GTEST_MAIN_LIBRARY gtest_main)
set(GTEST_LIBRARY gtest)

add_subdirectory(${GTEST_ROOT})
find_package(GTest REQUIRED)

# cudnn detection
if(USE_CUDNN AND USE_CUDA)
  detect_cuDNN()
  if(HAVE_CUDNN)
    add_definitions(-DUSE_CUDNN)
    include_directories(SYSTEM ${CUDNN_INCLUDE})
    list(APPEND mxnet_LINKER_LIBS ${CUDNN_LIBRARY})
      add_definitions(-DMSHADOW_USE_CUDNN=1)
  endif()
endif()

if(EXISTS ${CMAKE_CURRENT_SOURCE_DIR}/3rdparty/dmlc-core/cmake)
  add_subdirectory("3rdparty/dmlc-core")
endif()

if(EXISTS ${CMAKE_CURRENT_SOURCE_DIR}/3rdparty/mshadow/cmake)
  add_subdirectory("3rdparty/mshadow")
endif()
FILE(GLOB_RECURSE SOURCE "src/*.cc" "src/*.h" "include/*.h")
FILE(GLOB_RECURSE CUDA "src/*.cu" "src/*.cuh")

# add nnvm to source
FILE(GLOB_RECURSE NNVMSOURCE
  3rdparty/tvm/nnvm/src/c_api/*.cc
  3rdparty/tvm/nnvm/src/core/*.cc
  3rdparty/tvm/nnvm/src/pass/*.cc
  3rdparty/tvm/nnvm/src/c_api/*.h
  3rdparty/tvm/nnvm/src/core/*.h
  3rdparty/tvm/nnvm/src/pass/*.h
  3rdparty/tvm/nnvm/include/*.h)
list(APPEND SOURCE ${NNVMSOURCE})

# add mshadow file
FILE(GLOB_RECURSE MSHADOWSOURCE "3rdparty/mshadow/mshadow/*.h")
FILE(GLOB_RECURSE MSHADOW_CUDASOURCE "3rdparty/mshadow/mshadow/*.cuh")
list(APPEND SOURCE ${MSHADOWSOURCE})
list(APPEND CUDA ${MSHADOW_CUDASOURCE})

# add source group
FILE(GLOB_RECURSE GROUP_SOURCE "src/*.cc" "3rdparty/tvm/nnvm/*.cc" "plugin/*.cc")
FILE(GLOB_RECURSE GROUP_Include "src/*.h" "3rdparty/tvm/nnvm/*.h" "3rdparty/mshadow/mshadow/*.h" "plugin/*.h")
FILE(GLOB_RECURSE GROUP_CUDA "src/*.cu" "src/*.cuh" "3rdparty/mshadow/mshadow/*.cuh" "plugin/*.cu"
  "plugin/*.cuh" "3rdparty/cub/cub/*.cuh")
assign_source_group("Source" ${GROUP_SOURCE})
assign_source_group("Include" ${GROUP_Include})
assign_source_group("CUDA" ${GROUP_CUDA})

if(USE_PLUGINS_WARPCTC)
    set(WARPCTC_INCLUDE  "" CACHE PATH "WARPCTC include")
    set(WARPCTC_LIB_DEBUG  "" CACHE FILEPATH "WARPCTC lib")
    set(WARPCTC_LIB_RELEASE  "" CACHE FILEPATH "WARPCTC lib")
    include_directories(SYSTEM ${WARPCTC_INCLUDE})
    list(APPEND mxnet_LINKER_LIBS ${WARPCTC_LIB})
    FILE(GLOB_RECURSE PLUGINS_SOURCE "plugin/warpctc/*.cc" "plugin/warpctc/*.h")
    FILE(GLOB_RECURSE PLUGINS_CUSRC "plugin/warpctc/*.cu")
    list(APPEND SOURCE ${PLUGINS_SOURCE})
    list(APPEND CUDA ${PLUGINS_CUSRC})
endif()

if(USE_OPERATOR_TUNING AND USE_OPENMP)
  add_definitions(-DMXNET_USE_OPERATOR_TUNING=1)
endif()

if(USE_PLUGIN_CAFFE)
  if(NOT USE_CUDA)
    set(CPU_ONLY ON)
    add_definitions(-DCPU_ONLY=1)
  endif()
  if(NOT DEFINED CAFFE_PATH)
    if(EXISTS ${CMAKE_CURRENT_SOURCE_DIR}/caffe)
      # Need newer FindCUDA.cmake that correctly handles -std=c++11
      cmake_minimum_required(VERSION 3.3)
      set(CAFFE_PATH ${CMAKE_CURRENT_SOURCE_DIR}/caffe)
    else()
      set(CAFFE_PATH $ENV{CAFFE_PATH})
    endif()
  endif()
  list(APPEND CMAKE_MODULE_PATH ${CAFFE_PATH}/cmake)
  include_directories(${CAFFE_PATH}/include)
  include_directories(${CAFFE_PATH}/build/src)
  include_directories(${CMAKE_BINARY_DIR}/caffe/include)
  link_directories(${CAFFE_PATH}/build/lib)
  if(NOT DEFINED CAFFE_PATH)
    message(FATAL_ERROR "Please set CAFFE_PATH to point to the caffe source installation")
  endif()
  FILE(GLOB_RECURSE PLUGINS_SOURCE "plugin/caffe/*.cc" "plugin/caffe/*.h")
  FILE(GLOB_RECURSE PLUGINS_CUSRC "plugin/caffe/*.cu")
  list(APPEND SOURCE ${PLUGINS_SOURCE})
  list(APPEND CUDA ${PLUGINS_CUSRC})
  include_directories(${CMAKE_BINARY_DIR}/include)
  add_definitions(-DMXNET_USE_CAFFE=1)
  list(APPEND mxnet_LINKER_LIBS
    protobuf boost_system boost_thread boost_filesystem
    gflags glog caffe
    ${Caffe_LINKER_LIBS}
)
endif()

if (NOT (EXTRA_OPERATORS STREQUAL ""))
    mxnet_source_group("Extra"   GLOB_RECURSE "${EXTRA_OPERATORS}/*.cc")
    mxnet_source_group("Extra\\Cuda"   GLOB_RECURSE "${EXTRA_OPERATORS}/*.cu")
    FILE(GLOB_RECURSE EXTRA_SRC "${EXTRA_OPERATORS}/*.cc")
    FILE(GLOB_RECURSE EXTRA_CUSRC "${EXTRA_OPERATORS}/*.cu")
    list(APPEND SOURCE ${EXTRA_SRC} ${EXTRA_CUSRC})
endif()

if(MSVC)
  foreach(flag_var
        CMAKE_CXX_FLAGS CMAKE_CXX_FLAGS_DEBUG CMAKE_CXX_FLAGS_RELEASE
        CMAKE_CXX_FLAGS_MINSIZEREL CMAKE_CXX_FLAGS_RELWITHDEBINFO)
    if(${flag_var} MATCHES "/MD")
      string(REGEX REPLACE "/MD" "/MT" ${flag_var} "${${flag_var}}")
    endif(${flag_var} MATCHES "/MD")
  endforeach(flag_var)
endif()

if(USE_CUDA)
  if(FIRST_CUDA)
    mshadow_select_nvcc_arch_flags(NVCC_FLAGS_ARCH)
    string(REPLACE ";" " " NVCC_FLAGS_ARCH "${NVCC_FLAGS_ARCH}")
    set(CMAKE_CUDA_FLAGS "${NVCC_FLAGS_ARCH}")
    list(APPEND mxnet_LINKER_LIBS cublas cufft cusolver curand)
    if(ENABLE_CUDA_RTC)
        list(APPEND mxnet_LINKER_LIBS nvrtc cuda)
        add_definitions(-DMXNET_ENABLE_CUDA_RTC=1)
    endif()
    list(APPEND SOURCE ${CUDA})
    add_definitions(-DMXNET_USE_CUDA=1)
    link_directories(${CUDA_TOOLKIT_ROOT_DIR}/lib64)
  else()
    list(APPEND CUDA_INCLUDE_DIRS ${INCLUDE_DIRECTORIES})
    # define preprocessor macro so that we will not include the generated forcelink header
    mshadow_cuda_compile(cuda_objs ${CUDA})
    if(MSVC)
        if(ENABLE_CUDA_RTC)
            FIND_LIBRARY(CUDA_nvrtc_LIBRARY nvrtc "${CUDA_TOOLKIT_ROOT_DIR}/lib/x64"  "${CUDA_TOOLKIT_ROOT_DIR}/lib/win32")
            list(APPEND mxnet_LINKER_LIBS ${CUDA_nvrtc_LIBRARY})
            set(CUDA_cuda_LIBRARY "${CUDA_nvrtc_LIBRARY}/../cuda.lib")
            list(APPEND mxnet_LINKER_LIBS ${CUDA_cuda_LIBRARY})
            add_definitions(-DMXNET_ENABLE_CUDA_RTC=1)
        endif()
        FIND_LIBRARY(CUDA_cufft_LIBRARY nvrtc "${CUDA_TOOLKIT_ROOT_DIR}/lib/x64"  "${CUDA_TOOLKIT_ROOT_DIR}/lib/win32")
        list(APPEND mxnet_LINKER_LIBS "${CUDA_cufft_LIBRARY}/../cufft.lib") # For fft operator
        FIND_LIBRARY(CUDA_cusolver_LIBRARY nvrtc "${CUDA_TOOLKIT_ROOT_DIR}/lib/x64"  "${CUDA_TOOLKIT_ROOT_DIR}/lib/win32")
        list(APPEND mxnet_LINKER_LIBS "${CUDA_cusolver_LIBRARY}/../cusolver.lib") # For cusolver
        link_directories(${CUDA_TOOLKIT_ROOT_DIR}/lib/win32)
        link_directories(${CUDA_TOOLKIT_ROOT_DIR}/lib/x64)
    else(MSVC)
        list(APPEND mxnet_LINKER_LIBS cufft cusolver)
        if(ENABLE_CUDA_RTC)
            list(APPEND mxnet_LINKER_LIBS nvrtc cuda)
            add_definitions(-DMXNET_ENABLE_CUDA_RTC=1)
        endif()
        link_directories("${CUDA_TOOLKIT_ROOT_DIR}/lib64")
    endif()
    list(APPEND SOURCE ${cuda_objs} ${CUDA})
    add_definitions(-DMXNET_USE_CUDA=1)
    if(CUDA_LIBRARY_PATH)
        if(IS_CONTAINER_BUILD)
        # In case of building on a production-like build container which may not have Cuda installed
        if(NOT CMAKE_SYSTEM_HAS_CUDA)
            # Assuming building in a container that doesn't have CUDA installed (ie CPU-only build machine)
            # so use the stub cuda driver shared library
            if(EXISTS ${CUDA_LIBRARY_PATH}/stubs/libcuda.so)
            link_directories(${CUDA_LIBRARY_PATH}/stubs)
            endif()
        endif()
        endif()
    endif()
 endif()
endif()

# unsupported: if caffe is a subdirectory of mxnet, load its CMakeLists.txt as well
if(USE_PLUGIN_CAFFE)
  if(EXISTS ${CMAKE_CURRENT_SOURCE_DIR}/caffe)
    add_subdirectory(caffe)
  endif()
endif()

if(NOT MSVC)
  # Only add c++11 flags and definitions after cuda compiling
  add_definitions(-DDMLC_USE_CXX11)
  add_definitions(-DMSHADOW_IN_CXX11)
  set(CMAKE_C_FLAGS "${CMAKE_C_FLAGS}")
  set(CMAKE_CXX_FLAGS "${CMAKE_CXX_FLAGS} -std=c++0x")
else()
  set(CMAKE_CXX_FLAGS_DEBUG "${CMAKE_CXX_FLAGS_DEBUG} /EHsc")
  set(CMAKE_CXX_FLAGS_RELEASE "${CMAKE_CXX_FLAGS_RELEASE} /EHsc /Gy")
  set(CMAKE_CXX_FLAGS_MINSIZEREL "${CMAKE_CXX_FLAGS_MINSIZEREL} /EHsc /Gy")
  set(CMAKE_CXX_FLAGS_RELWITHDEBINFO "${CMAKE_CXX_FLAGS_RELWITHDEBINFO} /EHsc /Gy")
  set(CMAKE_SHARED_LINKER_FLAGS_RELEASE "${CMAKE_SHARED_LINKER_FLAGS_RELEASE} /OPT:REF /OPT:ICF")
  set(CMAKE_SHARED_LINKER_FLAGS_MINSIZEREL "${CMAKE_SHARED_LINKER_FLAGS_MINSIZEREL} /OPT:REF /OPT:ICF")
  set(CMAKE_SHARED_LINKER_FLAGS_RELWITHDEBINFO "${CMAKE_SHARED_LINKER_FLAGS_RELWITHDEBINFO} /OPT:REF /OPT:ICF")

endif()

set(MXNET_INSTALL_TARGETS mxnet)
if(UNIX)
  # Create dummy file since we want an empty shared library before linking
  set(DUMMY_SOURCE ${CMAKE_BINARY_DIR}/dummy.c)
  file(WRITE ${DUMMY_SOURCE} "")
  list(APPEND MXNET_INSTALL_TARGETS mxnet_static)
  add_library(mxnet SHARED ${DUMMY_SOURCE})
  if(USE_NGRAPH AND NOT MSVC)
    add_library(mxnet_static STATIC ${SOURCE} $<TARGET_OBJECTS:ngraph-mxnet-bridge>)
  else()
    add_library(mxnet_static STATIC ${SOURCE})
  endif()
  target_link_libraries(mxnet PRIVATE ${BEGIN_WHOLE_ARCHIVE} $<TARGET_FILE:mxnet_static> ${END_WHOLE_ARCHIVE})
  target_link_libraries(mxnet PRIVATE mxnet_static)
  set_target_properties(mxnet_static PROPERTIES OUTPUT_NAME mxnet)
else()
  add_library(mxnet SHARED ${SOURCE})
endif()

if(USE_NGRAPH AND NOT MSVC)
  if(UNIX)
    add_dependencies(mxnet_static ngraph-mxnet-bridge)
  endif()
endif()

if(USE_CUDA)
  if(FIRST_CUDA AND MSVC)
    target_compile_options(mxnet PUBLIC "$<$<CONFIG:DEBUG>:-Xcompiler=-MTd -Gy>")
    target_compile_options(mxnet PUBLIC "$<$<CONFIG:RELEASE>:-Xcompiler=-MT -Gy>")
  endif()
endif()
if(USE_DIST_KVSTORE)
  if(EXISTS ${CMAKE_CURRENT_SOURCE_DIR}/3rdparty/ps-lite/CMakeLists.txt)
    add_subdirectory("3rdparty/ps-lite")
    list(APPEND pslite_LINKER_LIBS pslite protobuf)
    target_link_libraries(mxnet PUBLIC debug ${pslite_LINKER_LIBS_DEBUG})
    target_link_libraries(mxnet PUBLIC optimized ${pslite_LINKER_LIBS_RELEASE})
    if(CMAKE_BUILD_TYPE STREQUAL "Debug")
      list(APPEND mxnet_LINKER_LIBS ${pslite_LINKER_LIBS_DEBUG})
    else()
      list(APPEND mxnet_LINKER_LIBS ${pslite_LINKER_LIBS_RELEASE})
    endif()
    target_link_libraries(mxnet PUBLIC debug ${pslite_LINKER_LIBS_DEBUG})
    target_link_libraries(mxnet PUBLIC optimized ${pslite_LINKER_LIBS_RELEASE})

  else()
    set(pslite_LINKER_LIBS protobuf zmq-static)
  endif()
  add_definitions(-DMXNET_USE_DIST_KVSTORE)
  include_directories(SYSTEM ${pslite_INCLUDE_DIR})
  list(APPEND mxnet_LINKER_LIBS ${pslite_LINKER_LIBS})
endif()

target_link_libraries(mxnet PUBLIC ${mxnet_LINKER_LIBS})

if(USE_PLUGINS_WARPCTC)
  target_link_libraries(mxnet PUBLIC debug ${WARPCTC_LIB_DEBUG})
  target_link_libraries(mxnet PUBLIC optimized ${WARPCTC_LIB_RELEASE})
endif()


if(USE_OPENCV AND OpenCV_VERSION_MAJOR GREATER 2)
  add_executable(im2rec "tools/im2rec.cc")
  if(MSVC)
    target_link_libraries(im2rec mxnet)
  else()
    target_link_libraries(im2rec ${BEGIN_WHOLE_ARCHIVE} mxnet_static ${END_WHOLE_ARCHIVE})
  endif()
  target_link_libraries(im2rec
    ${mxnet_LINKER_LIBS}
    ${OpenCV_LIBS}
    dmlc
    ${pslite_LINKER_LIBS}
    )
else()
    message(WARNING "OpenCV_VERSION_MAJOR: ${OpenCV_VERSION_MAJOR}, version 3 with imgcodecs \
    is required for im2rec, im2rec will not be available")
endif()

target_link_libraries(mxnet PUBLIC dmlc)

if(MSVC AND USE_MXNET_LIB_NAMING)
  set_target_properties(mxnet PROPERTIES OUTPUT_NAME "libmxnet")
endif()

add_subdirectory(tests)

include(GNUInstallDirs)
install(TARGETS ${MXNET_INSTALL_TARGETS}
  RUNTIME DESTINATION ${CMAKE_INSTALL_BINDIR}
  LIBRARY DESTINATION ${CMAKE_INSTALL_LIBDIR}
  ARCHIVE DESTINATION ${CMAKE_INSTALL_LIBDIR}
)

install(DIRECTORY include/ DESTINATION ${CMAKE_INSTALL_INCLUDEDIR})
if (INSTALL_EXAMPLES)
  install(DIRECTORY example  DESTINATION ${CMAKE_INSTALL_DATADIR}/${PROJECT_NAME})
endif()

if (USE_SIGNAL_HANDLER)
    add_definitions(-DMXNET_USE_SIGNAL_HANDLER=1)
endif()

# AUTO_INSTALL_DIR -> Optional: specify post-build install direcory
if(AUTO_INSTALL_DIR)
  # ---[ Install Includes
  add_custom_command(TARGET mxnet POST_BUILD
    COMMAND ${CMAKE_COMMAND} -E copy_directory
    ${CMAKE_CURRENT_SOURCE_DIR}/include ${AUTO_INSTALL_DIR}/include
    )

  # ---[ Install Examples
  add_custom_command(TARGET mxnet POST_BUILD
    COMMAND ${CMAKE_COMMAND} -E copy_directory
    ${CMAKE_CURRENT_SOURCE_DIR}/example ${AUTO_INSTALL_DIR}/example
    )
endif()

if(INSTALL_PYTHON_VERSIONS)
  message(STATUS "Installing for python versions: ${INSTALL_PYTHON_VERSIONS}")
  foreach(version ${INSTALL_PYTHON_VERSIONS})
    set(outdir ${CMAKE_LIBRARY_OUTPUT_DIRECTORY}/python${version}/site-packages/mxnet)
    add_custom_command(TARGET mxnet POST_BUILD
      COMMAND mkdir -p ${outdir}
      COMMAND cp -ru ${CMAKE_CURRENT_SOURCE_DIR}/python/mxnet/* ${outdir}
      )
  endforeach()
endif()

if(USE_CPP_PACKAGE)
  add_subdirectory(cpp-package)
endif()

if(BUILD_CPP_EXAMPLES)
  add_subdirectory(example/image-classification/predict-cpp)
endif()

# ---[ Linter target
if(MSVC)
  find_package(PythonInterp)
  set(PYTHON_EXECUTABLE ${PYTHON_EXECUTABLE} CACHE FILEPATH "Path to the python executable")
endif()
set(LINT_DIRS "include src plugin cpp-package tests")
set(EXCLUDE_PATH "src/operator/contrib/ctc_include")
add_custom_target(mxnet_lint COMMAND ${CMAKE_COMMAND} -DMSVC=${MSVC} -DPYTHON_EXECUTABLE=${PYTHON_EXECUTABLE} -DLINT_DIRS=${LINT_DIRS} -DPROJECT_SOURCE_DIR=${CMAKE_CURRENT_SOURCE_DIR} -DPROJECT_NAME=mxnet -DEXCLUDE_PATH=${EXCLUDE_PATH} -P ${CMAKE_CURRENT_SOURCE_DIR}/3rdparty/dmlc-core/cmake/lint.cmake)<|MERGE_RESOLUTION|>--- conflicted
+++ resolved
@@ -18,11 +18,7 @@
 mxnet_option(USE_SSE              "Build with x86 SSE instruction support" ON IF NOT ARM)
 mxnet_option(USE_F16C             "Build with x86 F16C instruction support" ON) # autodetects support if ON
 mxnet_option(USE_LAPACK           "Build with lapack support" ON)
-<<<<<<< HEAD
-mxnet_option(USE_NGRAPH           "Build with nGraph support" ON)
-=======
 mxnet_option(USE_NGRAPH           "Build with nGraph support" OFF)
->>>>>>> 1da36a03
 mxnet_option(USE_MKL_IF_AVAILABLE "Use MKL if found" ON)
 mxnet_option(USE_MKLML_MKL        "Use MKLDNN variant of MKL (if MKL found)" ON IF USE_MKL_IF_AVAILABLE AND (NOT APPLE))
 mxnet_option(USE_MKLDNN           "Use MKLDNN variant of MKL (if MKL found)" ON IF USE_MKL_IF_AVAILABLE AND (NOT APPLE) AND (NOT USE_NGRAPH))
@@ -209,13 +205,6 @@
   else()
       message(FATAL_ERROR "Not sure how to handle this operating system.")
   endif()
-<<<<<<< HEAD
-
-  if(USE_NGRAPH_DISTRIBUTED)
-    add_definitions(-DMXNET_USE_NGRAPH_DISTRIBUTED=1)
-  endif(USE_NGRAPH_DISTRIBUTED)
-=======
->>>>>>> 1da36a03
 endif()
 
 if(USE_GPROF)
