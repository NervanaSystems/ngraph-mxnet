# Licensed to the Apache Software Foundation (ASF) under one
# or more contributor license agreements.  See the NOTICE file
# distributed with this work for additional information
# regarding copyright ownership.  The ASF licenses this file
# to you under the Apache License, Version 2.0 (the
# "License"); you may not use this file except in compliance
# with the License.  You may obtain a copy of the License at
#
#   http://www.apache.org/licenses/LICENSE-2.0
#
# Unless required by applicable law or agreed to in writing,
# software distributed under the License is distributed on an
# "AS IS" BASIS, WITHOUT WARRANTIES OR CONDITIONS OF ANY
# KIND, either express or implied.  See the License for the
# specific language governing permissions and limitations
# under the License.

# pylint: skip-file
import sys
import os
import mxnet as mx
import numpy as np
import unittest
from mxnet.test_utils import assert_almost_equal, default_context
curr_path = os.path.dirname(os.path.abspath(os.path.expanduser(__file__)))
sys.path.insert(0, os.path.join(curr_path, '../unittest'))
from common import setup_module, with_seed, teardown

shape = (4, 4)
keys = [5, 7, 11]
str_keys = ['b', 'c', 'd']


def init_kv_with_str(stype='default', kv_type='local'):
    """init kv """
    kv = mx.kv.create(kv_type)
    # single
    kv.init('a', mx.nd.zeros(shape, stype=stype))
    # list
    kv.init(str_keys, [mx.nd.zeros(shape=shape, stype=stype)] * len(keys))
    return kv

# Test seed 89411477 (module seed 1829754103) resulted in a py3-gpu CI runner core dump.
# Not reproducible, so this test is back on random seeds.
@with_seed()
def test_rsp_push_pull():
    def check_rsp_push_pull(kv_type, is_push_cpu=True):
        kv = init_kv_with_str('row_sparse', kv_type)
        kv.init('e', mx.nd.ones(shape).tostype('row_sparse'))
        push_ctxs = [mx.cpu(i) if is_push_cpu else mx.gpu(i) for i in range(2)]
        kv.push('e', [mx.nd.ones(shape, ctx=context).tostype('row_sparse') for context in push_ctxs])

        def check_rsp_pull(kv, count, ctxs, is_same_rowid=False, use_slice=False):
            num_rows = shape[0]
            row_ids = []
            all_row_ids = np.arange(num_rows)
            vals = [mx.nd.sparse.zeros(shape=shape, ctx=ctxs[i], stype='row_sparse') for i in range(count)]
            if is_same_rowid:
                row_id = np.random.randint(num_rows, size=num_rows)
                row_ids = [mx.nd.array(row_id)] * count
            elif use_slice:
                total_row_ids = mx.nd.array(np.random.randint(num_rows, size=count*num_rows))
                row_ids = [total_row_ids[i*num_rows : (i+1)*num_rows] for i in range(count)]
            else:
                for i in range(count):
                    row_id = np.random.randint(num_rows, size=num_rows)
                    row_ids.append(mx.nd.array(row_id))
            row_ids_to_pull = row_ids[0] if (len(row_ids) == 1 or is_same_rowid) else row_ids
            vals_to_pull = vals[0] if len(vals) == 1 else vals

            kv.row_sparse_pull('e', out=vals_to_pull, row_ids=row_ids_to_pull)
            for val, row_id in zip(vals, row_ids):
                retained = val.asnumpy()
                excluded_row_ids = np.setdiff1d(all_row_ids, row_id.asnumpy())
                for row in range(num_rows):
                    expected_val = np.zeros_like(retained[row])
                    expected_val += 0 if row in excluded_row_ids else 2
                    assert_almost_equal(retained[row], expected_val)

        check_rsp_pull(kv, 1, [mx.gpu(0)])
        check_rsp_pull(kv, 1, [mx.cpu(0)])
        check_rsp_pull(kv, 4, [mx.gpu(i//2) for i in range(4)])
        check_rsp_pull(kv, 4, [mx.gpu(i//2) for i in range(4)], is_same_rowid=True)
        check_rsp_pull(kv, 4, [mx.cpu(i) for i in range(4)])
        check_rsp_pull(kv, 4, [mx.cpu(i) for i in range(4)], is_same_rowid=True)
        check_rsp_pull(kv, 4, [mx.gpu(i//2) for i in range(4)], use_slice=True)
        check_rsp_pull(kv, 4, [mx.cpu(i) for i in range(4)], use_slice=True)

    check_rsp_push_pull('local')
    check_rsp_push_pull('device')
    check_rsp_push_pull('device', is_push_cpu=False)

<<<<<<< HEAD
def test_row_sparse_pull_single_device():
    kvstore = mx.kv.create('local')
    copy = mx.nd.random_normal(shape=(4,4), ctx=mx.cpu(0))
=======

def test_row_sparse_pull_single_device():
    kvstore = mx.kv.create('device')
    copy = mx.nd.random_normal(shape=(4,4), ctx=mx.gpu(0))
>>>>>>> e870890a
    grad = copy.tostype("row_sparse")

    key = 0
    kvstore.init(key, grad)
    idx = grad.indices
    kvstore.push(key, grad)
    kvstore.row_sparse_pull(key, out=grad, row_ids=idx)

    assert_almost_equal(grad.asnumpy(), copy.asnumpy())

<<<<<<< HEAD
=======

>>>>>>> e870890a
def test_rsp_push_pull_large_rowid():
    num_rows = 793470
    val = mx.nd.ones((num_rows, 1)).tostype('row_sparse').copyto(mx.gpu())
    kv = mx.kv.create('device')
    kv.init('a', val)
    out = mx.nd.zeros((num_rows,1), stype='row_sparse').copyto(mx.gpu())
    kv.push('a', val)
    kv.row_sparse_pull('a', out=out, row_ids=mx.nd.arange(0, num_rows, dtype='int64'))
    assert(out.indices.shape[0] == num_rows)

if __name__ == '__main__':
    import nose
    nose.runmodule()<|MERGE_RESOLUTION|>--- conflicted
+++ resolved
@@ -90,16 +90,10 @@
     check_rsp_push_pull('device')
     check_rsp_push_pull('device', is_push_cpu=False)
 
-<<<<<<< HEAD
-def test_row_sparse_pull_single_device():
-    kvstore = mx.kv.create('local')
-    copy = mx.nd.random_normal(shape=(4,4), ctx=mx.cpu(0))
-=======
 
 def test_row_sparse_pull_single_device():
     kvstore = mx.kv.create('device')
     copy = mx.nd.random_normal(shape=(4,4), ctx=mx.gpu(0))
->>>>>>> e870890a
     grad = copy.tostype("row_sparse")
 
     key = 0
@@ -110,10 +104,7 @@
 
     assert_almost_equal(grad.asnumpy(), copy.asnumpy())
 
-<<<<<<< HEAD
-=======
 
->>>>>>> e870890a
 def test_rsp_push_pull_large_rowid():
     num_rows = 793470
     val = mx.nd.ones((num_rows, 1)).tostype('row_sparse').copyto(mx.gpu())
