--- conflicted
+++ resolved
@@ -261,8 +261,6 @@
     assert_array_equal(loc_mask.asnumpy(), expected_loc_mask)
     assert_array_equal(cls_target.asnumpy(), expected_cls_target)
 
-<<<<<<< HEAD
-=======
 def test_gradient_multiplier_op():
     # We use the quadratic function in combination with gradient multiplier
     def f(x, a, b, c):
@@ -299,7 +297,6 @@
                                         [backward_expected],
                                         rtol=1e-2 if dtype is np.float16 else 1e-5,
                                         atol=1e-2 if dtype is np.float16 else 1e-5)
->>>>>>> 0a2419ff
 
 if __name__ == '__main__':
     import nose
