--- conflicted
+++ resolved
@@ -256,8 +256,6 @@
         del the_iter
         del D
 
-<<<<<<< HEAD
-=======
 
 def test_dataloader_context():
     X = np.random.uniform(size=(10, 20))
@@ -282,7 +280,6 @@
         assert x.context == context.cpu_pinned(custom_dev_id)
 
 
->>>>>>> 0f88f613
 if __name__ == '__main__':
     import nose
     nose.runmodule()