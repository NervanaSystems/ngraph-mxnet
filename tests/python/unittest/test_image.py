# Licensed to the Apache Software Foundation (ASF) under one
# or more contributor license agreements.  See the NOTICE file
# distributed with this work for additional information
# regarding copyright ownership.  The ASF licenses this file
# to you under the Apache License, Version 2.0 (the
# "License"); you may not use this file except in compliance
# with the License.  You may obtain a copy of the License at
#
#   http://www.apache.org/licenses/LICENSE-2.0
#
# Unless required by applicable law or agreed to in writing,
# software distributed under the License is distributed on an
# "AS IS" BASIS, WITHOUT WARRANTIES OR CONDITIONS OF ANY
# KIND, either express or implied.  See the License for the
# specific language governing permissions and limitations
# under the License.

import mxnet as mx
import numpy as np
from mxnet.test_utils import *
from common import assertRaises, with_seed
import shutil
import tempfile
import unittest

from nose.tools import raises

def _get_data(url, dirname):
    import os, tarfile
    download(url, dirname=dirname, overwrite=False)
    fname = os.path.join(dirname, url.split('/')[-1])
    tar = tarfile.open(fname)
    source_images = [os.path.join(dirname, x.name) for x in tar.getmembers() if x.isfile()]
    if len(source_images) < 1 or not os.path.isfile(source_images[0]):
        # skip extracting if exists
        tar.extractall(path=dirname)
    tar.close()
    return source_images

def _generate_objects():
    num = np.random.randint(1, 10)
    xy = np.random.rand(num, 2)
    wh = np.random.rand(num, 2) / 2
    left = (xy[:, 0] - wh[:, 0])[:, np.newaxis]
    right = (xy[:, 0] + wh[:, 0])[:, np.newaxis]
    top = (xy[:, 1] - wh[:, 1])[:, np.newaxis]
    bot = (xy[:, 1] + wh[:, 1])[:, np.newaxis]
    boxes = np.maximum(0., np.minimum(1., np.hstack((left, top, right, bot))))
    cid = np.random.randint(0, 20, size=num)
    label = np.hstack((cid[:, np.newaxis], boxes)).ravel().tolist()
    return [2, 5] + label


class TestImage(unittest.TestCase):
    IMAGES_URL = "http://data.mxnet.io/data/test_images.tar.gz"
    IMAGES = []
    IMAGES_DIR = None

    @classmethod
    def setupClass(cls):
        cls.IMAGES_DIR = tempfile.mkdtemp()
        cls.IMAGES = _get_data(cls.IMAGES_URL, cls.IMAGES_DIR)
        print("Loaded {} images".format(len(cls.IMAGES)))

    @classmethod
    def teardownClass(cls):
        if cls.IMAGES_DIR:
            print("cleanup {}".format(cls.IMAGES_DIR))
            shutil.rmtree(cls.IMAGES_DIR)

    @raises(mx.base.MXNetError)
    def test_imread_not_found(self):
        x = mx.img.image.imread("/139810923jadjsajlskd.___adskj/blah.jpg")

    def test_imread_vs_imdecode(self):
        for img in TestImage.IMAGES:
            with open(img, 'rb') as fp:
                str_image = fp.read()
                image = mx.image.imdecode(str_image, to_rgb=0)
                image_read = mx.img.image.imread(img)
                same(image.asnumpy(), image_read.asnumpy())

    def test_imdecode(self):
        try:
            import cv2
        except ImportError:
            return
        for img in TestImage.IMAGES:
            with open(img, 'rb') as fp:
                str_image = fp.read()
                image = mx.image.imdecode(str_image, to_rgb=0)
            cv_image = cv2.imread(img)
            assert_almost_equal(image.asnumpy(), cv_image)

    def test_scale_down(self):
        assert mx.image.scale_down((640, 480), (720, 120)) == (640, 106)
        assert mx.image.scale_down((360, 1000), (480, 500)) == (360, 375)
        assert mx.image.scale_down((300, 400), (0, 0)) == (0, 0)

    def test_resize_short(self):
        try:
            import cv2
        except ImportError:
            return
        for img in TestImage.IMAGES:
            cv_img = cv2.imread(img)
            mx_img = mx.nd.array(cv_img[:, :, (2, 1, 0)])
            h, w, _ = cv_img.shape
            for _ in range(3):
                new_size = np.random.randint(1, 1000)
                if h > w:
                    new_h, new_w = new_size * h // w, new_size
                else:
                    new_h, new_w = new_size, new_size * w // h
                for interp in range(0, 2):
                    # area-based/lanczos don't match with cv2?
                    cv_resized = cv2.resize(cv_img, (new_w, new_h), interpolation=interp)
                    mx_resized = mx.image.resize_short(mx_img, new_size, interp)
                    assert_almost_equal(mx_resized.asnumpy()[:, :, (2, 1, 0)], cv_resized, atol=3)

    def test_color_normalize(self):
        for _ in range(10):
            mean = np.random.rand(3) * 255
            std = np.random.rand(3) + 1
            width = np.random.randint(100, 500)
            height = np.random.randint(100, 500)
            src = np.random.rand(height, width, 3) * 255.
            mx_result = mx.image.color_normalize(mx.nd.array(src),
                mx.nd.array(mean), mx.nd.array(std))
            assert_almost_equal(mx_result.asnumpy(), (src - mean) / std, atol=1e-3)

    def test_imageiter(self):
        def check_imageiter(dtype='float32'):
            im_list = [[np.random.randint(0, 5), x] for x in TestImage.IMAGES]
            fname = './data/test_imageiter.lst'
            file_list = ['\t'.join([str(k), str(np.random.randint(0, 5)), x])
                         for k, x in enumerate(TestImage.IMAGES)]
            with open(fname, 'w') as f:
                for line in file_list:
                    f.write(line + '\n')
            
            test_list = ['imglist', 'path_imglist']

            for test in test_list:
                imglist = im_list if test == 'imglist' else None
                path_imglist = fname if test == 'path_imglist' else None
                
                test_iter = mx.image.ImageIter(2, (3, 224, 224), label_width=1, imglist=imglist, 
                    path_imglist=path_imglist, path_root='', dtype=dtype)
                # test batch data shape
                for _ in range(3):
                    for batch in test_iter:
                        assert batch.data[0].shape == (2, 3, 224, 224)
                    test_iter.reset()
                # test last batch handle(discard)
                test_iter = mx.image.ImageIter(3, (3, 224, 224), label_width=1, imglist=imglist,
                    path_imglist=path_imglist, path_root='', dtype=dtype, last_batch_handle='discard')
                i = 0
                for batch in test_iter:
                    i += 1
                assert i == 5
                # test last_batch_handle(pad)
                test_iter = mx.image.ImageIter(3, (3, 224, 224), label_width=1, imglist=imglist, 
                    path_imglist=path_imglist, path_root='', dtype=dtype, last_batch_handle='pad')
                i = 0
                for batch in test_iter:
                    if i == 0:
                        first_three_data = batch.data[0][:2]
                    if i == 5:
                        last_three_data = batch.data[0][1:]
                    i += 1
                assert i == 6
                assert np.array_equal(first_three_data.asnumpy(), last_three_data.asnumpy())
                # test last_batch_handle(roll_over)
                test_iter = mx.image.ImageIter(3, (3, 224, 224), label_width=1, imglist=imglist,
                    path_imglist=path_imglist, path_root='', dtype=dtype, last_batch_handle='roll_over')
                i = 0
                for batch in test_iter:
                    if i == 0:
                        first_image = batch.data[0][0]
                    i += 1
                assert i == 5
                test_iter.reset()
                first_batch_roll_over = test_iter.next()
                assert np.array_equal(
                    first_batch_roll_over.data[0][1].asnumpy(), first_image.asnumpy())
                assert first_batch_roll_over.pad == 2
                # test iteratopr work properly after calling reset several times when last_batch_handle is roll_over
                for _ in test_iter:
                    pass
                test_iter.reset()
                first_batch_roll_over_twice = test_iter.next()
                assert np.array_equal(
                    first_batch_roll_over_twice.data[0][2].asnumpy(), first_image.asnumpy())
                assert first_batch_roll_over_twice.pad == 1
                # we've called next once
                i = 1
                for _ in test_iter:
                    i += 1
                # test the third epoch with size 6
                assert i == 6
                # test shuffle option for sanity test
                test_iter = mx.image.ImageIter(3, (3, 224, 224), label_width=1, imglist=imglist, shuffle=True,
                                               path_imglist=path_imglist, path_root='', dtype=dtype, last_batch_handle='pad')
                for _ in test_iter:
                    pass

        for dtype in ['int32', 'float32', 'int64', 'float64']:
            check_imageiter(dtype)

        # test with default dtype
        check_imageiter()

    @with_seed()
    def test_augmenters(self):
        # ColorNormalizeAug
        mean = np.random.rand(3) * 255
        std = np.random.rand(3) + 1
        width = np.random.randint(100, 500)
        height = np.random.randint(100, 500)
        src = np.random.rand(height, width, 3) * 255.
        # We test numpy and mxnet NDArray inputs
        color_norm_aug = mx.image.ColorNormalizeAug(mean=mx.nd.array(mean), std=std)
        out_image = color_norm_aug(mx.nd.array(src))
        assert_almost_equal(out_image.asnumpy(), (src - mean) / std, atol=1e-3)

        # only test if all augmenters will work
        # TODO(Joshua Zhang): verify the augmenter outputs
        im_list = [[0, x] for x in TestImage.IMAGES]
        test_iter = mx.image.ImageIter(2, (3, 224, 224), label_width=1, imglist=im_list,
            resize=640, rand_crop=True, rand_resize=True, rand_mirror=True, mean=True,
            std=np.array([1.1, 1.03, 1.05]), brightness=0.1, contrast=0.1, saturation=0.1,
            hue=0.1, pca_noise=0.1, rand_gray=0.2, inter_method=10, path_root='', shuffle=True)
        for batch in test_iter:
            pass

<<<<<<< HEAD
    @unittest.skip("The test fail with python errors. Temporarily disabled till it gets fixed")
=======
>>>>>>> a1aef905
    def test_image_detiter(self):
        im_list = [_generate_objects() + [x] for x in TestImage.IMAGES]
        det_iter = mx.image.ImageDetIter(2, (3, 300, 300), imglist=im_list, path_root='')
        for _ in range(3):
            for batch in det_iter:
                pass
            det_iter.reset()

        val_iter = mx.image.ImageDetIter(2, (3, 300, 300), imglist=im_list, path_root='')
        det_iter = val_iter.sync_label_shape(det_iter)

        # test file list
        fname = './data/test_imagedetiter.lst'
        im_list = [[k] + _generate_objects() + [x] for k, x in enumerate(TestImage.IMAGES)]
        with open(fname, 'w') as f:
            for line in im_list:
                line = '\t'.join([str(k) for k in line])
                f.write(line + '\n')

        det_iter = mx.image.ImageDetIter(2, (3, 400, 400), path_imglist=fname,
            path_root='')
        for batch in det_iter:
            pass

    @unittest.skip("The test fail with python errors. Temporarily disabled till it gets fixed")
    def test_det_augmenters(self):
        # only test if all augmenters will work
        # TODO(Joshua Zhang): verify the augmenter outputs
        im_list = [_generate_objects() + [x] for x in TestImage.IMAGES]
        det_iter = mx.image.ImageDetIter(2, (3, 300, 300), imglist=im_list, path_root='',
            resize=640, rand_crop=1, rand_pad=1, rand_gray=0.1, rand_mirror=True, mean=True,
            std=np.array([1.1, 1.03, 1.05]), brightness=0.1, contrast=0.1, saturation=0.1,
            pca_noise=0.1, hue=0.1, inter_method=10, min_object_covered=0.5,
            aspect_ratio_range=(0.2, 5), area_range=(0.1, 4.0), min_eject_coverage=0.5,
            max_attempts=50)
        for batch in det_iter:
            pass

if __name__ == '__main__':
    import nose
    nose.runmodule()<|MERGE_RESOLUTION|>--- conflicted
+++ resolved
@@ -234,10 +234,6 @@
         for batch in test_iter:
             pass
 
-<<<<<<< HEAD
-    @unittest.skip("The test fail with python errors. Temporarily disabled till it gets fixed")
-=======
->>>>>>> a1aef905
     def test_image_detiter(self):
         im_list = [_generate_objects() + [x] for x in TestImage.IMAGES]
         det_iter = mx.image.ImageDetIter(2, (3, 300, 300), imglist=im_list, path_root='')
