# Licensed to the Apache Software Foundation (ASF) under one
# or more contributor license agreements.  See the NOTICE file
# distributed with this work for additional information
# regarding copyright ownership.  The ASF licenses this file
# to you under the Apache License, Version 2.0 (the
# "License"); you may not use this file except in compliance
# with the License.  You may obtain a copy of the License at
#
#   http://www.apache.org/licenses/LICENSE-2.0
#
# Unless required by applicable law or agreed to in writing,
# software distributed under the License is distributed on an
# "AS IS" BASIS, WITHOUT WARRANTIES OR CONDITIONS OF ANY
# KIND, either express or implied.  See the License for the
# specific language governing permissions and limitations
# under the License.

import mxnet as mx
import mxnet.ndarray as nd
from mxnet.test_utils import *
import numpy as np
from functools import reduce
from mxnet.module.executor_group import DataParallelExecutorGroup
from common import setup_module, with_seed, assertRaises, teardown
from collections import namedtuple
import unittest


@with_seed()
def test_module_dtype():
    dtype = np.float16
    dshape = (3, 8, 7)

    sym = mx.sym.Variable('data')
    sym = mx.sym.Activation(data=sym, act_type='relu', __layout__='TNC')

    mod = mx.mod.Module(sym, ('data',), None, context=[mx.cpu(0), mx.cpu(1)])
    mod.bind(data_shapes=[mx.io.DataDesc('data', dshape, dtype, layout='TNC')])
    mod.init_params()
    mod.forward(mx.io.DataBatch(data=[mx.nd.ones(dshape, dtype=dtype)],
                              label=None))
    mod.backward([mx.nd.ones(dshape, dtype=dtype)])

    for x in mod.get_outputs():
      assert x.dtype == dtype


def test_module_bind():
    sym = mx.sym.Variable('data')
    sym = mx.sym.Activation(data=sym, act_type='relu', __layout__='TNC')

    mod = mx.mod.Module(sym, ('data',), None, context=[mx.cpu(0), mx.cpu(1)])
    assertRaises(TypeError, mod.bind, data_shapes=[('data', mx.nd.array([10,10]))])
    assert mod.binded == False

    mod.bind(data_shapes=[('data', (10,10))])
    assert mod.binded == True


@with_seed()
def test_module_input_grads():
    a = mx.sym.Variable('a', __layout__='NC')
    b = mx.sym.Variable('b', __layout__='NC')
    c = mx.sym.Variable('c', __layout__='NC')

    c = a + 2 * b + 3 * c
    net = mx.mod.Module(c, data_names=['b', 'c', 'a'], label_names=None,
                        context=[mx.cpu(0), mx.cpu(1)])
    net.bind(data_shapes=[['b', (5, 5)], ['c', (5, 5)], ['a', (5, 5)]],
             label_shapes=None, inputs_need_grad=True)
    net.init_params()

    net.forward(data_batch=mx.io.DataBatch(data=[nd.ones((5, 5)),
                                                 nd.ones((5, 5)),
                                                 nd.ones((5, 5))]))
    net.backward(out_grads=[nd.ones((5, 5))])
    input_grads = net.get_input_grads()
    b_grad = input_grads[0].asnumpy()
    c_grad = input_grads[1].asnumpy()
    a_grad = input_grads[2].asnumpy()
    assert np.all(a_grad == 1), a_grad
    assert np.all(b_grad == 2), b_grad
    assert np.all(c_grad == 3), c_grad


@with_seed()
def test_module_ctx_group():
    def check_module_ctx_group(ctxs, group2ctxs, grad_ctxs=None):
        with mx.AttrScope(ctx_group='dev1'):
            a = mx.symbol.Variable('a')
            a = a * 2
        with mx.AttrScope(ctx_group='dev2'):
            b = mx.symbol.Variable('b')
            c = a + b
        shape = (2, 5)
        mod1 = mx.mod.Module(c, context=ctxs, data_names=['a', 'b'], label_names=None,
                             group2ctxs=group2ctxs)
        mod1.bind(data_shapes=[['a', shape], ['b', shape]], inputs_need_grad=True)
        mod1.init_params()
        mod1.forward(data_batch=mx.io.DataBatch(data=[mx.nd.ones(shape), mx.nd.ones(shape)]), is_train=True)
        mod1.backward([mx.nd.ones(shape)])
        mod1_input_grads = mod1.get_input_grads()

        mod2 = mx.mod.Module(c, context=ctxs, data_names=['a', 'b'], label_names=None)
        mod2.bind(data_shapes=[['a', shape], ['b', shape]], inputs_need_grad=True)
        mod2.init_params()
        mod2.forward(data_batch=mx.io.DataBatch(data=[mx.nd.ones(shape), mx.nd.ones(shape)]), is_train=True)
        mod2.backward([mx.nd.ones(shape)])
        mod2_input_grads = mod2.get_input_grads()

        if grad_ctxs is not None:
            assert(mod1_input_grads[0].context == grad_ctxs[0])
            assert(mod1_input_grads[1].context == grad_ctxs[1])
        assert(np.all(mod1_input_grads[0].asnumpy() == mod2_input_grads[0].asnumpy()))
        assert(np.all(mod1_input_grads[1].asnumpy() == mod2_input_grads[1].asnumpy()))

    check_module_ctx_group([mx.cpu(0)], {'dev1': mx.cpu(1), 'dev2': mx.cpu(2)}, grad_ctxs=[mx.cpu(1), mx.cpu(2)])
    check_module_ctx_group([mx.cpu(0), mx.cpu(1)],
        [{'dev1': mx.cpu(2), 'dev2': mx.cpu(3)}, {'dev1': mx.cpu(4), 'dev2': mx.cpu(5)}])
    check_module_ctx_group([mx.cpu(0), mx.cpu(1)], {'dev1': mx.cpu(2), 'dev2': mx.cpu(3)})
    check_module_ctx_group([mx.cpu(0), mx.cpu(1)], {'dev1': mx.cpu(2), 'dev2': [mx.cpu(3)]})
    check_module_ctx_group([mx.cpu(0), mx.cpu(1)], {'dev1':mx.cpu(2), 'dev2':[mx.cpu(3), mx.cpu(3)]})
    check_module_ctx_group([mx.cpu(0), mx.cpu(1)],
        {'dev1':[mx.cpu(2), mx.cpu(2)], 'dev2':[mx.cpu(3), mx.cpu(3)]})

@with_seed()
def test_bucket_module_ctx_group():
    num_hidden = 10
    batch_size = 5
    def sym_gen(seq_len):
        with mx.AttrScope(ctx_group='dev1'):
            data = mx.symbol.Variable('data')
            weight = mx.symbol.Variable('dev1_weight')
            bias = mx.symbol.Variable('dev1_bias')
            fc = data
            for i in range(seq_len):
                fc  = mx.symbol.FullyConnected(data=fc, weight=weight, bias=bias,
                                               name='dev1_fc_%d' % i, num_hidden=num_hidden)
        with mx.AttrScope(ctx_group='dev2'):
            label = mx.symbol.Variable('label')
            weight = mx.symbol.Variable('dev2_weight')
            bias = mx.symbol.Variable('dev2_bias')
            for i in range(seq_len):
                fc  = mx.symbol.FullyConnected(data=fc, weight=weight, bias=bias,
                                               name='dev2_fc_%d' % i, num_hidden=num_hidden)
            sym = mx.symbol.SoftmaxOutput(fc, label, name='softmax')

        return sym, ('data',), ('label',)

    mod = mx.mod.BucketingModule(sym_gen=sym_gen, default_bucket_key=10, context=[mx.cpu(0)],
                                 group2ctxs=[{'dev1': mx.cpu(1), 'dev2': mx.cpu(2)}])
    mod.bind(data_shapes=[['data', (batch_size, num_hidden)]],
             label_shapes=[['label', (batch_size,)]],
             for_training=True, inputs_need_grad=True)
    assert(mod.binded)

@with_seed()
def test_module_layout():
    sym = mx.sym.Variable('data')
    sym = mx.sym.Activation(data=sym, act_type='relu', __layout__='TNC')

    dshape = (3, 8, 7)
    mod = mx.mod.Module(sym, ('data',), None, context=[mx.cpu(0), mx.cpu(1)])
    mod.bind(data_shapes=[mx.io.DataDesc('data', dshape, layout='TNC')])
    mod.init_params()
    mod.forward(mx.io.DataBatch(data=[mx.nd.ones(dshape)],
                                label=None))
    mod.backward([mx.nd.ones(dshape)])
    assert mod.get_outputs()[0].shape == dshape

    hdshape = (3, 4, 7)
    for x in mod.get_outputs(merge_multi_context=False)[0]:
        assert x.shape == hdshape


@with_seed()
def test_save_load():
    previous_update_on_kvstore = os.getenv('MXNET_UPDATE_ON_KVSTORE', "1")
    os.putenv('MXNET_UPDATE_ON_KVSTORE', '1')
    def dict_equ(a, b):
        assert set(a) == set(b)
        for k in a:
            assert (a[k].asnumpy() == b[k].asnumpy()).all()

    sym = mx.sym.Variable('data')
    sym = mx.sym.FullyConnected(sym, num_hidden=100)

    # single device
    mod = mx.mod.Module(sym, ('data',))
    mod.bind(data_shapes=[('data', (10, 10))])
    mod.init_params()
    mod.init_optimizer(optimizer_params={'learning_rate':0.1, 'momentum':0.9})
    mod.update()
    mod.save_checkpoint('test', 0, save_optimizer_states=True)

    mod2 = mx.mod.Module.load('test', 0, load_optimizer_states=True, data_names=('data',))
    mod2.bind(data_shapes=[('data', (10, 10))])
    mod2.init_optimizer(optimizer_params={'learning_rate':0.1, 'momentum':0.9})
    assert mod._symbol.tojson() == mod2._symbol.tojson()
    dict_equ(mod.get_params()[0], mod2.get_params()[0])
    dict_equ(mod._updater.states, mod2._updater.states)

    # multi device
    mod = mx.mod.Module(sym, ('data',), context=[mx.cpu(0), mx.cpu(1)])
    mod.bind(data_shapes=[('data', (10, 10))])
    mod.init_params()
    mod.init_optimizer(optimizer_params={'learning_rate':0.1, 'momentum':0.9})
    mod.update()
    mod.save_checkpoint('test', 0, save_optimizer_states=True)

    mod2 = mx.mod.Module.load('test', 0, load_optimizer_states=True, data_names=('data',))
    mod2.bind(data_shapes=[('data', (10, 10))])
    mod2.init_optimizer(optimizer_params={'learning_rate':0.1, 'momentum':0.9})
    assert mod._symbol.tojson() == mod2._symbol.tojson()
    dict_equ(mod.get_params()[0], mod2.get_params()[0])
    dict_equ(mod._kvstore._updater.states, mod2._updater.states)
    os.putenv('MXNET_UPDATE_ON_KVSTORE', previous_update_on_kvstore)


@with_seed()
def test_module_reshape():
    data = mx.sym.Variable('data')
    sym = mx.sym.FullyConnected(data, num_hidden=20, name='fc')

    dshape = (7, 20)
    mod = mx.mod.Module(sym, ('data',), None, context=[mx.cpu(0), mx.cpu(1)])
    mod.bind(data_shapes=[('data', dshape)])
    mod.init_params()
    mod.init_optimizer(optimizer_params={'learning_rate': 1})

    mod.forward(mx.io.DataBatch(data=[mx.nd.ones(dshape)],
                                label=None))
    mod.backward([mx.nd.ones(dshape)])
    mod.update()
    assert mod.get_outputs()[0].shape == dshape
    assert (mod.get_params()[0]['fc_bias'].asnumpy() == -1).all()

    dshape = (14, 20)
    mod.reshape(data_shapes=[('data', dshape)])
    mod.forward(mx.io.DataBatch(data=[mx.nd.ones(dshape)],
                                label=None))
    mod.backward([mx.nd.ones(dshape)])
    mod.update()
    assert mod.get_outputs()[0].shape == dshape
    assert (mod.get_params()[0]['fc_bias'].asnumpy() == -3).all()


@with_seed()
def test_module_states():
    stack = mx.rnn.SequentialRNNCell()
    for i in range(2):
        stack.add(mx.rnn.LSTMCell(num_hidden=20, prefix='lstm_l%d_'%i))
    begin_state = stack.begin_state(func=mx.sym.Variable)
    _, states = stack.unroll(10, begin_state=begin_state, inputs=mx.sym.Variable('data'))

    state_names = [i.name for i in begin_state]
    mod = mx.mod.Module(mx.sym.Group(states), context=[mx.cpu(0), mx.cpu(1)],
                        label_names=None, state_names=state_names)
    mod.bind(data_shapes=[('data', (5, 10))], label_shapes=None, for_training=False)
    mod.init_params()
    batch = mx.io.DataBatch(data=[mx.nd.zeros((5, 10))], label=[])

    mod.set_states(value=1)
    mod.forward(batch)
    out = mod.get_outputs(merge_multi_context=False)
    out1 = mod.get_outputs(merge_multi_context=True)

    mod.set_states(states=out)
    mod.forward(batch)
    out2 = mod.get_outputs(merge_multi_context=True)

    for x1, x2 in zip(out1, out2):
        assert not mx.test_utils.almost_equal(x1.asnumpy(), x2.asnumpy(), rtol=1e-3)


@with_seed()
def test_module_switch_bucket():
    vocab_dim = 5000
    num_hidden = 100
    num_embedding = 100
    num_layer = 2
    default_key = 10
    test_key = 5
    batch_size = 32
    contexts = [mx.cpu(0)]
    initializer = mx.init.Xavier(factor_type="in", magnitude=2.34)

    #generate symbols for an LSTM network
    def sym_gen(seq_len):
        data = mx.sym.Variable('data')
        label = mx.sym.Variable('softmax_label')
        embed = mx.sym.Embedding(data=data, input_dim=vocab_dim,
                                 output_dim=num_embedding)
        stack = mx.rnn.SequentialRNNCell()
        for i in range(num_layer):
            stack.add(mx.rnn.LSTMCell(num_hidden=num_hidden, prefix='lstm_l%d_'%i))
        outputs, states = stack.unroll(seq_len, inputs=embed, merge_outputs=True)

        pred = mx.sym.Reshape(outputs, shape=(-1, num_hidden))
        pred = mx.sym.FullyConnected(data=pred, num_hidden=vocab_dim, name='pred')

        label = mx.sym.Reshape(label, shape=(-1,))
        pred = mx.sym.SoftmaxOutput(data=pred, label=label, name='softmax')

        return pred, ('data',), ('softmax_label',)

    def create_bucketing_module(key):
        model = mx.mod.BucketingModule(
            sym_gen             = sym_gen,
            default_bucket_key  = key,
            context             = contexts)
        model.bind([('data', (batch_size, key))],
                    [('softmax_label', (batch_size, key))], True, False)
        model.init_params(initializer=initializer)
        return model
    #initialize the bucketing module with the default bucket key
    bucketing_model = create_bucketing_module(default_key)
    #check name
    assert bucketing_model.symbol.list_arguments()[1] == "embedding0_weight",\
        "Error in assigning names for args in BucketingModule"

    #switch to test_key
    bucketing_model.switch_bucket(test_key, [('data', (batch_size, test_key))],
                                  [('softmax_label', (batch_size, test_key))])
    total_bytes_before = bucketing_model._buckets[default_key]._total_exec_bytes

    #remove test_key and switch again
    del bucketing_model._buckets[test_key]
    bucketing_model.switch_bucket(test_key, [('data', (batch_size, test_key))],
                                  [('softmax_label', (batch_size, test_key))])
    total_bytes_after = bucketing_model._buckets[default_key]._total_exec_bytes
    #the default bucket is expected to reuse the bytes allocated
    assert total_bytes_after == total_bytes_before


# roywei: Getting rid of fixed seed as flakiness could not be reproduced,
# tracked at: https://github.com/apache/incubator-mxnet/issues/11705
@with_seed()
def test_module_set_params():
    # data iter
    data = mx.nd.array([[0.05, .10]]);
    label = mx.nd.array([[.01, 0.99]]);
    train_data = mx.io.NDArrayIter(data, label, batch_size=1)

    # symbols
    x = mx.symbol.Variable('data')
    x = mx.symbol.FullyConnected(name='fc_0', data=x, num_hidden=2)
    x = mx.symbol.Activation(name="act_0", data=x, act_type='sigmoid')
    x = mx.symbol.FullyConnected(name='fc_1', data=x, num_hidden=2)
    x = mx.symbol.Activation(name="act_1", data=x, act_type='sigmoid')
    x = mx.symbol.LinearRegressionOutput(data=x, name='softmax', grad_scale=2)

    # create module
    mod = mx.mod.Module(x, context=[mx.cpu()]);
    mod.bind(train_data.provide_data, label_shapes=train_data.provide_label,
             for_training=True)

    arg_params_correct = {'fc_0_weight': mx.nd.array([[.15, .20], [.25, .30]]),
                  'fc_0_bias'  : mx.nd.array([.35, .35]),
                  'fc_1_weight': mx.nd.array([[.40, .45], [.50, .55]]),
                  'fc_1_bias'  : mx.nd.array([.60, .60])}

    arg_params_missing = {'fc_0_weight': mx.nd.array([[.15, .20], [.25, .30]]),
                  'fc_0_bias'  : mx.nd.array([.35, .35]),
                  'fc_1_weight': mx.nd.array([[.40, .45], [.50, .55]])}

    arg_params_extra = {'fc_0_weight': mx.nd.array([[.15, .20], [.25, .30]]),
                  'fc_0_bias'  : mx.nd.array([.35, .35]),
                  'fc_1_weight': mx.nd.array([[.40, .45], [.50, .55]]),
                  'fc_1_bias'  : mx.nd.array([.60, .60]),
                  'fc_2_weight': mx.nd.array([.60, .60])}

    arg_params_missing_extra = {'fc_2_weight': mx.nd.array([.60, .60])}

    # test regular set_params
    mod.set_params(force_init=True, arg_params=arg_params_correct, aux_params={})

    # test allow missing
    mod.set_params(force_init=True, arg_params=arg_params_missing, aux_params={}, allow_missing=True)
    assertRaises(RuntimeError, mod.set_params,
                 force_init=True, arg_params=arg_params_missing,
                 aux_params={}, allow_missing=False)

    # test allow extra
    mod.set_params(force_init=True, arg_params=arg_params_extra, aux_params={}, allow_missing=True, allow_extra=True)
    assertRaises(ValueError, mod.set_params,
                 force_init=True, arg_params=arg_params_extra,
                 aux_params={}, allow_missing=True, allow_extra=False)

    # test allow missing + extra,
    assertRaises(RuntimeError, mod.set_params,
                 force_init=True, arg_params=arg_params_missing_extra,
                 aux_params={}, allow_missing=False, allow_extra=False)

    # test allow missing + extra, this will throw a runtime error
    assertRaises(ValueError, mod.set_params,
                 force_init=True, arg_params=arg_params_missing_extra,
                 aux_params={}, allow_missing=True, allow_extra=False)

@with_seed(11)
@unittest.skip("nGraph changes the number of nodes in the graph, so the assumptions in this test are no longer valid.")
def test_monitor():
    # data iter
    data = mx.nd.array([[0.05, .10]]);
    label = mx.nd.array([[.01, 0.99]]);
    train_data = mx.io.NDArrayIter(data, label, batch_size=1)

    # symbols
    x = mx.symbol.Variable('data')
    x = mx.symbol.FullyConnected(name='fc_0', data=x, num_hidden=2)
    x = mx.symbol.Activation(name="act_0", data=x, act_type='sigmoid')
    x = mx.symbol.FullyConnected(name='fc_1', data=x, num_hidden=2)
    x = mx.symbol.Activation(name="act_1", data=x, act_type='sigmoid')
    x = mx.symbol.LinearRegressionOutput(data=x, name='softmax', grad_scale=2)

    # create monitor
    def mean_abs(x):
        sum_abs = mx.ndarray.sum(mx.ndarray.abs(x))
        return mx.ndarray.divide(sum_abs, reduce(lambda x, y: x * y, x.shape))
    mon = mx.mon.Monitor(1, stat_func=mean_abs, pattern='.*', sort=True)

    # create module
    mod = mx.mod.Module(x, context=[mx.cpu()]);
    mod.bind(train_data.provide_data, label_shapes=train_data.provide_label,
                    for_training=True)
    mod.install_monitor(mon)
    arg_params = {'fc_0_weight': mx.nd.array([[.15, .20], [.25, .30]]),
                  'fc_0_bias'  : mx.nd.array([.35, .35]),
                  'fc_1_weight': mx.nd.array([[.40, .45], [.50, .55]]),
                  'fc_1_bias'  : mx.nd.array([.60, .60])}
    mod.init_params(arg_params=arg_params)

    data_iter = iter(train_data)
    data_batch = next(data_iter)
    mon.tic()
    mod.forward_backward(data_batch)
    res = mon.toc()
    keys = ['act_0', 'act_1', 'data', 'fc_0', 'fc_1', 'softmax']
    mon_result_counts = [0, 0, 0, 0, 0, 0]
    assert(len(res) == 21)
    for n, k, v in res:
        for idx, key in enumerate(keys):
            if k.startswith(key):
                mon_result_counts[idx] += 1
                break
    assert(mon_result_counts == [2, 2, 1, 6, 6, 4])

@with_seed()
def test_executor_group():
    def get_rnn_sym(num_layers, num_words, num_hidden, num_embed, seq_len, sparse_embedding):
        stack = mx.rnn.SequentialRNNCell()
        for i in range(num_layers):
            stack.add(mx.rnn.LSTMCell(num_hidden=num_hidden, prefix='lstm_l%d_' % i))
        data = mx.sym.Variable('data')
        label = mx.sym.Variable('softmax_label')
        if sparse_embedding:
            embed_weight = mx.sym.Variable('embed_weight', stype='row_sparse')
            embed = mx.sym.contrib.SparseEmbedding(data=data, input_dim=num_words,
                                                   weight=embed_weight, output_dim=num_embed,
                                                   name='embed')
        else:
            embed = mx.sym.Embedding(data=data, input_dim=num_words,
                                     output_dim=num_embed, name='embed')

        stack.reset()
        outputs, states = stack.unroll(seq_len, inputs=embed, merge_outputs=True)

        pred = mx.sym.Reshape(outputs, shape=(-1, num_hidden))
        pred = mx.sym.FullyConnected(data=pred, num_hidden=num_words, name='pred')

        label = mx.sym.Reshape(label, shape=(-1,))
        pred = mx.sym.SoftmaxOutput(data=pred, label=label, name='softmax')
        return pred

    def test_shared_exec_group(exec_grp_shared, exec_grp_created, shared_arg_names=None,
                               extra_args=None, check_shared_grad=True):
        # Test shared data arrays
        for i in range(len(exec_grp_shared.execs)):
            # test same shared_data_arrays for two exec groups
            shared_data_array1 = exec_grp_shared.shared_data_arrays[i]
            shared_data_array2 = exec_grp_created.shared_data_arrays[i]
            if extra_args is not None:
                assert len(shared_data_array1) == len(extra_args),\
                    "exec_grp_shared.shared_data_arrays[%d] should have same number of args as extra_args"
            assert len(shared_data_array1) == len(shared_data_array2),\
                "length of shared_data_array of the shared executor group not equal to the created executor group"
            for k, v in shared_data_array1.items():
                if extra_args is not None:
                    assert k in extra_args, "arg %s is not in extra_args" % k
                assert k in shared_data_array2,\
                    "arg %s of the shared executor group not in the shared_data_array of the created executor group" % k
                assert mx.test_utils.same_array(v, shared_data_array2[k])

            for data_name, array in exec_grp_shared.shared_data_arrays[i].items():
                assert data_name in exec_grp_created.shared_data_arrays[i], \
                    "Shared input data '%s' is not in " \
                    "shared_data_arrays of created executor group." % (data_name)
                assert mx.test_utils.same_array(array, exec_grp_created.shared_data_arrays[i][data_name]), \
                    "Shared input data '%s' does not share memory." % (data_name)

            # Test shared argument arrays and gradient arrays
            exec_shared = exec_grp_shared.execs[i]
            exec_created = exec_grp_created.execs[i]
            if shared_arg_names is not None:
                # test shared arguments
                for arg_name in shared_arg_names:
                    assert arg_name in exec_created.arg_dict, \
                        "Shared argument '%s' is not in arg_dict of created executor group." % (arg_name)
                    assert mx.test_utils.same_array(exec_shared.arg_dict[arg_name], exec_created.arg_dict[arg_name]), \
                        "Shared argument '%s' does not share memory." % (arg_name)
                # test shared argument gradients
                if check_shared_grad:
                    for arg_name in shared_arg_names:
                        assert arg_name in exec_created.grad_dict, \
                            "Shared argument gradient '%s' is not in " \
                            "grad_dict of created executor group." % (arg_name)
                        assert mx.test_utils.same_array(exec_shared.grad_dict[arg_name], \
                                                        exec_created.grad_dict[arg_name]), \
                            "Shared argument gradient '%s' does not share memory." % (arg_name)

            for arg_name, grad in exec_grp_shared.grad_req.items():
                assert grad == exec_grp_created.grad_req[arg_name], \
                    "Gradient requirements for shared argument '%s' are inconsistent. " \
                    "Shared executor group requires '%s' while created executor group requires '%s'" \
                    %(arg_name, grad, exec_grp_created.grad_req[arg_name])

    def check_shared_exec_group(sparse_embedding):
        # generate an rnn sym with #layers=5
        sym = get_rnn_sym(num_layers=3, num_words=num_words, num_hidden=num_hidden,
                          num_embed=num_embed, seq_len=max_bucket_size,
                          sparse_embedding=sparse_embedding)
        arg_names1 = sym.list_arguments()
        input_names = [name[0] for name in data_shapes] + [name[0] for name in label_shapes]
        shared_arg_names = [name for name in arg_names1 if name not in input_names]
        exec_group1 = DataParallelExecutorGroup(symbol=sym, contexts=contexts,
                                                workload=workload, data_shapes=data_shapes,
                                                label_shapes=label_shapes, param_names=shared_arg_names,
                                                for_training=True, inputs_need_grad=False)

        # shared_data_arrays should only have input "data" and "softmax_label" arrays
        for i in range(len(contexts)):
            assert len(exec_group1.shared_data_arrays[i]) == len(input_names),\
                "exec_group1.shared_data_arrays[%d] should have the same number of names as in input_names" % i
            for name in input_names:
                assert name in exec_group1.shared_data_arrays[i],\
                    "arg %s should be in exec_group1.shared_data_arrays[%d]" % (name, i)

        # generate an rnn sym with #layers=5
        sym = get_rnn_sym(num_layers=5, num_words=num_words, num_hidden=num_hidden,
                          num_embed=num_embed, seq_len=max_bucket_size,
                          sparse_embedding=sparse_embedding)
        arg_names2 = sym.list_arguments()
        exec_group2 = DataParallelExecutorGroup(symbol=sym, contexts=contexts,
                                                workload=workload, data_shapes=data_shapes,
                                                label_shapes=label_shapes, param_names=shared_arg_names,
                                                for_training=True, inputs_need_grad=False,
                                                shared_group=exec_group1)
        extra_args = [name for name in arg_names2 if name not in shared_arg_names]
        check_shared_grad = not sparse_embedding
        test_shared_exec_group(exec_grp_shared=exec_group1, exec_grp_created=exec_group2,
                               shared_arg_names=shared_arg_names, extra_args=extra_args,
                               check_shared_grad=check_shared_grad)

    contexts = [mx.cpu(0), mx.cpu(1)]
    workload = [1] * len(contexts)
    batch_size = 32
    max_bucket_size = 80
    num_words = 1000
    num_hidden = 100
    num_embed = 200
    data_shapes = [('data', (batch_size, max_bucket_size))]
    label_shapes = [('softmax_label', (batch_size, max_bucket_size))]
    sparse_embedding_opt = [True, False]
    for opt in sparse_embedding_opt:
        check_shared_exec_group(opt)

@with_seed()
def test_factorization_machine_module():
    """ Test factorization machine model with sparse operators """
    # this unit test is to test the flow, training accuracy is tested in another test
    def check_factorization_machine_module(num_epochs=None):
        print("check_factorization_machine_module")

        def fm(factor_size, feature_dim, init):
            x = mx.symbol.Variable("data", stype='csr')
            v = mx.symbol.Variable("v", shape=(feature_dim, factor_size),
                                   init=init, stype='row_sparse')

            w1_weight = mx.symbol.var('w1_weight', shape=(feature_dim, 1),
                                      init=init, stype='row_sparse')
            w1_bias = mx.symbol.var('w1_bias', shape=(1))
            w1 = mx.symbol.broadcast_add(mx.symbol.dot(x, w1_weight), w1_bias)

            v_s = mx.symbol._internal._square_sum(data=v, axis=1, keepdims=True)
            x_s = mx.symbol.square(data=x)
            bd_sum = mx.sym.dot(x_s, v_s)

            w2 = mx.symbol.dot(x, v)
            w2_squared = 0.5 * mx.symbol.square(data=w2)

            w_all = mx.symbol.Concat(w1, w2_squared, dim=1)
            sum1 = mx.symbol.sum(data=w_all, axis=1, keepdims=True)
            sum2 = 0.5 * mx.symbol.negative(bd_sum)
            model = mx.sym.elemwise_add(sum1, sum2)

            y = mx.symbol.Variable("label")
            model = mx.symbol.LinearRegressionOutput(data=model, label=y)
            return model

        # model
        init = mx.initializer.Normal(sigma=0.01)
        factor_size = 4
        feature_dim = 10000
        model = fm(factor_size, feature_dim, init)

        # data iter
        num_batches = 5
        batch_size = 64
        num_samples = batch_size * num_batches
        # generate some random csr data
        csr_nd = rand_ndarray((num_samples, feature_dim), 'csr', 0.1)
        label = mx.nd.ones((num_samples,1))
        # the alternative is to use LibSVMIter
        train_iter = mx.io.NDArrayIter(data=csr_nd,
                                       label={'label':label},
                                       batch_size=batch_size,
                                       last_batch_handle='discard')
        # create module
        mod = mx.mod.Module(symbol=model, data_names=['data'], label_names=['label'])
        # allocate memory by given the input data and lable shapes
        mod.bind(data_shapes=train_iter.provide_data, label_shapes=train_iter.provide_label)
        # initialize parameters by uniform random numbers
        mod.init_params(initializer=init)

        # use Sparse SGD with learning rate 0.1 to train
        sgd = mx.optimizer.SGD(momentum=0.1, clip_gradient=5.0, learning_rate=0.01,
                               rescale_grad=1.0/batch_size)
        mod.init_optimizer(optimizer=sgd)
        if num_epochs is None:
            num_epochs = 50
        expected_accuracy = 0.02

	# use accuracy as the metric
        metric = mx.metric.create('MSE')
        # train 'num_epochs' epoch
        for epoch in range(num_epochs):
            train_iter.reset()
            metric.reset()
            for batch in train_iter:
                mod.forward(batch, is_train=True)       # compute predictions
                mod.update_metric(metric, batch.label)  # accumulate prediction accuracy
                mod.backward()                          # compute gradients
                mod.update()                            # update parameters
            print('Epoch %d, Training %s' % (epoch, metric.get()))
        if num_epochs > 1:
            assert(metric.get()[1] < expected_accuracy)

    check_factorization_machine_module()

@with_seed()
def test_module_initializer():
    def regression_model(m):
         x = mx.symbol.var("data", stype='csr')
         v = mx.symbol.var("v", shape=(m, 1), init=mx.init.Uniform(scale=.1),
                                stype='row_sparse')
         model = mx.symbol.dot(lhs=x, rhs=v)
         y = mx.symbol.Variable("label")
         model = mx.symbol.LinearRegressionOutput(data=model, label=y, name="out")
         return model

    n, m = 128, 100
    model = regression_model(m)

    data = mx.nd.zeros(shape=(n, m), stype='csr')
    label = mx.nd.zeros((n, 1))
    iterator = mx.io.NDArrayIter(data=data, label={'label':label},
                                 batch_size=n, last_batch_handle='discard')

    # create module
    mod = mx.mod.Module(symbol=model, data_names=['data'], label_names=['label'])
    mod.bind(data_shapes=iterator.provide_data, label_shapes=iterator.provide_label)
    mod.init_params()
    v = mod._arg_params['v']
    assert(v.stype == 'row_sparse')
    assert(np.sum(v.asnumpy()) != 0)

@with_seed()
def test_forward_reshape():
    num_class=10
    data1 = mx.sym.Variable('data1')
    data2 = mx.sym.Variable('data2')
    conv1 = mx.sym.Convolution(data=data1, kernel=(2, 2), num_filter=2, stride=(2, 2))
    conv2 = mx.sym.Convolution(data=data2, kernel=(3, 3), num_filter=3, stride=(1, 1))
    pooling1 = mx.sym.Pooling(data=conv1, kernel=(2, 2), stride=(1, 1), pool_type="avg")
    pooling2 = mx.sym.Pooling(data=conv2, kernel=(2, 2), stride=(1, 1), pool_type="max")
    flatten1 = mx.sym.flatten(data=pooling1)
    flatten2 = mx.sym.flatten(data=pooling2)
    sum = mx.sym.sum(data=flatten1, axis=1) + mx.sym.sum(data=flatten2, axis=1)
    fc = mx.sym.FullyConnected(data=sum, num_hidden=num_class)
    sym = mx.sym.SoftmaxOutput(data=fc, name='softmax')

    dshape1 = (10, 3, 64, 64)
    dshape2 = (10, 3, 32, 32)
    lshape = (10,)

    mod = mx.mod.Module(symbol=sym, data_names=['data1', 'data2'],
                        label_names=['softmax_label'])
    mod.bind(data_shapes=[('data1', dshape1), ('data2', dshape2)],
             label_shapes=[('softmax_label', lshape)])
    mod.init_params()
    mod.init_optimizer(optimizer_params={'learning_rate': 0.01})

    # Train with original data shapes
    data_batch = mx.io.DataBatch(data=[mx.nd.random.uniform(0, 9, dshape1),
                                       mx.nd.random.uniform(5, 15, dshape2)],
                                 label=[mx.nd.ones(lshape)])
    mod.forward(data_batch)
    assert mod.get_outputs()[0].shape == tuple([lshape[0], num_class])
    mod.backward()
    mod.update()

    # Train with different batch size
    dshape1 = (3, 3, 64, 64)
    dshape2 = (3, 3, 32, 32)
    lshape = (3,)
    data_batch = mx.io.DataBatch(data=[mx.nd.random.uniform(0, 9, dshape1),
                                       mx.nd.random.uniform(5, 15, dshape2)],
                                 label=[mx.nd.ones(lshape)])
    mod.forward(data_batch)
    assert mod.get_outputs()[0].shape == tuple([lshape[0], num_class])
    mod.backward()
    mod.update()

    dshape1 = (20, 3, 64, 64)
    dshape2 = (20, 3, 32, 32)
    lshape = (20,)
    data_batch = mx.io.DataBatch(data=[mx.nd.random.uniform(3, 5, dshape1),
                                       mx.nd.random.uniform(10, 25, dshape2)],
                                 label=[mx.nd.ones(lshape)])
    mod.forward(data_batch)
    assert mod.get_outputs()[0].shape == tuple([lshape[0], num_class])
    mod.backward()
    mod.update()

    #Train with both different batch size and data shapes
    dshape1 = (20, 3, 120, 120)
    dshape2 = (20, 3, 32, 64)
    lshape = (20,)
    data_batch = mx.io.DataBatch(data=[mx.nd.random.uniform(0, 9, dshape1),
                                       mx.nd.random.uniform(5, 15, dshape2)],
                                 label=[mx.nd.ones(lshape)])
    mod.forward(data_batch)
    assert mod.get_outputs()[0].shape == tuple([lshape[0], num_class])
    mod.backward()
    mod.update()

    dshape1 = (5, 3, 28, 40)
    dshape2 = (5, 3, 24, 16)
    lshape = (5,)
    data_batch = mx.io.DataBatch(data=[mx.nd.random.uniform(0, 9, dshape1),
                                       mx.nd.random.uniform(15, 25, dshape2)],
                                 label=[mx.nd.ones(lshape)])
    mod.forward(data_batch)
    assert mod.get_outputs()[0].shape == tuple([lshape[0], num_class])
    mod.backward()
    mod.update()

    #Test score
    dataset_shape1 = (30, 3, 30, 30)
    dataset_shape2 = (30, 3, 20, 40)
    labelset_shape = (30,)

    eval_dataiter = mx.io.NDArrayIter(data=[mx.nd.random.uniform(0, 9, dataset_shape1),
                                            mx.nd.random.uniform(15, 25, dataset_shape2)],
                                      label=[mx.nd.ones(labelset_shape)],
                                      batch_size=5)
    assert len(mod.score(eval_data=eval_dataiter, eval_metric='acc')) == 1

    #Test prediction
    dshape1 = (1, 3, 30, 30)
    dshape2 = (1, 3, 20, 40)
    dataset_shape1 = (10, 3, 30, 30)
    dataset_shape2 = (10, 3, 20, 40)

    pred_dataiter = mx.io.NDArrayIter(data=[mx.nd.random.uniform(0, 9, dataset_shape1),
                                            mx.nd.random.uniform(15, 25, dataset_shape2)])
    mod.bind(data_shapes=[('data1', dshape1), ('data2', dshape2)],
             for_training=False, force_rebind=True)
    assert mod.predict(pred_dataiter).shape == tuple([10, num_class])

@with_seed()
def test_forward_types():
    #Test forward with other data batch API
    Batch = namedtuple('Batch', ['data'])
    data = mx.sym.Variable('data')
    out = data * 2
    mod = mx.mod.Module(symbol=out, label_names=None)
    mod.bind(data_shapes=[('data', (1, 10))])
    mod.init_params()
    data1 = [mx.nd.ones((1, 10))]
    mod.forward(Batch(data1))
    assert mod.get_outputs()[0].shape == (1, 10)
    data2 = [mx.nd.ones((3, 5))]
    mod.forward(Batch(data2))
    assert mod.get_outputs()[0].shape == (3, 5)

    #Test forward with other NDArray and np.ndarray inputs
    data = mx.sym.Variable('data')
    out = data * 2
    mod = mx.mod.Module(symbol=out, label_names=None)
    mod.bind(data_shapes=[('data', (1, 10))])
    mod.init_params()
    data1 = mx.nd.ones((1, 10))
    assert mod.predict(data1).shape == (1, 10)
    data2 = np.ones((1, 10))
    assert mod.predict(data1).shape == (1, 10)


def test_reference_single_batch_during_fit():
    """
    When using C++-based iterators, it's important that only a single batch is referenced at a time. Because C++
    iterators are exposed to the Python code through a C API, there is no concept of reference counting. Hence,
    typically C++ iterators will deallocate a batch when next() is called on them. So, we need to make sure the Python
    code only references a single batch at a time, otherwise the Python code will attempt to access freed memory,
    resulting in either (a) garbage accuracy or (b) a segmentation fault.
    """
    current_batch_i = None

    class MockBatch(object):
        def __init__(self, i):
            self.i = i

        @property
        def label(self):
            global current_batch_i
            assert self.i == current_batch_i

    class MockTrainData(object):
        def __init__(self, batches):
            self._i = 0
            self._batches = batches
            self.provide_data = None
            self.provide_label = None
            self.reset = lambda: None

        def __iter__(self):
            self._i = 0
            return self

        def __next__(self):
            global current_batch_i

            if self._i < self._batches:
                current_batch_i = self._i
                self._i += 1
                return MockBatch(current_batch_i)
            raise StopIteration

        def next(self):
            return self.__next__()

    mod = mx.mod.BaseModule()

    def empty_fn(*args, **kwargs):
        pass
    mod.bind = empty_fn
    mod.init_params = empty_fn
    mod.init_optimizer = empty_fn
    mod.forward = empty_fn
    mod.backward = empty_fn
    mod.update = empty_fn
    mod.update_metric = empty_fn
    mod.get_params = lambda: (None, None)

    train_data = MockTrainData(batches=2)
    mod.fit(train_data, num_epoch=1)

<<<<<<< HEAD
=======
@with_seed()
def test_bucket_module_grad_req():
    batch_size = 2
    def sym_gen(_):
        data = mx.symbol.Variable('data')
        weight = mx.symbol.Variable('a', shape=(1,), init=mx.init.One())
        sym = mx.sym.make_loss(mx.sym.broadcast_mul(data, weight))
        return sym, ('data',), None

    mod = mx.mod.BucketingModule(sym_gen=sym_gen, default_bucket_key=10)
    mod.bind(data_shapes=[['data', (batch_size, )]], for_training=True, grad_req='write')
    mod.init_params()

    mod.forward_backward(mx.io.DataBatch(data=[mx.nd.ones((batch_size,))],
                                         label=None,
                                         provide_data=[mx.io.DataDesc(name='data', shape=(batch_size, ), layout='N')],
                                         bucket_key=10))
    assert(mod._curr_module._exec_group.execs[0].grad_dict['a'].asscalar() == batch_size)

    mod.forward_backward(mx.io.DataBatch(data=[mx.nd.ones((batch_size,))],
                                         label=None,
                                         provide_data=[mx.io.DataDesc(name='data', shape=(batch_size, ), layout='N')],
                                         bucket_key=5))
    assert(mod._curr_module._exec_group.execs[0].grad_dict['a'].asscalar() == batch_size)

    mod = mx.mod.BucketingModule(sym_gen=sym_gen, default_bucket_key=10)
    mod.bind(data_shapes=[['data', (batch_size, )]], for_training=True, grad_req='add')
    mod.init_params()

    mod.forward_backward(mx.io.DataBatch(data=[mx.nd.ones((batch_size,))],
                                         label=None,
                                         provide_data=[mx.io.DataDesc(name='data', shape=(batch_size,), layout='N')],
                                         bucket_key=10))
    assert(mod._curr_module._exec_group.execs[0].grad_dict['a'].asscalar() == batch_size)

    mod.forward_backward(mx.io.DataBatch(data=[mx.nd.ones((batch_size,))],
                                         label=None,
                                         provide_data=[mx.io.DataDesc(name='data', shape=(batch_size,), layout='N')],
                                         bucket_key=5))
    assert mod._curr_module._grad_req == 'add'
    assert(mod._curr_module._exec_group.execs[0].grad_dict['a'].asscalar() == 2 * batch_size)

>>>>>>> 0a2419ff

if __name__ == '__main__':
    import nose
    nose.runmodule()<|MERGE_RESOLUTION|>--- conflicted
+++ resolved
@@ -875,8 +875,6 @@
     train_data = MockTrainData(batches=2)
     mod.fit(train_data, num_epoch=1)
 
-<<<<<<< HEAD
-=======
 @with_seed()
 def test_bucket_module_grad_req():
     batch_size = 2
@@ -919,7 +917,6 @@
     assert mod._curr_module._grad_req == 'add'
     assert(mod._curr_module._exec_group.execs[0].grad_dict['a'].asscalar() == 2 * batch_size)
 
->>>>>>> 0a2419ff
 
 if __name__ == '__main__':
     import nose
