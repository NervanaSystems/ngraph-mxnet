# Licensed to the Apache Software Foundation (ASF) under one
# or more contributor license agreements.  See the NOTICE file
# distributed with this work for additional information
# regarding copyright ownership.  The ASF licenses this file
# to you under the Apache License, Version 2.0 (the
# "License"); you may not use this file except in compliance
# with the License.  You may obtain a copy of the License at
#
#   http://www.apache.org/licenses/LICENSE-2.0
#
# Unless required by applicable law or agreed to in writing,
# software distributed under the License is distributed on an
# "AS IS" BASIS, WITHOUT WARRANTIES OR CONDITIONS OF ANY
# KIND, either express or implied.  See the License for the
# specific language governing permissions and limitations
# under the License.

import mxnet as mx
import mxnet.ndarray as nd
from mxnet.test_utils import *
import numpy as np
from functools import reduce
from mxnet.module.executor_group import DataParallelExecutorGroup
from common import setup_module, with_seed, assertRaises, teardown
from collections import namedtuple
import unittest


@with_seed()
def test_module_dtype():
    dtype = np.float16
    dshape = (3, 8, 7)

    sym = mx.sym.Variable('data')
    sym = mx.sym.Activation(data=sym, act_type='relu', __layout__='TNC')

    mod = mx.mod.Module(sym, ('data',), None, context=[mx.cpu(0), mx.cpu(1)])
    mod.bind(data_shapes=[mx.io.DataDesc('data', dshape, dtype, layout='TNC')])
    mod.init_params()
    mod.forward(mx.io.DataBatch(data=[mx.nd.ones(dshape, dtype=dtype)],
                              label=None))
    mod.backward([mx.nd.ones(dshape, dtype=dtype)])

    for x in mod.get_outputs():
      assert x.dtype == dtype


def test_module_bind():
    sym = mx.sym.Variable('data')
    sym = mx.sym.Activation(data=sym, act_type='relu', __layout__='TNC')

    mod = mx.mod.Module(sym, ('data',), None, context=[mx.cpu(0), mx.cpu(1)])
    assertRaises(TypeError, mod.bind, data_shapes=[('data', mx.nd.array([10,10]))])
    assert mod.binded == False

    mod.bind(data_shapes=[('data', (10,10))])
    assert mod.binded == True


@with_seed()
def test_module_input_grads():
    a = mx.sym.Variable('a', __layout__='NC')
    b = mx.sym.Variable('b', __layout__='NC')
    c = mx.sym.Variable('c', __layout__='NC')

    c = a + 2 * b + 3 * c
    net = mx.mod.Module(c, data_names=['b', 'c', 'a'], label_names=None,
                        context=[mx.cpu(0), mx.cpu(1)])
    net.bind(data_shapes=[['b', (5, 5)], ['c', (5, 5)], ['a', (5, 5)]],
             label_shapes=None, inputs_need_grad=True)
    net.init_params()

    net.forward(data_batch=mx.io.DataBatch(data=[nd.ones((5, 5)),
                                                 nd.ones((5, 5)),
                                                 nd.ones((5, 5))]))
    net.backward(out_grads=[nd.ones((5, 5))])
    input_grads = net.get_input_grads()
    b_grad = input_grads[0].asnumpy()
    c_grad = input_grads[1].asnumpy()
    a_grad = input_grads[2].asnumpy()
    assert np.all(a_grad == 1), a_grad
    assert np.all(b_grad == 2), b_grad
    assert np.all(c_grad == 3), c_grad


@with_seed()
def test_module_ctx_group():
    def check_module_ctx_group(ctxs, group2ctxs, grad_ctxs=None):
        with mx.AttrScope(ctx_group='dev1'):
            a = mx.symbol.Variable('a')
            a = a * 2
        with mx.AttrScope(ctx_group='dev2'):
            b = mx.symbol.Variable('b')
            c = a + b
        shape = (2, 5)
        mod1 = mx.mod.Module(c, context=ctxs, data_names=['a', 'b'], label_names=None,
                             group2ctxs=group2ctxs)
        mod1.bind(data_shapes=[['a', shape], ['b', shape]], inputs_need_grad=True)
        mod1.init_params()
        mod1.forward(data_batch=mx.io.DataBatch(data=[mx.nd.ones(shape), mx.nd.ones(shape)]), is_train=True)
        mod1.backward([mx.nd.ones(shape)])
        mod1_input_grads = mod1.get_input_grads()

        mod2 = mx.mod.Module(c, context=ctxs, data_names=['a', 'b'], label_names=None)
        mod2.bind(data_shapes=[['a', shape], ['b', shape]], inputs_need_grad=True)
        mod2.init_params()
        mod2.forward(data_batch=mx.io.DataBatch(data=[mx.nd.ones(shape), mx.nd.ones(shape)]), is_train=True)
        mod2.backward([mx.nd.ones(shape)])
        mod2_input_grads = mod2.get_input_grads()

        if grad_ctxs is not None:
            assert(mod1_input_grads[0].context == grad_ctxs[0])
            assert(mod1_input_grads[1].context == grad_ctxs[1])
        assert(np.all(mod1_input_grads[0].asnumpy() == mod2_input_grads[0].asnumpy()))
        assert(np.all(mod1_input_grads[1].asnumpy() == mod2_input_grads[1].asnumpy()))

    check_module_ctx_group([mx.cpu(0)], {'dev1': mx.cpu(1), 'dev2': mx.cpu(2)}, grad_ctxs=[mx.cpu(1), mx.cpu(2)])
    check_module_ctx_group([mx.cpu(0), mx.cpu(1)],
        [{'dev1': mx.cpu(2), 'dev2': mx.cpu(3)}, {'dev1': mx.cpu(4), 'dev2': mx.cpu(5)}])
    check_module_ctx_group([mx.cpu(0), mx.cpu(1)], {'dev1': mx.cpu(2), 'dev2': mx.cpu(3)})
    check_module_ctx_group([mx.cpu(0), mx.cpu(1)], {'dev1': mx.cpu(2), 'dev2': [mx.cpu(3)]})
    check_module_ctx_group([mx.cpu(0), mx.cpu(1)], {'dev1':mx.cpu(2), 'dev2':[mx.cpu(3), mx.cpu(3)]})
    check_module_ctx_group([mx.cpu(0), mx.cpu(1)],
        {'dev1':[mx.cpu(2), mx.cpu(2)], 'dev2':[mx.cpu(3), mx.cpu(3)]})

@with_seed()
def test_bucket_module_ctx_group():
    num_hidden = 10
    batch_size = 5
    def sym_gen(seq_len):
        with mx.AttrScope(ctx_group='dev1'):
            data = mx.symbol.Variable('data')
            weight = mx.symbol.Variable('dev1_weight')
            bias = mx.symbol.Variable('dev1_bias')
            fc = data
            for i in range(seq_len):
                fc  = mx.symbol.FullyConnected(data=fc, weight=weight, bias=bias,
                                               name='dev1_fc_%d' % i, num_hidden=num_hidden)
        with mx.AttrScope(ctx_group='dev2'):
            label = mx.symbol.Variable('label')
            weight = mx.symbol.Variable('dev2_weight')
            bias = mx.symbol.Variable('dev2_bias')
            for i in range(seq_len):
                fc  = mx.symbol.FullyConnected(data=fc, weight=weight, bias=bias,
                                               name='dev2_fc_%d' % i, num_hidden=num_hidden)
            sym = mx.symbol.SoftmaxOutput(fc, label, name='softmax')

        return sym, ('data',), ('label',)

    mod = mx.mod.BucketingModule(sym_gen=sym_gen, default_bucket_key=10, context=[mx.cpu(0)],
                                 group2ctxs=[{'dev1': mx.cpu(1), 'dev2': mx.cpu(2)}])
    mod.bind(data_shapes=[['data', (batch_size, num_hidden)]],
             label_shapes=[['label', (batch_size,)]],
             for_training=True, inputs_need_grad=True)
    assert(mod.binded)

@with_seed()
def test_module_layout():
    sym = mx.sym.Variable('data')
    sym = mx.sym.Activation(data=sym, act_type='relu', __layout__='TNC')

    dshape = (3, 8, 7)
    mod = mx.mod.Module(sym, ('data',), None, context=[mx.cpu(0), mx.cpu(1)])
    mod.bind(data_shapes=[mx.io.DataDesc('data', dshape, layout='TNC')])
    mod.init_params()
    mod.forward(mx.io.DataBatch(data=[mx.nd.ones(dshape)],
                                label=None))
    mod.backward([mx.nd.ones(dshape)])
    assert mod.get_outputs()[0].shape == dshape

    hdshape = (3, 4, 7)
    for x in mod.get_outputs(merge_multi_context=False)[0]:
        assert x.shape == hdshape


@with_seed()
def test_save_load():
    previous_update_on_kvstore = os.getenv('MXNET_UPDATE_ON_KVSTORE', "1")
    os.putenv('MXNET_UPDATE_ON_KVSTORE', '1')
    def dict_equ(a, b):
        assert set(a) == set(b)
        for k in a:
            assert (a[k].asnumpy() == b[k].asnumpy()).all()

    sym = mx.sym.Variable('data')
    sym = mx.sym.FullyConnected(sym, num_hidden=100)

    # single device
    mod = mx.mod.Module(sym, ('data',))
    mod.bind(data_shapes=[('data', (10, 10))])
    mod.init_params()
    mod.init_optimizer(optimizer_params={'learning_rate':0.1, 'momentum':0.9})
    mod.update()
    mod.save_checkpoint('test', 0, save_optimizer_states=True)

    mod2 = mx.mod.Module.load('test', 0, load_optimizer_states=True, data_names=('data',))
    mod2.bind(data_shapes=[('data', (10, 10))])
    mod2.init_optimizer(optimizer_params={'learning_rate':0.1, 'momentum':0.9})
    assert mod._symbol.tojson() == mod2._symbol.tojson()
    dict_equ(mod.get_params()[0], mod2.get_params()[0])
    dict_equ(mod._updater.states, mod2._updater.states)

    # multi device
    mod = mx.mod.Module(sym, ('data',), context=[mx.cpu(0), mx.cpu(1)])
    mod.bind(data_shapes=[('data', (10, 10))])
    mod.init_params()
    mod.init_optimizer(optimizer_params={'learning_rate':0.1, 'momentum':0.9})
    mod.update()
    mod.save_checkpoint('test', 0, save_optimizer_states=True)

    mod2 = mx.mod.Module.load('test', 0, load_optimizer_states=True, data_names=('data',))
    mod2.bind(data_shapes=[('data', (10, 10))])
    mod2.init_optimizer(optimizer_params={'learning_rate':0.1, 'momentum':0.9})
    assert mod._symbol.tojson() == mod2._symbol.tojson()
    dict_equ(mod.get_params()[0], mod2.get_params()[0])
    dict_equ(mod._kvstore._updater.states, mod2._updater.states)
    os.putenv('MXNET_UPDATE_ON_KVSTORE', previous_update_on_kvstore)


@with_seed()
def test_module_reshape():
    data = mx.sym.Variable('data')
    sym = mx.sym.FullyConnected(data, num_hidden=20, name='fc')

    dshape = (7, 20)
    mod = mx.mod.Module(sym, ('data',), None, context=[mx.cpu(0), mx.cpu(1)])
    mod.bind(data_shapes=[('data', dshape)])
    mod.init_params()
    mod.init_optimizer(optimizer_params={'learning_rate': 1})

    mod.forward(mx.io.DataBatch(data=[mx.nd.ones(dshape)],
                                label=None))
    mod.backward([mx.nd.ones(dshape)])
    mod.update()
    assert mod.get_outputs()[0].shape == dshape
    assert (mod.get_params()[0]['fc_bias'].asnumpy() == -1).all()

    dshape = (14, 20)
    mod.reshape(data_shapes=[('data', dshape)])
    mod.forward(mx.io.DataBatch(data=[mx.nd.ones(dshape)],
                                label=None))
    mod.backward([mx.nd.ones(dshape)])
    mod.update()
    assert mod.get_outputs()[0].shape == dshape
    assert (mod.get_params()[0]['fc_bias'].asnumpy() == -3).all()


@with_seed()
def test_module_states():
    stack = mx.rnn.SequentialRNNCell()
    for i in range(2):
        stack.add(mx.rnn.LSTMCell(num_hidden=20, prefix='lstm_l%d_'%i))
    begin_state = stack.begin_state(func=mx.sym.Variable)
    _, states = stack.unroll(10, begin_state=begin_state, inputs=mx.sym.Variable('data'))

    state_names = [i.name for i in begin_state]
    mod = mx.mod.Module(mx.sym.Group(states), context=[mx.cpu(0), mx.cpu(1)],
                        label_names=None, state_names=state_names)
    mod.bind(data_shapes=[('data', (5, 10))], label_shapes=None, for_training=False)
    mod.init_params()
    batch = mx.io.DataBatch(data=[mx.nd.zeros((5, 10))], label=[])

    mod.set_states(value=1)
    mod.forward(batch)
    out = mod.get_outputs(merge_multi_context=False)
    out1 = mod.get_outputs(merge_multi_context=True)

    mod.set_states(states=out)
    mod.forward(batch)
    out2 = mod.get_outputs(merge_multi_context=True)

    for x1, x2 in zip(out1, out2):
        assert not mx.test_utils.almost_equal(x1.asnumpy(), x2.asnumpy(), rtol=1e-3)


@with_seed()
def test_module_switch_bucket():
    vocab_dim = 5000
    num_hidden = 100
    num_embedding = 100
    num_layer = 2
    default_key = 10
    test_key = 5
    batch_size = 32
    contexts = [mx.cpu(0)]
    initializer = mx.init.Xavier(factor_type="in", magnitude=2.34)

    #generate symbols for an LSTM network
    def sym_gen(seq_len):
        data = mx.sym.Variable('data')
        label = mx.sym.Variable('softmax_label')
        embed = mx.sym.Embedding(data=data, input_dim=vocab_dim,
                                 output_dim=num_embedding)
        stack = mx.rnn.SequentialRNNCell()
        for i in range(num_layer):
            stack.add(mx.rnn.LSTMCell(num_hidden=num_hidden, prefix='lstm_l%d_'%i))
        outputs, states = stack.unroll(seq_len, inputs=embed, merge_outputs=True)

        pred = mx.sym.Reshape(outputs, shape=(-1, num_hidden))
        pred = mx.sym.FullyConnected(data=pred, num_hidden=vocab_dim, name='pred')

        label = mx.sym.Reshape(label, shape=(-1,))
        pred = mx.sym.SoftmaxOutput(data=pred, label=label, name='softmax')

        return pred, ('data',), ('softmax_label',)

    def create_bucketing_module(key):
        model = mx.mod.BucketingModule(
            sym_gen             = sym_gen,
            default_bucket_key  = key,
            context             = contexts)
        model.bind([('data', (batch_size, key))],
                    [('softmax_label', (batch_size, key))], True, False)
        model.init_params(initializer=initializer)
        return model
    #initialize the bucketing module with the default bucket key
    bucketing_model = create_bucketing_module(default_key)
    #check name
    assert bucketing_model.symbol.list_arguments()[1] == "embedding0_weight",\
        "Error in assigning names for args in BucketingModule"

    #switch to test_key
    bucketing_model.switch_bucket(test_key, [('data', (batch_size, test_key))],
                                  [('softmax_label', (batch_size, test_key))])
    total_bytes_before = bucketing_model._buckets[default_key]._total_exec_bytes

    #remove test_key and switch again
    del bucketing_model._buckets[test_key]
    bucketing_model.switch_bucket(test_key, [('data', (batch_size, test_key))],
                                  [('softmax_label', (batch_size, test_key))])
    total_bytes_after = bucketing_model._buckets[default_key]._total_exec_bytes
    #the default bucket is expected to reuse the bytes allocated
    assert total_bytes_after == total_bytes_before


# roywei: Getting rid of fixed seed as flakiness could not be reproduced,
# tracked at: https://github.com/apache/incubator-mxnet/issues/11705
@with_seed()
def test_module_set_params():
    # data iter
    data = mx.nd.array([[0.05, .10]]);
    label = mx.nd.array([[.01, 0.99]]);
    train_data = mx.io.NDArrayIter(data, label, batch_size=1)

    # symbols
    x = mx.symbol.Variable('data')
    x = mx.symbol.FullyConnected(name='fc_0', data=x, num_hidden=2)
    x = mx.symbol.Activation(name="act_0", data=x, act_type='sigmoid')
    x = mx.symbol.FullyConnected(name='fc_1', data=x, num_hidden=2)
    x = mx.symbol.Activation(name="act_1", data=x, act_type='sigmoid')
    x = mx.symbol.LinearRegressionOutput(data=x, name='softmax', grad_scale=2)

    # create module
    mod = mx.mod.Module(x, context=[mx.cpu()]);
    mod.bind(train_data.provide_data, label_shapes=train_data.provide_label,
             for_training=True)

    arg_params_correct = {'fc_0_weight': mx.nd.array([[.15, .20], [.25, .30]]),
                  'fc_0_bias'  : mx.nd.array([.35, .35]),
                  'fc_1_weight': mx.nd.array([[.40, .45], [.50, .55]]),
                  'fc_1_bias'  : mx.nd.array([.60, .60])}

    arg_params_missing = {'fc_0_weight': mx.nd.array([[.15, .20], [.25, .30]]),
                  'fc_0_bias'  : mx.nd.array([.35, .35]),
                  'fc_1_weight': mx.nd.array([[.40, .45], [.50, .55]])}

    arg_params_extra = {'fc_0_weight': mx.nd.array([[.15, .20], [.25, .30]]),
                  'fc_0_bias'  : mx.nd.array([.35, .35]),
                  'fc_1_weight': mx.nd.array([[.40, .45], [.50, .55]]),
                  'fc_1_bias'  : mx.nd.array([.60, .60]),
                  'fc_2_weight': mx.nd.array([.60, .60])}

    arg_params_missing_extra = {'fc_2_weight': mx.nd.array([.60, .60])}

    # test regular set_params
    mod.set_params(force_init=True, arg_params=arg_params_correct, aux_params={})

    # test allow missing
    mod.set_params(force_init=True, arg_params=arg_params_missing, aux_params={}, allow_missing=True)
    assertRaises(RuntimeError, mod.set_params,
                 force_init=True, arg_params=arg_params_missing,
                 aux_params={}, allow_missing=False)

    # test allow extra
    mod.set_params(force_init=True, arg_params=arg_params_extra, aux_params={}, allow_missing=True, allow_extra=True)
    assertRaises(ValueError, mod.set_params,
                 force_init=True, arg_params=arg_params_extra,
                 aux_params={}, allow_missing=True, allow_extra=False)

    # test allow missing + extra,
    assertRaises(RuntimeError, mod.set_params,
                 force_init=True, arg_params=arg_params_missing_extra,
                 aux_params={}, allow_missing=False, allow_extra=False)

    # test allow missing + extra, this will throw a runtime error
    assertRaises(ValueError, mod.set_params,
                 force_init=True, arg_params=arg_params_missing_extra,
                 aux_params={}, allow_missing=True, allow_extra=False)

@with_seed(11)
@unittest.skip("nGraph changes the number of nodes in the graph, so the assumptions in this test are no longer valid.")
def test_monitor():
    # data iter
    data = mx.nd.array([[0.05, .10]]);
    label = mx.nd.array([[.01, 0.99]]);
    train_data = mx.io.NDArrayIter(data, label, batch_size=1)

    # symbols
    x = mx.symbol.Variable('data')
    x = mx.symbol.FullyConnected(name='fc_0', data=x, num_hidden=2)
    x = mx.symbol.Activation(name="act_0", data=x, act_type='sigmoid')
    x = mx.symbol.FullyConnected(name='fc_1', data=x, num_hidden=2)
    x = mx.symbol.Activation(name="act_1", data=x, act_type='sigmoid')
    x = mx.symbol.LinearRegressionOutput(data=x, name='softmax', grad_scale=2)

    # create monitor
    def mean_abs(x):
        sum_abs = mx.ndarray.sum(mx.ndarray.abs(x))
        return mx.ndarray.divide(sum_abs, reduce(lambda x, y: x * y, x.shape))
    mon = mx.mon.Monitor(1, stat_func=mean_abs, pattern='.*', sort=True)

    # create module
    mod = mx.mod.Module(x, context=[mx.cpu()]);
    mod.bind(train_data.provide_data, label_shapes=train_data.provide_label,
                    for_training=True)
    mod.install_monitor(mon)
    arg_params = {'fc_0_weight': mx.nd.array([[.15, .20], [.25, .30]]),
                  'fc_0_bias'  : mx.nd.array([.35, .35]),
                  'fc_1_weight': mx.nd.array([[.40, .45], [.50, .55]]),
                  'fc_1_bias'  : mx.nd.array([.60, .60])}
    mod.init_params(arg_params=arg_params)

    data_iter = iter(train_data)
    data_batch = next(data_iter)
    mon.tic()
    mod.forward_backward(data_batch)
    res = mon.toc()
    keys = ['act_0', 'act_1', 'data', 'fc_0', 'fc_1', 'softmax']
    mon_result_counts = [0, 0, 0, 0, 0, 0]
    assert(len(res) == 21)
    for n, k, v in res:
        for idx, key in enumerate(keys):
            if k.startswith(key):
                mon_result_counts[idx] += 1
                break
    assert(mon_result_counts == [2, 2, 1, 6, 6, 4])

@with_seed()
def test_executor_group():
    def get_rnn_sym(num_layers, num_words, num_hidden, num_embed, seq_len, sparse_embedding):
        stack = mx.rnn.SequentialRNNCell()
        for i in range(num_layers):
            stack.add(mx.rnn.LSTMCell(num_hidden=num_hidden, prefix='lstm_l%d_' % i))
        data = mx.sym.Variable('data')
        label = mx.sym.Variable('softmax_label')
        if sparse_embedding:
            embed_weight = mx.sym.Variable('embed_weight', stype='row_sparse')
            embed = mx.sym.contrib.SparseEmbedding(data=data, input_dim=num_words,
                                                   weight=embed_weight, output_dim=num_embed,
                                                   name='embed')
        else:
            embed = mx.sym.Embedding(data=data, input_dim=num_words,
                                     output_dim=num_embed, name='embed')

        stack.reset()
        outputs, states = stack.unroll(seq_len, inputs=embed, merge_outputs=True)

        pred = mx.sym.Reshape(outputs, shape=(-1, num_hidden))
        pred = mx.sym.FullyConnected(data=pred, num_hidden=num_words, name='pred')

        label = mx.sym.Reshape(label, shape=(-1,))
        pred = mx.sym.SoftmaxOutput(data=pred, label=label, name='softmax')
        return pred

    def test_shared_exec_group(exec_grp_shared, exec_grp_created, shared_arg_names=None,
                               extra_args=None, check_shared_grad=True):
        # Test shared data arrays
        for i in range(len(exec_grp_shared.execs)):
            # test same shared_data_arrays for two exec groups
            shared_data_array1 = exec_grp_shared.shared_data_arrays[i]
            shared_data_array2 = exec_grp_created.shared_data_arrays[i]
            if extra_args is not None:
                assert len(shared_data_array1) == len(extra_args),\
                    "exec_grp_shared.shared_data_arrays[%d] should have same number of args as extra_args"
            assert len(shared_data_array1) == len(shared_data_array2),\
                "length of shared_data_array of the shared executor group not equal to the created executor group"
            for k, v in shared_data_array1.items():
                if extra_args is not None:
                    assert k in extra_args, "arg %s is not in extra_args" % k
                assert k in shared_data_array2,\
                    "arg %s of the shared executor group not in the shared_data_array of the created executor group" % k
                assert mx.test_utils.same_array(v, shared_data_array2[k])

            for data_name, array in exec_grp_shared.shared_data_arrays[i].items():
                assert data_name in exec_grp_created.shared_data_arrays[i], \
                    "Shared input data '%s' is not in " \
                    "shared_data_arrays of created executor group." % (data_name)
                assert mx.test_utils.same_array(array, exec_grp_created.shared_data_arrays[i][data_name]), \
                    "Shared input data '%s' does not share memory." % (data_name)

            # Test shared argument arrays and gradient arrays
            exec_shared = exec_grp_shared.execs[i]
            exec_created = exec_grp_created.execs[i]
            if shared_arg_names is not None:
                # test shared arguments
                for arg_name in shared_arg_names:
                    assert arg_name in exec_created.arg_dict, \
                        "Shared argument '%s' is not in arg_dict of created executor group." % (arg_name)
                    assert mx.test_utils.same_array(exec_shared.arg_dict[arg_name], exec_created.arg_dict[arg_name]), \
                        "Shared argument '%s' does not share memory." % (arg_name)
                # test shared argument gradients
                if check_shared_grad:
                    for arg_name in shared_arg_names:
                        assert arg_name in exec_created.grad_dict, \
                            "Shared argument gradient '%s' is not in " \
                            "grad_dict of created executor group." % (arg_name)
                        assert mx.test_utils.same_array(exec_shared.grad_dict[arg_name], \
                                                        exec_created.grad_dict[arg_name]), \
                            "Shared argument gradient '%s' does not share memory." % (arg_name)

            for arg_name, grad in exec_grp_shared.grad_req.items():
                assert grad == exec_grp_created.grad_req[arg_name], \
                    "Gradient requirements for shared argument '%s' are inconsistent. " \
                    "Shared executor group requires '%s' while created executor group requires '%s'" \
                    %(arg_name, grad, exec_grp_created.grad_req[arg_name])

    def check_shared_exec_group(sparse_embedding):
        # generate an rnn sym with #layers=5
        sym = get_rnn_sym(num_layers=3, num_words=num_words, num_hidden=num_hidden,
                          num_embed=num_embed, seq_len=max_bucket_size,
                          sparse_embedding=sparse_embedding)
        arg_names1 = sym.list_arguments()
        input_names = [name[0] for name in data_shapes] + [name[0] for name in label_shapes]
        shared_arg_names = [name for name in arg_names1 if name not in input_names]
        exec_group1 = DataParallelExecutorGroup(symbol=sym, contexts=contexts,
                                                workload=workload, data_shapes=data_shapes,
                                                label_shapes=label_shapes, param_names=shared_arg_names,
                                                for_training=True, inputs_need_grad=False)

        # shared_data_arrays should only have input "data" and "softmax_label" arrays
        for i in range(len(contexts)):
            assert len(exec_group1.shared_data_arrays[i]) == len(input_names),\
                "exec_group1.shared_data_arrays[%d] should have the same number of names as in input_names" % i
            for name in input_names:
                assert name in exec_group1.shared_data_arrays[i],\
                    "arg %s should be in exec_group1.shared_data_arrays[%d]" % (name, i)

        # generate an rnn sym with #layers=5
        sym = get_rnn_sym(num_layers=5, num_words=num_words, num_hidden=num_hidden,
                          num_embed=num_embed, seq_len=max_bucket_size,
                          sparse_embedding=sparse_embedding)
        arg_names2 = sym.list_arguments()
        exec_group2 = DataParallelExecutorGroup(symbol=sym, contexts=contexts,
                                                workload=workload, data_shapes=data_shapes,
                                                label_shapes=label_shapes, param_names=shared_arg_names,
                                                for_training=True, inputs_need_grad=False,
                                                shared_group=exec_group1)
        extra_args = [name for name in arg_names2 if name not in shared_arg_names]
        check_shared_grad = not sparse_embedding
        test_shared_exec_group(exec_grp_shared=exec_group1, exec_grp_created=exec_group2,
                               shared_arg_names=shared_arg_names, extra_args=extra_args,
                               check_shared_grad=check_shared_grad)

    contexts = [mx.cpu(0), mx.cpu(1)]
    workload = [1] * len(contexts)
    batch_size = 32
    max_bucket_size = 80
    num_words = 1000
    num_hidden = 100
    num_embed = 200
    data_shapes = [('data', (batch_size, max_bucket_size))]
    label_shapes = [('softmax_label', (batch_size, max_bucket_size))]
    sparse_embedding_opt = [True, False]
    for opt in sparse_embedding_opt:
        check_shared_exec_group(opt)

@with_seed()
def test_factorization_machine_module():
    """ Test factorization machine model with sparse operators """
    # this unit test is to test the flow, training accuracy is tested in another test
    def check_factorization_machine_module(num_epochs=None):
        print("check_factorization_machine_module")

        def fm(factor_size, feature_dim, init):
            x = mx.symbol.Variable("data", stype='csr')
            v = mx.symbol.Variable("v", shape=(feature_dim, factor_size),
                                   init=init, stype='row_sparse')

            w1_weight = mx.symbol.var('w1_weight', shape=(feature_dim, 1),
                                      init=init, stype='row_sparse')
            w1_bias = mx.symbol.var('w1_bias', shape=(1))
            w1 = mx.symbol.broadcast_add(mx.symbol.dot(x, w1_weight), w1_bias)

            v_s = mx.symbol._internal._square_sum(data=v, axis=1, keepdims=True)
            x_s = mx.symbol.square(data=x)
            bd_sum = mx.sym.dot(x_s, v_s)

            w2 = mx.symbol.dot(x, v)
            w2_squared = 0.5 * mx.symbol.square(data=w2)

            w_all = mx.symbol.Concat(w1, w2_squared, dim=1)
            sum1 = mx.symbol.sum(data=w_all, axis=1, keepdims=True)
            sum2 = 0.5 * mx.symbol.negative(bd_sum)
            model = mx.sym.elemwise_add(sum1, sum2)

            y = mx.symbol.Variable("label")
            model = mx.symbol.LinearRegressionOutput(data=model, label=y)
            return model

        # model
        init = mx.initializer.Normal(sigma=0.01)
        factor_size = 4
        feature_dim = 10000
        model = fm(factor_size, feature_dim, init)

        # data iter
        num_batches = 5
        batch_size = 64
        num_samples = batch_size * num_batches
        # generate some random csr data
        csr_nd = rand_ndarray((num_samples, feature_dim), 'csr', 0.1)
        label = mx.nd.ones((num_samples,1))
        # the alternative is to use LibSVMIter
        train_iter = mx.io.NDArrayIter(data=csr_nd,
                                       label={'label':label},
                                       batch_size=batch_size,
                                       last_batch_handle='discard')
        # create module
        mod = mx.mod.Module(symbol=model, data_names=['data'], label_names=['label'])
        # allocate memory by given the input data and lable shapes
        mod.bind(data_shapes=train_iter.provide_data, label_shapes=train_iter.provide_label)
        # initialize parameters by uniform random numbers
        mod.init_params(initializer=init)

        # use Sparse SGD with learning rate 0.1 to train
        sgd = mx.optimizer.SGD(momentum=0.1, clip_gradient=5.0, learning_rate=0.01,
                               rescale_grad=1.0/batch_size)
        mod.init_optimizer(optimizer=sgd)
        if num_epochs is None:
            num_epochs = 50
        expected_accuracy = 0.02

	# use accuracy as the metric
        metric = mx.metric.create('MSE')
        # train 'num_epochs' epoch
        for epoch in range(num_epochs):
            train_iter.reset()
            metric.reset()
            for batch in train_iter:
                mod.forward(batch, is_train=True)       # compute predictions
                mod.update_metric(metric, batch.label)  # accumulate prediction accuracy
                mod.backward()                          # compute gradients
                mod.update()                            # update parameters
            print('Epoch %d, Training %s' % (epoch, metric.get()))
        if num_epochs > 1:
            assert(metric.get()[1] < expected_accuracy)

    check_factorization_machine_module()

@with_seed()
def test_module_initializer():
    def regression_model(m):
         x = mx.symbol.var("data", stype='csr')
         v = mx.symbol.var("v", shape=(m, 1), init=mx.init.Uniform(scale=.1),
                                stype='row_sparse')
         model = mx.symbol.dot(lhs=x, rhs=v)
         y = mx.symbol.Variable("label")
         model = mx.symbol.LinearRegressionOutput(data=model, label=y, name="out")
         return model

    n, m = 128, 100
    model = regression_model(m)

    data = mx.nd.zeros(shape=(n, m), stype='csr')
    label = mx.nd.zeros((n, 1))
    iterator = mx.io.NDArrayIter(data=data, label={'label':label},
                                 batch_size=n, last_batch_handle='discard')

    # create module
    mod = mx.mod.Module(symbol=model, data_names=['data'], label_names=['label'])
    mod.bind(data_shapes=iterator.provide_data, label_shapes=iterator.provide_label)
    mod.init_params()
    v = mod._arg_params['v']
    assert(v.stype == 'row_sparse')
    assert(np.sum(v.asnumpy()) != 0)

@with_seed()
def test_forward_reshape():
    num_class=10
    data1 = mx.sym.Variable('data1')
    data2 = mx.sym.Variable('data2')
    conv1 = mx.sym.Convolution(data=data1, kernel=(2, 2), num_filter=2, stride=(2, 2))
    conv2 = mx.sym.Convolution(data=data2, kernel=(3, 3), num_filter=3, stride=(1, 1))
    pooling1 = mx.sym.Pooling(data=conv1, kernel=(2, 2), stride=(1, 1), pool_type="avg")
    pooling2 = mx.sym.Pooling(data=conv2, kernel=(2, 2), stride=(1, 1), pool_type="max")
    flatten1 = mx.sym.flatten(data=pooling1)
    flatten2 = mx.sym.flatten(data=pooling2)
    sum = mx.sym.sum(data=flatten1, axis=1) + mx.sym.sum(data=flatten2, axis=1)
    fc = mx.sym.FullyConnected(data=sum, num_hidden=num_class)
    sym = mx.sym.SoftmaxOutput(data=fc, name='softmax')

    dshape1 = (10, 3, 64, 64)
    dshape2 = (10, 3, 32, 32)
    lshape = (10,)

    mod = mx.mod.Module(symbol=sym, data_names=['data1', 'data2'],
                        label_names=['softmax_label'])
    mod.bind(data_shapes=[('data1', dshape1), ('data2', dshape2)],
             label_shapes=[('softmax_label', lshape)])
    mod.init_params()
    mod.init_optimizer(optimizer_params={'learning_rate': 0.01})

    # Train with original data shapes
    data_batch = mx.io.DataBatch(data=[mx.nd.random.uniform(0, 9, dshape1),
                                       mx.nd.random.uniform(5, 15, dshape2)],
                                 label=[mx.nd.ones(lshape)])
    mod.forward(data_batch)
    assert mod.get_outputs()[0].shape == tuple([lshape[0], num_class])
    mod.backward()
    mod.update()

    # Train with different batch size
    dshape1 = (3, 3, 64, 64)
    dshape2 = (3, 3, 32, 32)
    lshape = (3,)
    data_batch = mx.io.DataBatch(data=[mx.nd.random.uniform(0, 9, dshape1),
                                       mx.nd.random.uniform(5, 15, dshape2)],
                                 label=[mx.nd.ones(lshape)])
    mod.forward(data_batch)
    assert mod.get_outputs()[0].shape == tuple([lshape[0], num_class])
    mod.backward()
    mod.update()

    dshape1 = (20, 3, 64, 64)
    dshape2 = (20, 3, 32, 32)
    lshape = (20,)
    data_batch = mx.io.DataBatch(data=[mx.nd.random.uniform(3, 5, dshape1),
                                       mx.nd.random.uniform(10, 25, dshape2)],
                                 label=[mx.nd.ones(lshape)])
    mod.forward(data_batch)
    assert mod.get_outputs()[0].shape == tuple([lshape[0], num_class])
    mod.backward()
    mod.update()

    #Train with both different batch size and data shapes
    dshape1 = (20, 3, 120, 120)
    dshape2 = (20, 3, 32, 64)
    lshape = (20,)
    data_batch = mx.io.DataBatch(data=[mx.nd.random.uniform(0, 9, dshape1),
                                       mx.nd.random.uniform(5, 15, dshape2)],
                                 label=[mx.nd.ones(lshape)])
    mod.forward(data_batch)
    assert mod.get_outputs()[0].shape == tuple([lshape[0], num_class])
    mod.backward()
    mod.update()

    dshape1 = (5, 3, 28, 40)
    dshape2 = (5, 3, 24, 16)
    lshape = (5,)
    data_batch = mx.io.DataBatch(data=[mx.nd.random.uniform(0, 9, dshape1),
                                       mx.nd.random.uniform(15, 25, dshape2)],
                                 label=[mx.nd.ones(lshape)])
    mod.forward(data_batch)
    assert mod.get_outputs()[0].shape == tuple([lshape[0], num_class])
    mod.backward()
    mod.update()

    #Test score
    dataset_shape1 = (30, 3, 30, 30)
    dataset_shape2 = (30, 3, 20, 40)
    labelset_shape = (30,)

    eval_dataiter = mx.io.NDArrayIter(data=[mx.nd.random.uniform(0, 9, dataset_shape1),
                                            mx.nd.random.uniform(15, 25, dataset_shape2)],
                                      label=[mx.nd.ones(labelset_shape)],
                                      batch_size=5)
    assert len(mod.score(eval_data=eval_dataiter, eval_metric='acc')) == 1

    #Test prediction
    dshape1 = (1, 3, 30, 30)
    dshape2 = (1, 3, 20, 40)
    dataset_shape1 = (10, 3, 30, 30)
    dataset_shape2 = (10, 3, 20, 40)

    pred_dataiter = mx.io.NDArrayIter(data=[mx.nd.random.uniform(0, 9, dataset_shape1),
                                            mx.nd.random.uniform(15, 25, dataset_shape2)])
    mod.bind(data_shapes=[('data1', dshape1), ('data2', dshape2)],
             for_training=False, force_rebind=True)
    assert mod.predict(pred_dataiter).shape == tuple([10, num_class])

@with_seed()
def test_forward_types():
    #Test forward with other data batch API
    Batch = namedtuple('Batch', ['data'])
    data = mx.sym.Variable('data')
    out = data * 2
    mod = mx.mod.Module(symbol=out, label_names=None)
    mod.bind(data_shapes=[('data', (1, 10))])
    mod.init_params()
    data1 = [mx.nd.ones((1, 10))]
    mod.forward(Batch(data1))
    assert mod.get_outputs()[0].shape == (1, 10)
    data2 = [mx.nd.ones((3, 5))]
    mod.forward(Batch(data2))
    assert mod.get_outputs()[0].shape == (3, 5)

    #Test forward with other NDArray and np.ndarray inputs
    data = mx.sym.Variable('data')
    out = data * 2
    mod = mx.mod.Module(symbol=out, label_names=None)
    mod.bind(data_shapes=[('data', (1, 10))])
    mod.init_params()
    data1 = mx.nd.ones((1, 10))
    assert mod.predict(data1).shape == (1, 10)
    data2 = np.ones((1, 10))
    assert mod.predict(data1).shape == (1, 10)


def test_reference_single_batch_during_fit():
    """
    When using C++-based iterators, it's important that only a single batch is referenced at a time. Because C++
    iterators are exposed to the Python code through a C API, there is no concept of reference counting. Hence,
    typically C++ iterators will deallocate a batch when next() is called on them. So, we need to make sure the Python
    code only references a single batch at a time, otherwise the Python code will attempt to access freed memory,
    resulting in either (a) garbage accuracy or (b) a segmentation fault.
    """
    current_batch_i = None

    class MockBatch(object):
        def __init__(self, i):
            self.i = i

        @property
        def label(self):
            global current_batch_i
            assert self.i == current_batch_i

    class MockTrainData(object):
        def __init__(self, batches):
            self._i = 0
            self._batches = batches
            self.provide_data = None
            self.provide_label = None
            self.reset = lambda: None

        def __iter__(self):
            self._i = 0
            return self

        def __next__(self):
            global current_batch_i

            if self._i < self._batches:
                current_batch_i = self._i
                self._i += 1
                return MockBatch(current_batch_i)
            raise StopIteration

        def next(self):
            return self.__next__()

    mod = mx.mod.BaseModule()

    def empty_fn(*args, **kwargs):
        pass
    mod.bind = empty_fn
    mod.init_params = empty_fn
    mod.init_optimizer = empty_fn
    mod.forward = empty_fn
    mod.backward = empty_fn
    mod.update = empty_fn
    mod.update_metric = empty_fn
    mod.get_params = lambda: (None, None)

    train_data = MockTrainData(batches=2)
    mod.fit(train_data, num_epoch=1)

@with_seed()
def test_bucket_module_grad_req():
    batch_size = 2
    def sym_gen(_):
        data = mx.symbol.Variable('data')
        weight = mx.symbol.Variable('a', shape=(1,), init=mx.init.One())
        sym = mx.sym.make_loss(mx.sym.broadcast_mul(data, weight))
        return sym, ('data',), None

    mod = mx.mod.BucketingModule(sym_gen=sym_gen, default_bucket_key=10)
    mod.bind(data_shapes=[['data', (batch_size, )]], for_training=True, grad_req='write')
    mod.init_params()

    mod.forward_backward(mx.io.DataBatch(data=[mx.nd.ones((batch_size,))],
                                         label=None,
                                         provide_data=[mx.io.DataDesc(name='data', shape=(batch_size, ), layout='N')],
                                         bucket_key=10))
    assert(mod._curr_module._exec_group.execs[0].grad_dict['a'].asscalar() == batch_size)

    mod.forward_backward(mx.io.DataBatch(data=[mx.nd.ones((batch_size,))],
                                         label=None,
                                         provide_data=[mx.io.DataDesc(name='data', shape=(batch_size, ), layout='N')],
                                         bucket_key=5))
    assert(mod._curr_module._exec_group.execs[0].grad_dict['a'].asscalar() == batch_size)

    mod = mx.mod.BucketingModule(sym_gen=sym_gen, default_bucket_key=10)
    mod.bind(data_shapes=[['data', (batch_size, )]], for_training=True, grad_req='add')
    mod.init_params()

    mod.forward_backward(mx.io.DataBatch(data=[mx.nd.ones((batch_size,))],
                                         label=None,
                                         provide_data=[mx.io.DataDesc(name='data', shape=(batch_size,), layout='N')],
                                         bucket_key=10))
    assert(mod._curr_module._exec_group.execs[0].grad_dict['a'].asscalar() == batch_size)

    mod.forward_backward(mx.io.DataBatch(data=[mx.nd.ones((batch_size,))],
                                         label=None,
                                         provide_data=[mx.io.DataDesc(name='data', shape=(batch_size,), layout='N')],
                                         bucket_key=5))
    assert mod._curr_module._grad_req == 'add'
    assert(mod._curr_module._exec_group.execs[0].grad_dict['a'].asscalar() == 2 * batch_size)

<<<<<<< HEAD
=======

def test_module_update_no_pragram():
    # test module to do update on layers without params
    data_shape = (10, 10)
    data = mx.sym.Variable('data')
    out = mx.sym.Dropout(data, 0.5)
    mod = mx.mod.Module(out)
    mod.bind(data_shapes=[('data', data_shape)])
    mod.init_params()
    mod.init_optimizer()
    data_batch = mx.io.DataBatch([nd.ones(data_shape)])
    mod.forward_backward(data_batch)
    mod.update()
    assert(mod.get_outputs()[0].shape == data_shape)
>>>>>>> 0f88f613

if __name__ == '__main__':
    import nose
    nose.runmodule()<|MERGE_RESOLUTION|>--- conflicted
+++ resolved
@@ -917,8 +917,6 @@
     assert mod._curr_module._grad_req == 'add'
     assert(mod._curr_module._exec_group.execs[0].grad_dict['a'].asscalar() == 2 * batch_size)
 
-<<<<<<< HEAD
-=======
 
 def test_module_update_no_pragram():
     # test module to do update on layers without params
@@ -933,7 +931,6 @@
     mod.forward_backward(data_batch)
     mod.update()
     assert(mod.get_outputs()[0].shape == data_shape)
->>>>>>> 0f88f613
 
 if __name__ == '__main__':
     import nose
