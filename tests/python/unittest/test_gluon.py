# Licensed to the Apache Software Foundation (ASF) under one
# or more contributor license agreements.  See the NOTICE file
# distributed with this work for additional information
# regarding copyright ownership.  The ASF licenses this file
# to you under the Apache License, Version 2.0 (the
# "License"); you may not use this file except in compliance
# with the License.  You may obtain a copy of the License at
#
#   http://www.apache.org/licenses/LICENSE-2.0
#
# Unless required by applicable law or agreed to in writing,
# software distributed under the License is distributed on an
# "AS IS" BASIS, WITHOUT WARRANTIES OR CONDITIONS OF ANY
# KIND, either express or implied.  See the License for the
# specific language governing permissions and limitations
# under the License.

import mxnet as mx
from mxnet import gluon
from mxnet.gluon import nn
from mxnet.test_utils import assert_almost_equal
import numpy as np
from nose.tools import raises
from copy import deepcopy
import warnings


def test_parameter():
    p = gluon.Parameter('weight', shape=(10, 10))
    p.initialize(init='xavier', ctx=[mx.cpu(0), mx.cpu(1)])
    assert len(p.list_data()) == 2
    assert len(p.list_grad()) == 2
    assert p.data(mx.cpu(1)).context == mx.cpu(1)
    assert p.data(mx.cpu(0)).shape == (10, 10)
    assert p.var().name == 'weight'

    p.reset_ctx(ctx=[mx.cpu(1), mx.cpu(2)])
    assert p.list_ctx() == [mx.cpu(1), mx.cpu(2)]


def test_paramdict():
    params = gluon.ParameterDict('net_')
    params.get('weight', shape=(10, 10))
    assert list(params.keys()) == ['net_weight']
    params.initialize(ctx=mx.cpu())
    params.save('test.params')
    params.load('test.params', mx.cpu())


def test_parameter_sharing():
    class Net(gluon.Block):
        def __init__(self, **kwargs):
            super(Net, self).__init__(**kwargs)
            with self.name_scope():
                self.dense0 = nn.Dense(5, in_units=5)
                self.dense1 = nn.Dense(5, in_units=5)

        def forward(self, x):
            return self.dense1(self.dense0(x))

    net1 = Net(prefix='net1_')
    net2 = Net(prefix='net2_', params=net1.collect_params())
    net1.collect_params().initialize()
    net2(mx.nd.zeros((3, 5)))

    net1.save_params('net1.params')

    net3 = Net(prefix='net3_')
    net3.load_params('net1.params', mx.cpu())


def test_basic():
    model = nn.Sequential()
    model.add(nn.Dense(128, activation='tanh', in_units=10, flatten=False))
    model.add(nn.Dropout(0.5))
    model.add(nn.Dense(64, activation='tanh', in_units=256),
              nn.Dense(32, in_units=64))
    model.add(nn.Activation('relu'))

    # symbol
    x = mx.sym.var('data')
    y = model(x)
    assert len(y.list_arguments()) == 7

    # ndarray
    model.collect_params().initialize(mx.init.Xavier(magnitude=2.24))
    x = model(mx.nd.zeros((32, 2, 10)))
    assert x.shape == (32, 32)
    x.wait_to_read()

    model.collect_params().setattr('grad_req', 'null')
    assert list(model.collect_params().values())[0]._grad is None
    model.collect_params().setattr('grad_req', 'write')
    assert list(model.collect_params().values())[0]._grad is not None


def test_dense():
    model = nn.Dense(128, activation='tanh', in_units=10, flatten=False, prefix='test_')
    inputs = mx.sym.Variable('data')
    outputs = model(inputs)
    assert set(model.collect_params().keys()) == set(['test_weight', 'test_bias'])
    assert outputs.list_outputs() == ['test_tanh_fwd_output']
    args, outs, auxs = outputs.infer_shape(data=(2, 3, 10))
    assert outs == [(2, 3, 128)]

    model = nn.Dense(128, activation='relu', in_units=30, flatten=True, prefix='test2_')
    inputs = mx.sym.Variable('data')
    outputs = model(inputs)
    assert set(model.collect_params().keys()) == set(['test2_weight', 'test2_bias'])
    assert outputs.list_outputs() == ['test2_relu_fwd_output']
    args, outs, auxs = outputs.infer_shape(data=(17, 2, 5, 3))
    assert outs == [(17, 128)]


def test_symbol_block():
    model = nn.HybridSequential()
    model.add(nn.Dense(128, activation='tanh'))
    model.add(nn.Dropout(0.5))
    model.add(nn.Dense(64, activation='tanh'),
              nn.Dense(32, in_units=64))
    model.add(nn.Activation('relu'))

    model.initialize()

    inputs = mx.sym.var('data')
    outputs = model(inputs).get_internals()

    smodel = gluon.SymbolBlock(outputs, inputs, params=model.collect_params())

    assert len(smodel(mx.nd.zeros((16, 10)))) == 14

    out = smodel(mx.sym.var('in'))
    assert len(out) == len(outputs.list_outputs())

    class Net(nn.HybridBlock):
        def __init__(self, model):
            super(Net, self).__init__()
            self.model = model

        def hybrid_forward(self, F, x):
            out = self.model(x)
            return F.add_n(*[i.sum() for i in out])

    net = Net(smodel)
    net.hybridize()
    assert isinstance(net(mx.nd.zeros((16, 10))), mx.nd.NDArray)

    inputs = mx.sym.var('data')
    outputs = model(inputs)
    smodel = gluon.SymbolBlock(outputs, inputs, params=model.collect_params())
    net = Net(smodel)
    net.hybridize()
    assert isinstance(net(mx.nd.zeros((16, 10))), mx.nd.NDArray)


def check_layer_forward(layer, dshape):
    layer.collect_params().initialize()
    x = mx.nd.ones(shape=dshape)
    x.attach_grad()
    with mx.autograd.record():
        out = layer(x)
    out.backward()

    np_out = out.asnumpy()
    np_dx = x.grad.asnumpy()

    layer.hybridize()

    x = mx.nd.ones(shape=dshape)
    x.attach_grad()
    with mx.autograd.record():
        out = layer(x)
    out.backward()

    mx.test_utils.assert_almost_equal(np_out, out.asnumpy(), rtol=1e-5, atol=1e-6)
    mx.test_utils.assert_almost_equal(np_dx, x.grad.asnumpy(), rtol=1e-5, atol=1e-6)

def test_conv():
    layers1d = [
        nn.Conv1D(16, 3, in_channels=4),
        nn.Conv1D(16, 3, groups=2, in_channels=4),
        nn.Conv1D(16, 3, strides=3, groups=2, in_channels=4),
        ]
    for layer in layers1d:
        check_layer_forward(layer, (1, 4, 10))


    layers2d = [
        nn.Conv2D(16, (3, 4), in_channels=4),
        nn.Conv2D(16, (5, 4), in_channels=4),
        nn.Conv2D(16, (3, 4), groups=2, in_channels=4),
        nn.Conv2D(16, (3, 4), strides=4, in_channels=4),
        nn.Conv2D(16, (3, 4), dilation=4, in_channels=4),
        nn.Conv2D(16, (3, 4), padding=4, in_channels=4),
        ]
    for layer in layers2d:
        check_layer_forward(layer, (1, 4, 20, 20))


    layers3d = [
        nn.Conv3D(16, (1, 8, 4), in_channels=4, activation='relu'),
        nn.Conv3D(16, (5, 4, 3), in_channels=4),
        nn.Conv3D(16, (3, 3, 3), groups=2, in_channels=4),
        nn.Conv3D(16, 4, strides=4, in_channels=4),
        nn.Conv3D(16, (3, 3, 3), padding=4, in_channels=4),
        ]
    for layer in layers3d:
        check_layer_forward(layer, (1, 4, 10, 10, 10))


    layer = nn.Conv2D(16, (3, 3), layout='NHWC', in_channels=4)
    # check_layer_forward(layer, (1, 10, 10, 4))

    layer = nn.Conv3D(16, (3, 3, 3), layout='NDHWC', in_channels=4)
    # check_layer_forward(layer, (1, 10, 10, 10, 4))


def test_deconv():
    # layers1d = [
    #     nn.Conv1DTranspose(16, 3, in_channels=4),
    #     nn.Conv1DTranspose(16, 3, groups=2, in_channels=4),
    #     nn.Conv1DTranspose(16, 3, strides=3, groups=2, in_channels=4),
    #     ]
    # for layer in layers1d:
    #     check_layer_forward(layer, (1, 4, 10))


    layers2d = [
        nn.Conv2DTranspose(16, (3, 4), in_channels=4),
        nn.Conv2DTranspose(16, (5, 4), in_channels=4),
        nn.Conv2DTranspose(16, (3, 4), groups=2, in_channels=4),
        nn.Conv2DTranspose(16, (3, 4), strides=4, in_channels=4),
        nn.Conv2DTranspose(16, (3, 4), dilation=4, in_channels=4),
        nn.Conv2DTranspose(16, (3, 4), padding=4, in_channels=4),
        nn.Conv2DTranspose(16, (3, 4), strides=4, output_padding=3, in_channels=4),
        ]
    for layer in layers2d:
        check_layer_forward(layer, (1, 4, 20, 20))


    # layers3d = [
    #     nn.Conv3DTranspose(16, (1, 8, 4), in_channels=4),
    #     nn.Conv3DTranspose(16, (5, 4, 3), in_channels=4),
    #     nn.Conv3DTranspose(16, (3, 3, 3), groups=2, in_channels=4),
    #     nn.Conv3DTranspose(16, 4, strides=4, in_channels=4),
    #     nn.Conv3DTranspose(16, (3, 3, 3), padding=4, in_channels=4),
    #     ]
    # for layer in layers3d:
    #     check_layer_forward(layer, (1, 4, 10, 10, 10))
    #
    #
    # layer = nn.Conv2DTranspose(16, (3, 3), layout='NHWC', in_channels=4)
    # # check_layer_forward(layer, (1, 10, 10, 4))
    #
    # layer = nn.Conv3DTranspose(16, (3, 3, 3), layout='NDHWC', in_channels=4)
    # # check_layer_forward(layer, (1, 10, 10, 10, 4))



def test_pool():
    layers1d = [
        nn.MaxPool1D(),
        nn.MaxPool1D(3),
        nn.MaxPool1D(3, 2),
        nn.AvgPool1D(),
        nn.GlobalAvgPool1D(),
        ]
    for layer in layers1d:
        check_layer_forward(layer, (1, 2, 10))


    layers2d = [
        nn.MaxPool2D(),
        nn.MaxPool2D((3, 3)),
        nn.MaxPool2D(3, 2),
        nn.AvgPool2D(),
        nn.GlobalAvgPool2D(),
        ]
    for layer in layers2d:
        check_layer_forward(layer, (1, 2, 10, 10))

    layers3d = [
        nn.MaxPool3D(),
        nn.MaxPool3D((3, 3, 3)),
        nn.MaxPool3D(3, 2),
        nn.AvgPool3D(),
        nn.GlobalAvgPool3D(),
        ]
    for layer in layers3d:
        check_layer_forward(layer, (1, 2, 10, 10, 10))

    # test ceil_mode
    x = mx.nd.zeros((2, 2, 10, 10))

    layer = nn.MaxPool2D(3, ceil_mode=False)
    layer.collect_params().initialize()
    assert (layer(x).shape==(2, 2, 3, 3))

    layer = nn.MaxPool2D(3, ceil_mode=True)
    layer.collect_params().initialize()
    assert (layer(x).shape==(2, 2, 4, 4))

def test_batchnorm():
    layer = nn.BatchNorm(in_channels=10)
    check_layer_forward(layer, (2, 10, 10, 10))


def test_reshape():
    x = mx.nd.ones((2, 4, 10, 10))
    layer = nn.Conv2D(10, 2, in_channels=4)
    layer.collect_params().initialize()
    with mx.autograd.record():
        x = layer(x)
        x = x.reshape((-1,))
        x = x + 10
    x.backward()


def test_slice():
    x = mx.nd.ones((5, 4, 10, 10))
    layer = nn.Conv2D(10, 2, in_channels=4)
    layer.collect_params().initialize()
    with mx.autograd.record():
        x = layer(x)
        x = x[1:3]
        x = x + 10
    x.backward()


def test_at():
    x = mx.nd.ones((5, 4, 10, 10))
    layer = nn.Conv2D(10, 2, in_channels=4)
    layer.collect_params().initialize()
    with mx.autograd.record():
        x = layer(x)
        x = x[1]
        x = x + 10
    x.backward()


def test_deferred_init():
    x = mx.nd.ones((5, 4, 10, 10))
    layer = nn.Conv2D(10, 2)
    layer.collect_params().initialize()
    layer(x)


def check_split_data(x, num_slice, batch_axis, **kwargs):
    res = gluon.utils.split_data(x, num_slice, batch_axis, **kwargs)
    assert len(res) == num_slice
    mx.test_utils.assert_almost_equal(mx.nd.concat(*res, dim=batch_axis).asnumpy(),
                                      x.asnumpy())


def test_split_data():
    x = mx.nd.random.uniform(shape=(128, 33, 64))

    check_split_data(x, 8, 0)
    check_split_data(x, 3, 1)
    check_split_data(x, 4, 1, even_split=False)
    check_split_data(x, 15, 1, even_split=False)
    try:
        check_split_data(x, 4, 1)
    except ValueError:
        return
    assert False, "Should have failed"


def test_flatten():
    flatten = nn.Flatten()
    x = mx.nd.zeros((3,4,5,6))
    assert flatten(x).shape == (3, 4*5*6)
    x = mx.nd.zeros((3,6))
    assert flatten(x).shape == (3, 6)
    x = mx.nd.zeros((3,))
    assert flatten(x).shape == (3, 1)


def test_trainer():
    def dict_equ(a, b):
        assert set(a) == set(b)
        for k in a:
            assert (a[k].asnumpy() == b[k].asnumpy()).all()
    x = gluon.Parameter('x', shape=(10,))
    x.initialize(ctx=[mx.cpu(0), mx.cpu(1)], init='zeros')
    trainer = gluon.Trainer([x], 'sgd', {'learning_rate': 1.0, 'momentum': 0.5})
    with mx.autograd.record():
        for w in x.list_data():
            y = w + 1
            y.backward()
    trainer.step(1)

    assert (x.data(mx.cpu(1)).asnumpy() == -2).all()

    x.lr_mult = 0.5

    with mx.autograd.record():
        for w in x.list_data():
            y = w + 1
            y.backward()
    trainer.step(1)

    assert (x.data(mx.cpu(1)).asnumpy() == -4).all()

    trainer.save_states('test.states')
    states = deepcopy(trainer._kvstore._updater.states) if trainer._update_on_kvstore \
             else deepcopy(trainer._updaters[0].states)
    trainer.load_states('test.states')
    if trainer._update_on_kvstore:
        dict_equ(trainer._kvstore._updater.states, states)
        assert trainer._optimizer == trainer._kvstore._updater.optimizer
    else:
        for updater in trainer._updaters:
            dict_equ(updater.states, states)
        assert trainer._optimizer == trainer._updaters[0].optimizer


def test_block_attr_hidden():
    b = gluon.Block()

    # regular attributes can change types
    b.a = None
    b.a = 1

@raises(TypeError)
def test_block_attr_block():
    b = gluon.Block()

    # regular variables can't change types
    b.b = gluon.Block()
    b.b = (2,)

@raises(TypeError)
def test_block_attr_param():
    b = gluon.Block()

    # regular variables can't change types
    b.b = gluon.Parameter()
    b.b = (2,)

def test_block_attr_regular():
    b = gluon.Block()

    # set block attribute also sets _children
    b.c = gluon.Block()
    c2 = gluon.Block()
    b.c = c2
    assert b.c is c2 and b._children[0] is c2

def test_sequential_warning():
    with warnings.catch_warnings(record=True) as w:
        b = gluon.nn.Sequential()
        b.add(gluon.nn.Dense(20))
        b.hybridize()
        assert len(w) == 1

def test_global_norm_clip():
    x1 = mx.nd.ones((3,3))
    x2 = mx.nd.ones((4,4))
    norm = gluon.utils.clip_global_norm([x1, x2], 1.0)
    assert norm == 5.0
    assert_almost_equal(x1.asnumpy(), np.ones((3,3))/5)
    assert_almost_equal(x2.asnumpy(), np.ones((4,4))/5)

    x3 = mx.nd.array([1.0, 2.0, float('nan')])
    with warnings.catch_warnings(record=True) as w:
        warnings.simplefilter("always")
        gluon.utils.clip_global_norm([x1, x3], 2.0)
        assert len(w) == 1


def test_embedding():
    layer = gluon.nn.Embedding(10, 100)
    layer.initialize()
    x = mx.nd.array([3,4,2,0,1])
    with mx.autograd.record():
        y = layer(x)
        y.backward()
    assert (layer.weight.grad()[:5] == 1).asnumpy().all()
    assert (layer.weight.grad()[5:] == 0).asnumpy().all()


def test_export():
    ctx = mx.context.current_context()
    model = gluon.model_zoo.vision.resnet18_v1(
        prefix='resnet', ctx=ctx, pretrained=True)
    model.hybridize()
    data = mx.nd.random.normal(shape=(1, 3, 224, 224))
    out = model(data)

    model.export('gluon')

    module = mx.mod.Module.load('gluon', 0, label_names=None, context=ctx)
    module.bind(data_shapes=[('data', data.shape)])
    module.forward(mx.io.DataBatch([data], None), is_train=False)
    mod_out, = module.get_outputs()

    assert_almost_equal(out.asnumpy(), mod_out.asnumpy())

    model2 = gluon.model_zoo.vision.resnet18_v1(prefix='resnet', ctx=ctx)
    model2.collect_params().load('gluon-0000.params', ctx)
    out2 = model2(data)

    assert_almost_equal(out.asnumpy(), out2.asnumpy())


def test_hybrid_stale_cache():
    net = mx.gluon.nn.HybridSequential()
    with net.name_scope():
        net.add(mx.gluon.nn.Dense(10, weight_initializer='zeros', bias_initializer='ones', flatten=False))

    net.hybridize()
    net.initialize()
    net(mx.nd.ones((2,3,5)))

    net.add(mx.gluon.nn.Flatten())
    assert net(mx.nd.ones((2,3,5))).shape == (2, 30)

    net = mx.gluon.nn.HybridSequential()
    with net.name_scope():
        net.fc1 = mx.gluon.nn.Dense(10, weight_initializer='zeros',
                                    bias_initializer='ones', flatten=False)
        net.fc2 = mx.gluon.nn.Dense(10, weight_initializer='zeros',
                                    bias_initializer='ones', flatten=False)
    net.hybridize()
    net.initialize()
    net(mx.nd.ones((2,3,5)))

    net.fc2 = mx.gluon.nn.Dense(10, weight_initializer='zeros',
                                bias_initializer='ones', flatten=True)
    net.initialize()
    assert net(mx.nd.ones((2,3,5))).shape == (2, 10)
<<<<<<< HEAD
=======


def test_lambda():
    net1 = mx.gluon.nn.HybridSequential()
    net1.add(nn.Activation('tanh'),
             nn.LeakyReLU(0.1))

    net2 = mx.gluon.nn.HybridSequential()
    op3 = lambda F, x, *args: F.LeakyReLU(x, *args, slope=0.1)
    net2.add(nn.HybridLambda('tanh'),
             nn.HybridLambda(op3))

    op4 = lambda x: mx.nd.LeakyReLU(x, slope=0.1)
    net3 = mx.gluon.nn.Sequential()
    net3.add(nn.Lambda('tanh'),
             nn.Lambda(op4))

    input_data = mx.nd.random.uniform(shape=(2, 3, 5, 7))
    out1, out2, out3 = net1(input_data), net2(input_data), net3(input_data)
    assert_almost_equal(out1.asnumpy(), out2.asnumpy())
    assert_almost_equal(out1.asnumpy(), out3.asnumpy())


def test_fill_shape_deferred():
    net = nn.HybridSequential()
    with net.name_scope():
        net.add(nn.Conv2D(64, kernel_size=2, padding=1),
                nn.BatchNorm(),
                nn.Dense(10))
    net.hybridize()
    net.initialize()
    net(mx.nd.ones((2,3,5,7)))
    assert net[0].weight.shape[1] == 3, net[0].weight.shape[1]
    assert net[1].gamma.shape[0] == 64, net[1].gamma.shape[0]
    assert net[2].weight.shape[1] == 3072, net[2].weight.shape[1]


def test_dtype():
    net = mx.gluon.model_zoo.vision.resnet18_v1()
    net.initialize()
    net.cast('float64')
    with mx.autograd.record():
        y = net(mx.nd.ones((16, 3, 32, 32), dtype='float64'))
        y.backward()

    net = mx.gluon.model_zoo.vision.resnet18_v1()
    net.initialize()
    net.hybridize()
    net(mx.nd.ones((16, 3, 32, 32), dtype='float32'))

    net.cast('float64')
    net(mx.nd.ones((16, 3, 32, 32), dtype='float64'))

    mx.nd.waitall()


def test_fill_shape_load():
    ctx = mx.context.current_context()
    net1 = nn.HybridSequential()
    with net1.name_scope():
        net1.add(nn.Conv2D(64, kernel_size=2, padding=1),
                 nn.BatchNorm(),
                 nn.Dense(10))
    net1.hybridize()
    net1.initialize(ctx=ctx)
    net1(mx.nd.ones((2,3,5,7), ctx))
    net1.save_params('net_fill.params')

    net2 = nn.HybridSequential()
    with net2.name_scope():
        net2.add(nn.Conv2D(64, kernel_size=2, padding=1),
                 nn.BatchNorm(),
                 nn.Dense(10))
    net2.hybridize()
    net2.initialize()
    net2.load_params('net_fill.params', ctx)
    assert net2[0].weight.shape[1] == 3, net2[0].weight.shape[1]
    assert net2[1].gamma.shape[0] == 64, net2[1].gamma.shape[0]
    assert net2[2].weight.shape[1] == 3072, net2[2].weight.shape[1]

>>>>>>> 25720d0e

if __name__ == '__main__':
    import nose
    nose.runmodule()<|MERGE_RESOLUTION|>--- conflicted
+++ resolved
@@ -530,8 +530,6 @@
                                 bias_initializer='ones', flatten=True)
     net.initialize()
     assert net(mx.nd.ones((2,3,5))).shape == (2, 10)
-<<<<<<< HEAD
-=======
 
 
 def test_lambda():
@@ -612,7 +610,6 @@
     assert net2[1].gamma.shape[0] == 64, net2[1].gamma.shape[0]
     assert net2[2].weight.shape[1] == 3072, net2[2].weight.shape[1]
 
->>>>>>> 25720d0e
 
 if __name__ == '__main__':
     import nose
