--- conflicted
+++ resolved
@@ -28,10 +28,6 @@
 import warnings
 import json
 import unittest
-<<<<<<< HEAD
-
-=======
->>>>>>> e870890a
 
 @with_seed()
 def test_parameter():
@@ -718,10 +714,7 @@
     assert net[-1] is dense3
     slc = net[1:3]
     assert len(slc) == 2 and slc[0] is dense2 and slc[1] is dense3
-<<<<<<< HEAD
-=======
     assert isinstance(slc, type(net))
->>>>>>> e870890a
 
 @with_seed()
 def test_sequential():
@@ -761,16 +754,6 @@
 
 @with_seed()
 def test_embedding():
-<<<<<<< HEAD
-    layer = gluon.nn.Embedding(10, 100)
-    layer.initialize()
-    x = mx.nd.array([3,4,2,0,1])
-    with mx.autograd.record():
-        y = layer(x)
-        y.backward()
-    assert (layer.weight.grad()[:5] == 1).asnumpy().all()
-    assert (layer.weight.grad()[5:] == 0).asnumpy().all()
-=======
     def check_embedding(sparse_grad):
         layer = gluon.nn.Embedding(10, 100, sparse_grad=sparse_grad)
         layer.initialize()
@@ -796,7 +779,6 @@
     check_embedding(False)
     check_embedding_large_input(True)
     check_embedding_large_input(False)
->>>>>>> e870890a
 
 @with_seed()
 @unittest.skip("The test fails with relative errors of <1e-4 on a limit of 1e-5. Temporarily disabled till it gets fixed")
@@ -1106,10 +1088,6 @@
 
     grad_double = net[0][0].weight.grad().mean().asnumpy()
     assert_almost_equal(grad * 2, grad_double)
-<<<<<<< HEAD
-
-=======
->>>>>>> e870890a
 
 
 @with_seed()
