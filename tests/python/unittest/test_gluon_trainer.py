# Licensed to the Apache Software Foundation (ASF) under one
# or more contributor license agreements.  See the NOTICE file
# distributed with this work for additional information
# regarding copyright ownership.  The ASF licenses this file
# to you under the Apache License, Version 2.0 (the
# "License"); you may not use this file except in compliance
# with the License.  You may obtain a copy of the License at
#
#   http://www.apache.org/licenses/LICENSE-2.0
#
# Unless required by applicable law or agreed to in writing,
# software distributed under the License is distributed on an
# "AS IS" BASIS, WITHOUT WARRANTIES OR CONDITIONS OF ANY
# KIND, either express or implied.  See the License for the
# specific language governing permissions and limitations
# under the License.

import mxnet as mx
import unittest
import os
import numpy as np
from mxnet import gluon
from mxnet.gluon import nn
from mxnet.test_utils import assert_almost_equal
from common import setup_module, with_seed, assertRaises
from copy import deepcopy
from nose.tools import raises, assert_raises

@with_seed()
@raises(RuntimeError)
def test_multi_trainer():
    x = gluon.Parameter('x', shape=(10,), stype='row_sparse')
    x.initialize()
    # test set trainer
    trainer0 = gluon.Trainer([x], 'sgd')
    assert(x._trainer is trainer0)
    # test unset trainer
    x._set_trainer(None)
    assert(x._trainer is None)
    x._set_trainer(trainer0)
    # multiple trainers for a sparse Parameter is not allowed
    trainer1 = gluon.Trainer([x], 'sgd')

@with_seed()
def test_trainer():
    def dict_equ(a, b):
        assert set(a) == set(b)
        for k in a:
            assert (a[k].asnumpy() == b[k].asnumpy()).all()
    x = gluon.Parameter('x', shape=(10,))
    x.initialize(ctx=[mx.cpu(0), mx.cpu(1)], init='zeros')
    trainer = gluon.Trainer([x], 'sgd', {'learning_rate': 1.0, 'momentum': 0.5})
    with mx.autograd.record():
        for w in x.list_data():
            y = w + 1
            y.backward()
    trainer.step(1)

    assert trainer._optimizer.param_dict == trainer._optimizer.param_dict
    assert (x.data(mx.cpu(1)).asnumpy() == -2).all()

    x.lr_mult = 0.5
    with mx.autograd.record():
        for w in x.list_data():
            y = w + 1
            y.backward()
    trainer.step(1)
    assert (x.data(mx.cpu(1)).asnumpy() == -4).all()

    trainer.save_states('test_trainer.states')
    states = deepcopy(trainer._kvstore._updater.states) if trainer._update_on_kvstore \
             else deepcopy(trainer._updaters[0].states)
    trainer.load_states('test_trainer.states')
    if trainer._update_on_kvstore:
        dict_equ(trainer._kvstore._updater.states, states)
        assert trainer._optimizer == trainer._kvstore._updater.optimizer
        # invalid usage of update and allreduce_grads if update_on_kvstore
        assert_raises(AssertionError, trainer.update, 1)
        assert_raises(AssertionError, trainer.allreduce_grads)
    else:
        for updater in trainer._updaters:
            dict_equ(updater.states, states)
        assert trainer._optimizer == trainer._updaters[0].optimizer

    x = gluon.Parameter('x', shape=(10,))
    x.initialize(ctx=[mx.cpu(0), mx.cpu(1)], init='zeros')
    trainer2 = gluon.Trainer([x], 'sgd', {'learning_rate': 1.0, 'momentum': 0.5},
                             update_on_kvstore=False)
    with mx.autograd.record():
        for i, w in enumerate(x.list_data()):
            y = i*w
            y.backward()
    assert (x.grad(mx.cpu(0)).asnumpy() != x.grad(mx.cpu(1)).asnumpy()).all()
    trainer2.allreduce_grads()
    assert (x.grad(mx.cpu(0)).asnumpy() == x.grad(mx.cpu(1)).asnumpy()).all()
    trainer2.update(1)

    assert (x.data(mx.cpu(1)).asnumpy() == -1).all(), x.data(mx.cpu(1)).asnumpy()

@with_seed()
def test_trainer_save_load():
    previous_update_on_kvstore = os.getenv('MXNET_UPDATE_ON_KVSTORE', "1")
    os.putenv('MXNET_UPDATE_ON_KVSTORE', '1')

    x = gluon.Parameter('x', shape=(10,), lr_mult=1.0)
    x.initialize(ctx=[mx.cpu(0), mx.cpu(1)], init='zeros')
    trainer = gluon.Trainer([x], 'sgd', {'learning_rate': 0.1})
    with mx.autograd.record():
        for w in x.list_data():
            y = w + 1
            y.backward()
    trainer.step(1)
    assert trainer._kvstore._updater.optimizer._get_lr(0) == 0.1
    trainer.save_states('test_trainer_save_load.states')
    trainer.load_states('test_trainer_save_load.states')
    x.lr_mult = 2.0
    # check if parameter dict is correctly associated with optimizer after load_state
    assert trainer._kvstore._updater.optimizer._get_lr(0) == 0.2
    os.putenv('MXNET_UPDATE_ON_KVSTORE', previous_update_on_kvstore)

@with_seed()
def test_trainer_sparse_save_load():
    x = gluon.Parameter('x', shape=(10, 1), lr_mult=1.0, stype='row_sparse')
    x.initialize(ctx=[mx.cpu(0)], init='zeros')
    trainer = gluon.Trainer([x], 'sgd', {'learning_rate': 0.1})
    all_rows = mx.nd.arange(0, 10, ctx=mx.cpu(0))
    with mx.autograd.record():
        for w in x.list_row_sparse_data(all_rows):
            y = w * 1
            y.backward()
    trainer.step(1)
    assert trainer._kvstore._updater.optimizer._get_lr(0) == 0.1
    trainer.save_states('test_trainer_sparse_save_load.states')
    trainer.load_states('test_trainer_sparse_save_load.states')
    x.lr_mult = 2.0
    # check if parameter dict is correctly associated with optimizer after load_state
    assert trainer._kvstore._updater.optimizer._get_lr(0) == 0.2

@with_seed()
def test_trainer_multi_layer_init():
    class Net(gluon.Block):
        def __init__(self, **kwargs):
            super(Net, self).__init__(**kwargs)
            with self.name_scope():
                # sparse param
                self.embed_weight = self.params.get('embed_weight', stype='row_sparse',
                                                    shape=(4,3), grad_stype='row_sparse')
                # dense param from a hybrid block
                self.dense0 = nn.Dense(2)

        def forward(self, x):
            embed_weight = self.embed_weight.row_sparse_data(x)
            embed = mx.nd.Embedding(data=x, weight=embed_weight,
                                    input_dim=4, output_dim=3, sparse_grad=True)
            return self.dense0(embed)

    def check_init(ctxes):
        net = Net(prefix='net_')
        net.initialize(mx.init.One(), ctx=ctxes)
        trainer = gluon.Trainer(net.collect_params(), 'sgd', {'learning_rate': 1})
        data = mx.nd.array([[0,2], [1,2]])
        xs = gluon.utils.split_and_load(data, ctxes)
        ys = []
        with mx.autograd.record():
            for x in xs:
                y = net(x)
                ys.append(y)
        for y in ys:
            y.backward()
        trainer.step(1)
        # all parameters should be initialized
        assert not trainer._params_to_init
        all_rows = mx.nd.arange(0, 4, ctx=mx.cpu(1))
        # check the updated weights
        weight = net.embed_weight.row_sparse_data(all_rows).asnumpy()
        assert (weight[0] == -1).all()
        assert (weight[1] == -1).all()
        assert (weight[2] == -3).all()
        assert (weight[3] == 1).all()

    check_init([mx.cpu(1), mx.cpu(2)])
    check_init([mx.cpu(1)])

@with_seed()
def test_trainer_save_load():
    x = gluon.Parameter('x', shape=(10,), lr_mult=1.0)
    x.initialize(ctx=[mx.cpu(0), mx.cpu(1)], init='zeros')
    trainer = gluon.Trainer([x], 'sgd', {'learning_rate': 0.1})
    with mx.autograd.record():
        for w in x.list_data():
            y = w + 1
            y.backward()
    trainer.step(1)
    assert trainer._kvstore._updater.optimizer._get_lr(0) == 0.1
    trainer.save_states('test_trainer_save_load.states')
    trainer.load_states('test_trainer_save_load.states')
    x.lr_mult = 2.0
    # check if parameter dict is correctly associated with optimizer after load_state
    assert trainer._kvstore._updater.optimizer._get_lr(0) == 0.2

@unittest.skip("temporarily disabled till it gets fixed. tracked at https://github.com/apache/incubator-mxnet/issues/11353")
@with_seed()
def test_trainer_reset_kv():
    def check_trainer_reset_kv(kv):
        params = gluon.ParameterDict()
        x = params.get('x', shape=(10,), lr_mult=1.0)
        params.initialize(ctx=[mx.cpu(0), mx.cpu(1)], init='zeros')
        trainer = gluon.Trainer(params, 'sgd', {'learning_rate': 0.1}, kvstore=kv)
        params.save('test_trainer_reset_kv.params')
        with mx.autograd.record():
            for w in x.list_data():
                y = w + 1
                y.backward()
        trainer.step(1)
        assert trainer._kvstore.type == kv
        # load would reset kvstore
        mx.nd.waitall()
        params.load('test_trainer_reset_kv.params')
        if trainer._update_on_kvstore:
            # drop kvstore state if new parameters are loaded
            assert trainer._kvstore is None
            assert trainer._kv_initialized is False
        with mx.autograd.record():
            for w in x.list_data():
                y = w + 1
                y.backward()
        trainer.step(1)
        # the updated parameter should be based on the loaded checkpoint
        assert (x.data(mx.cpu()) == -0.2).asnumpy().all()

    kvs = ['local', 'device']
    for kv in kvs:
        check_trainer_reset_kv(kv)

@with_seed()
def test_trainer_sparse_kv():
    def check_trainer_sparse_kv(kv, stype, grad_stype, update_on_kv, expected):
        params = gluon.ParameterDict()
        x = params.get('x', shape=(10,1), lr_mult=1.0, stype=stype, grad_stype=grad_stype)
        params.initialize(ctx=[mx.cpu(0), mx.cpu(1)], init='zeros')
        trainer = gluon.Trainer(params, 'sgd', {'learning_rate': 0.1},
                                kvstore=kv, update_on_kvstore=update_on_kv)
        all_rows = mx.nd.arange(0, 10, ctx=mx.cpu(0))
        try:
            ws = x.list_data() if stype == 'default' else x.list_row_sparse_data(all_rows)
            with mx.autograd.record():
                for w in ws:
                    y = w + 1
                    y.backward()
            trainer.step(1)
            assert trainer._kvstore.type == kv
            assert trainer._kv_initialized
            assert trainer._update_on_kvstore is expected
            # the updated parameter should be based on the loaded checkpoint
            mx.nd.waitall()
            updated_w = x.data(mx.cpu(0)) if stype == 'default' else x.row_sparse_data(all_rows)
            assert (updated_w == -0.2).asnumpy().all()
        except Exception as err:
            assert isinstance(err, expected)

    kvs = ['local', 'device']
<<<<<<< HEAD
    for kv in kvs:
        check_trainer_sparse_kv(kv, 'default', 'default', True, True)
        check_trainer_sparse_kv(kv, 'default', 'default', False, False)
        check_trainer_sparse_kv(kv, 'default', 'default', None, True)
=======
    global_update_on_kvstore = bool(int(os.getenv('MXNET_UPDATE_ON_KVSTORE', "1")))
    for kv in kvs:
        check_trainer_sparse_kv(kv, 'default', 'default', True, True)
        check_trainer_sparse_kv(kv, 'default', 'default', False, False)
        check_trainer_sparse_kv(kv, 'default', 'default', None, global_update_on_kvstore)
>>>>>>> 0a2419ff
        check_trainer_sparse_kv(kv, 'default', 'row_sparse', None, False)
        check_trainer_sparse_kv(kv, 'default', 'row_sparse', True, True)
        check_trainer_sparse_kv(kv, 'default', 'row_sparse', False, False)
        check_trainer_sparse_kv(kv, 'row_sparse', 'row_sparse', None, True)
        check_trainer_sparse_kv(kv, 'row_sparse', 'row_sparse', False, ValueError)

@with_seed()
def test_trainer_lr_sched():
    x = gluon.Parameter('x', shape=(10,))
    x.initialize(ctx=[mx.cpu(0), mx.cpu(1)], init='zeros')
    freq = 2
    factor = 0.1
    lr = 1
    lr_sched = mx.lr_scheduler.FactorScheduler(freq, factor=factor, base_lr=lr)
    trainer = gluon.Trainer([x], 'sgd', {'learning_rate': lr, 'lr_scheduler': lr_sched})
    for i in range(10):
        with mx.autograd.record():
            for w in x.list_data():
                y = w + 1
                y.backward()
        trainer.step(1)
        if i % freq == 0:
            assert trainer.learning_rate == lr, (lr, trainer.learning_rate, i)
            lr *= factor
    mx.nd.waitall()

@with_seed()
def test_trainer_invalid_lr_sched():
    x = gluon.Parameter('x', shape=(10,))
    x.initialize(ctx=[mx.cpu(0), mx.cpu(1)], init='zeros')
    freq = 2
    factor = 0.1
    lr = 1
    lr_sched = mx.lr_scheduler.FactorScheduler(freq, factor=factor, base_lr=lr)
    invalid_trainer = gluon.Trainer([x], 'sgd', {'learning_rate': lr, 'lr_scheduler': lr_sched},
                                    update_on_kvstore=False)
    with mx.autograd.record():
        for w in x.list_data():
            y = w + 1
            y.backward()
    assert_raises(ValueError, invalid_trainer.step, 1)
    mx.nd.waitall()<|MERGE_RESOLUTION|>--- conflicted
+++ resolved
@@ -259,18 +259,11 @@
             assert isinstance(err, expected)
 
     kvs = ['local', 'device']
-<<<<<<< HEAD
-    for kv in kvs:
-        check_trainer_sparse_kv(kv, 'default', 'default', True, True)
-        check_trainer_sparse_kv(kv, 'default', 'default', False, False)
-        check_trainer_sparse_kv(kv, 'default', 'default', None, True)
-=======
     global_update_on_kvstore = bool(int(os.getenv('MXNET_UPDATE_ON_KVSTORE', "1")))
     for kv in kvs:
         check_trainer_sparse_kv(kv, 'default', 'default', True, True)
         check_trainer_sparse_kv(kv, 'default', 'default', False, False)
         check_trainer_sparse_kv(kv, 'default', 'default', None, global_update_on_kvstore)
->>>>>>> 0a2419ff
         check_trainer_sparse_kv(kv, 'default', 'row_sparse', None, False)
         check_trainer_sparse_kv(kv, 'default', 'row_sparse', True, True)
         check_trainer_sparse_kv(kv, 'default', 'row_sparse', False, False)
