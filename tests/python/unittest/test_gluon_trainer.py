# Licensed to the Apache Software Foundation (ASF) under one
# or more contributor license agreements.  See the NOTICE file
# distributed with this work for additional information
# regarding copyright ownership.  The ASF licenses this file
# to you under the Apache License, Version 2.0 (the
# "License"); you may not use this file except in compliance
# with the License.  You may obtain a copy of the License at
#
#   http://www.apache.org/licenses/LICENSE-2.0
#
# Unless required by applicable law or agreed to in writing,
# software distributed under the License is distributed on an
# "AS IS" BASIS, WITHOUT WARRANTIES OR CONDITIONS OF ANY
# KIND, either express or implied.  See the License for the
# specific language governing permissions and limitations
# under the License.

import mxnet as mx
import unittest
import numpy as np
from mxnet import gluon
from mxnet.gluon import nn
from mxnet.test_utils import assert_almost_equal
from common import setup_module, with_seed, assertRaises
from copy import deepcopy
from nose.tools import raises, assert_raises

@with_seed()
@raises(RuntimeError)
def test_multi_trainer():
    x = gluon.Parameter('x', shape=(10,), stype='row_sparse')
    x.initialize()
    # test set trainer
    trainer0 = gluon.Trainer([x], 'sgd')
    assert(x._trainer is trainer0)
    # test unset trainer
    x._set_trainer(None)
    assert(x._trainer is None)
    x._set_trainer(trainer0)
    # multiple trainers for a sparse Parameter is not allowed
    trainer1 = gluon.Trainer([x], 'sgd')

@with_seed()
def test_trainer():
    def dict_equ(a, b):
        assert set(a) == set(b)
        for k in a:
            assert (a[k].asnumpy() == b[k].asnumpy()).all()
    x = gluon.Parameter('x', shape=(10,))
    x.initialize(ctx=[mx.cpu(0), mx.cpu(1)], init='zeros')
    trainer = gluon.Trainer([x], 'sgd', {'learning_rate': 1.0, 'momentum': 0.5})
    with mx.autograd.record():
        for w in x.list_data():
            y = w + 1
            y.backward()
    trainer.step(1)

    assert (x.data(mx.cpu(1)).asnumpy() == -2).all()

    x.lr_mult = 0.5

    with mx.autograd.record():
        for w in x.list_data():
            y = w + 1
            y.backward()
    trainer.step(1)

    assert (x.data(mx.cpu(1)).asnumpy() == -4).all()

    trainer.save_states('test_trainer.states')
    states = deepcopy(trainer._kvstore._updater.states) if trainer._update_on_kvstore \
             else deepcopy(trainer._updaters[0].states)
    trainer.load_states('test_trainer.states')
    if trainer._update_on_kvstore:
        dict_equ(trainer._kvstore._updater.states, states)
        assert trainer._optimizer == trainer._kvstore._updater.optimizer
    else:
        for updater in trainer._updaters:
            dict_equ(updater.states, states)
        assert trainer._optimizer == trainer._updaters[0].optimizer
    assert_raises(AssertionError, trainer.update, 1)
    assert_raises(AssertionError, trainer.allreduce_grads)

    x = gluon.Parameter('x', shape=(10,))
    x.initialize(ctx=[mx.cpu(0), mx.cpu(1)], init='zeros')
    trainer2 = gluon.Trainer([x], 'sgd', {'learning_rate': 1.0, 'momentum': 0.5},
                             update_on_kvstore=False)
    with mx.autograd.record():
        for i, w in enumerate(x.list_data()):
            y = i*w
            y.backward()
    assert (x.grad(mx.cpu(0)).asnumpy() != x.grad(mx.cpu(1)).asnumpy()).all()
    trainer2.allreduce_grads()
    assert (x.grad(mx.cpu(0)).asnumpy() == x.grad(mx.cpu(1)).asnumpy()).all()
    trainer2.update(1)

    assert (x.data(mx.cpu(1)).asnumpy() == -1).all(), x.data(mx.cpu(1)).asnumpy()

@with_seed()
def test_trainer_save_load():
    x = gluon.Parameter('x', shape=(10,), lr_mult=1.0)
    x.initialize(ctx=[mx.cpu(0), mx.cpu(1)], init='zeros')
    trainer = gluon.Trainer([x], 'sgd', {'learning_rate': 0.1})
    with mx.autograd.record():
        for w in x.list_data():
            y = w + 1
            y.backward()
    trainer.step(1)
    assert trainer._kvstore._updater.optimizer._get_lr(0) == 0.1
    trainer.save_states('test_trainer_save_load.states')
    trainer.load_states('test_trainer_save_load.states')
    x.lr_mult = 2.0
    # check if parameter dict is correctly associated with optimizer after load_state
    assert trainer._kvstore._updater.optimizer._get_lr(0) == 0.2

@with_seed()
def test_trainer_sparse_save_load():
    x = gluon.Parameter('x', shape=(10, 1), lr_mult=1.0, stype='row_sparse')
    x.initialize(ctx=[mx.cpu(0)], init='zeros')
    trainer = gluon.Trainer([x], 'sgd', {'learning_rate': 0.1})
    all_rows = mx.nd.arange(0, 10, ctx=mx.cpu(0))
    with mx.autograd.record():
        for w in x.list_row_sparse_data(all_rows):
            y = w * 1
            y.backward()
    trainer.step(1)
    assert trainer._kvstore._updater.optimizer._get_lr(0) == 0.1
    trainer.save_states('test_trainer_sparse_save_load.states')
    trainer.load_states('test_trainer_sparse_save_load.states')
    x.lr_mult = 2.0
    # check if parameter dict is correctly associated with optimizer after load_state
    assert trainer._kvstore._updater.optimizer._get_lr(0) == 0.2

@with_seed()
def test_trainer_multi_layer_init():
    class Net(gluon.Block):
        def __init__(self, **kwargs):
            super(Net, self).__init__(**kwargs)
            with self.name_scope():
                # sparse param
                self.embed_weight = self.params.get('embed_weight', stype='row_sparse',
                                                    shape=(4,3), grad_stype='row_sparse')
                # dense param from a hybrid block
                self.dense0 = nn.Dense(2)

        def forward(self, x):
            embed_weight = self.embed_weight.row_sparse_data(x)
            embed = mx.nd.Embedding(data=x, weight=embed_weight,
                                    input_dim=4, output_dim=3, sparse_grad=True)
            return self.dense0(embed)

    def check_init(ctxes):
        net = Net(prefix='net_')
        net.initialize(mx.init.One(), ctx=ctxes)
        trainer = gluon.Trainer(net.collect_params(), 'sgd', {'learning_rate': 1})
        data = mx.nd.array([[0,2], [1,2]])
        xs = gluon.utils.split_and_load(data, ctxes)
        ys = []
        with mx.autograd.record():
            for x in xs:
                y = net(x)
                ys.append(y)
        for y in ys:
            y.backward()
        trainer.step(1)
        # all parameters should be initialized
        assert not trainer._params_to_init
        all_rows = mx.nd.arange(0, 4, ctx=mx.cpu(1))
        # check the updated weights
        weight = net.embed_weight.row_sparse_data(all_rows).asnumpy()
        assert (weight[0] == -1).all()
        assert (weight[1] == -1).all()
        assert (weight[2] == -3).all()
        assert (weight[3] == 1).all()

    check_init([mx.cpu(1), mx.cpu(2)])
    check_init([mx.cpu(1)])

@with_seed()
<<<<<<< HEAD
def test_trainer_save_load():
    x = gluon.Parameter('x', shape=(10,), lr_mult=1.0)
    x.initialize(ctx=[mx.cpu(0), mx.cpu(1)], init='zeros')
    trainer = gluon.Trainer([x], 'sgd', {'learning_rate': 0.1})
    with mx.autograd.record():
        for w in x.list_data():
            y = w + 1
            y.backward()
    trainer.step(1)
    assert trainer._kvstore._updater.optimizer._get_lr(0) == 0.1
    trainer.save_states('test_trainer_save_load.states')
    trainer.load_states('test_trainer_save_load.states')
    x.lr_mult = 2.0
    # check if parameter dict is correctly associated with optimizer after load_state
    assert trainer._kvstore._updater.optimizer._get_lr(0) == 0.2

@unittest.skip("temporarily disabled till it gets fixed. tracked at https://github.com/apache/incubator-mxnet/issues/11353")
@with_seed()
=======
>>>>>>> 92edca81
def test_trainer_reset_kv():
    def check_trainer_reset_kv(kv):
        params = gluon.ParameterDict()
        x = params.get('x', shape=(10,), lr_mult=1.0)
        params.initialize(ctx=[mx.cpu(0), mx.cpu(1)], init='zeros')
        trainer = gluon.Trainer(params, 'sgd', {'learning_rate': 0.1}, kvstore=kv)
        params.save('test_trainer_reset_kv.params')
        with mx.autograd.record():
            for w in x.list_data():
                y = w + 1
                y.backward()
        trainer.step(1)
        assert trainer._kvstore.type == kv
        # load would reset kvstore
        mx.nd.waitall()
        params.load('test_trainer_reset_kv.params')
        assert trainer._kvstore is None
        assert trainer._kv_initialized is False
        with mx.autograd.record():
            for w in x.list_data():
                y = w + 1
                y.backward()
        trainer.step(1)
        # the updated parameter should be based on the loaded checkpoint
        assert (x.data(mx.cpu()) == -0.2).asnumpy().all()

    kvs = ['local', 'device']
    for kv in kvs:
        check_trainer_reset_kv(kv)

@with_seed()
def test_trainer_sparse_kv():
    def check_trainer_sparse_kv(kv, stype, grad_stype, update_on_kv):
        params = gluon.ParameterDict()
        x = params.get('x', shape=(10,1), lr_mult=1.0, stype=stype, grad_stype=grad_stype)
        params.initialize(ctx=[mx.cpu(0), mx.cpu(1)], init='zeros')
        trainer = gluon.Trainer(params, 'sgd', {'learning_rate': 0.1}, kvstore=kv)
        all_rows = mx.nd.arange(0, 10, ctx=mx.cpu(0))
        ws = x.list_data() if stype == 'default' else x.list_row_sparse_data(all_rows)
        with mx.autograd.record():
            for w in ws:
                y = w + 1
                y.backward()
        trainer.step(1)
        assert trainer._kvstore.type == kv
        assert trainer._kv_initialized
        assert trainer._update_on_kvstore is update_on_kv
        # the updated parameter should be based on the loaded checkpoint
        mx.nd.waitall()
        updated_w = x.data(mx.cpu(0)) if stype == 'default' else x.row_sparse_data(all_rows)
        assert (updated_w == -0.2).asnumpy().all()

    kvs = ['local', 'device']
    for kv in kvs:
        check_trainer_sparse_kv(kv, 'default', 'default', True)
        check_trainer_sparse_kv(kv, 'default', 'row_sparse', False)
        check_trainer_sparse_kv(kv, 'row_sparse', 'row_sparse', True)<|MERGE_RESOLUTION|>--- conflicted
+++ resolved
@@ -177,7 +177,6 @@
     check_init([mx.cpu(1)])
 
 @with_seed()
-<<<<<<< HEAD
 def test_trainer_save_load():
     x = gluon.Parameter('x', shape=(10,), lr_mult=1.0)
     x.initialize(ctx=[mx.cpu(0), mx.cpu(1)], init='zeros')
@@ -196,8 +195,6 @@
 
 @unittest.skip("temporarily disabled till it gets fixed. tracked at https://github.com/apache/incubator-mxnet/issues/11353")
 @with_seed()
-=======
->>>>>>> 92edca81
 def test_trainer_reset_kv():
     def check_trainer_reset_kv(kv):
         params = gluon.ParameterDict()
