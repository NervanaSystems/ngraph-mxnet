# Licensed to the Apache Software Foundation (ASF) under one
# or more contributor license agreements.  See the NOTICE file
# distributed with this work for additional information
# regarding copyright ownership.  The ASF licenses this file
# to you under the Apache License, Version 2.0 (the
# "License"); you may not use this file except in compliance
# with the License.  You may obtain a copy of the License at
#
#   http://www.apache.org/licenses/LICENSE-2.0
#
# Unless required by applicable law or agreed to in writing,
# software distributed under the License is distributed on an
# "AS IS" BASIS, WITHOUT WARRANTIES OR CONDITIONS OF ANY
# KIND, either express or implied.  See the License for the
# specific language governing permissions and limitations
# under the License.

# pylint: skip-file
from __future__ import print_function
from __future__ import division
import numpy as np
import mxnet as mx
import copy
import math
import random
import itertools
from distutils.version import LooseVersion
from numpy.testing import assert_allclose, assert_array_equal
from mxnet.test_utils import *
from mxnet.base import py_str, MXNetError, _as_list
from common import setup_module, with_seed, teardown, assert_raises_cudnn_not_satisfied, assertRaises
import unittest
import os

def check_rnn_consistency(cell1, cell2, T, N, I, H, grad_req, rtol=1e-2, atol=1e-4):
    dshape = (N, T, I)
    data = mx.sym.Variable('data')

    Y1, _ = cell1.unroll(T, data, layout='NTC', merge_outputs=True)
    mod1 = mx.mod.Module(Y1, label_names=None, context=default_context())
    mod1.bind(data_shapes=[('data', dshape)], label_shapes=None, inputs_need_grad=True, grad_req=grad_req)

    Y2, _ = cell2.unroll(T, data, layout='NTC', merge_outputs=True)
    mod2 = mx.mod.Module(Y2, label_names=None, context=default_context())
    mod2.bind(data_shapes=[('data', dshape)], label_shapes=None, inputs_need_grad=True, grad_req=grad_req)

    mod1.init_params()
    args, auxs = mod1.get_params()
    args = cell1.unpack_weights(args)
    args = cell2.pack_weights(args)
    mod2.set_params(args, auxs)

    x = mx.random.uniform(shape=dshape)
    batch=mx.io.DataBatch(data=[x])
    # check inference
    mod1.forward(batch, is_train=False)
    mod2.forward(batch, is_train=False)
    assert_allclose(mod1.get_outputs()[0].asnumpy(), mod2.get_outputs()[0].asnumpy(), rtol=rtol, atol=atol)

    # check training
    mod1.forward(batch, is_train=True)
    mod2.forward(batch, is_train=True)
    assert_allclose(mod1.get_outputs()[0].asnumpy(), mod2.get_outputs()[0].asnumpy(), rtol=rtol, atol=atol)

    dy = mx.random.uniform(shape=mod1.get_outputs()[0].shape)
    mod1.backward(out_grads=[dy])
    mod2.backward(out_grads=[dy])
    if grad_req != 'null':
        assert_allclose(mod1.get_input_grads()[0].asnumpy(), mod2.get_input_grads()[0].asnumpy(), rtol=rtol, atol=atol)
    else:
        assert(mod1.get_input_grads()[0] == None)
        assert(mod2.get_input_grads()[0] == None)



@with_seed()
@assert_raises_cudnn_not_satisfied(min_version='5.1.10')
def test_lstm_sym():
    T, N, I, H = 5, 32, 800, 800
    fused = mx.rnn.FusedRNNCell(H, num_layers=3, mode='lstm', get_next_state=True, prefix='')
    stack = mx.rnn.SequentialRNNCell()
    stack.add(mx.rnn.LSTMCell(H, prefix='l0_'))
    stack.add(mx.rnn.LSTMCell(H, prefix='l1_'))
    stack.add(mx.rnn.LSTMCell(H, prefix='l2_'))

    check_rnn_consistency(fused, stack, T, N, I, H, 'write')
    check_rnn_consistency(fused, stack, T, N, I, H, 'add')
    check_rnn_consistency(fused, stack, T, N, I, H, 'null')

@with_seed()
@assert_raises_cudnn_not_satisfied(min_version='5.1.10')
def test_lstm_bidirectional():
    T, N, I, H = 5, 20, 800, 800
    fused = mx.rnn.FusedRNNCell(H, num_layers=2, mode='lstm',
                                bidirectional=True, get_next_state=True, prefix='')

    stack = mx.rnn.SequentialRNNCell()
    stack.add(mx.rnn.BidirectionalCell(
                mx.rnn.LSTMCell(H, prefix='l0_'),
                mx.rnn.LSTMCell(H, prefix='r0_'),
                output_prefix='bi_lstm_0_'))
    stack.add(mx.rnn.BidirectionalCell(
                mx.rnn.LSTMCell(H, prefix='l1_'),
                mx.rnn.LSTMCell(H, prefix='r1_'),
                output_prefix='bi_lstm_1_'))

    check_rnn_consistency(fused, stack, T, N, I, H, 'write')
    check_rnn_consistency(fused, stack, T, N, I, H, 'add')
    check_rnn_consistency(fused, stack, T, N, I, H, 'null')

@with_seed()
@assert_raises_cudnn_not_satisfied(min_version='5.1.10')
def test_gru_sym():
    T, N, I, H = 5, 32, 800, 800
    fused = mx.rnn.FusedRNNCell(H, num_layers=3, mode='gru', get_next_state=True, prefix='')
    stack = mx.rnn.SequentialRNNCell()
    stack.add(mx.rnn.GRUCell(H, prefix='l0_'))
    stack.add(mx.rnn.GRUCell(H, prefix='l1_'))
    stack.add(mx.rnn.GRUCell(H, prefix='l2_'))

    check_rnn_consistency(fused, stack, T, N, I, H, 'write')
    check_rnn_consistency(fused, stack, T, N, I, H, 'add')
    check_rnn_consistency(fused, stack, T, N, I, H, 'null')

@with_seed()
@assert_raises_cudnn_not_satisfied(min_version='5.1.10')
def test_gru_bidirectional():
    T, N, I, H = 5, 20, 800, 800

    fused = mx.rnn.FusedRNNCell(H, num_layers=2, mode='gru',
                                bidirectional=True, get_next_state=True, prefix='')

    stack = mx.rnn.SequentialRNNCell()
    stack.add(mx.rnn.BidirectionalCell(
                mx.rnn.GRUCell(H, prefix='l0_'),
                mx.rnn.GRUCell(H, prefix='r0_'),
                output_prefix='bi_gru_0_'))

    stack.add(mx.rnn.BidirectionalCell(
                mx.rnn.GRUCell(H, prefix='l1_'),
                mx.rnn.GRUCell(H, prefix='r1_'),
                output_prefix='bi_gru_1_'))

    check_rnn_consistency(fused, stack, T, N, I, H, 'write')
    check_rnn_consistency(fused, stack, T, N, I, H, 'add')
    check_rnn_consistency(fused, stack, T, N, I, H, 'null')

@with_seed()
@assert_raises_cudnn_not_satisfied(min_version='5.1.10')
def test_rnntanh_sym():
    T, N, I, H = 5, 32, 800, 800

    fused = mx.rnn.FusedRNNCell(H, num_layers=3, mode='rnn_tanh', get_next_state=True, prefix='')
    stack = mx.rnn.SequentialRNNCell()
    stack.add(mx.rnn.RNNCell(H, activation='tanh', prefix='l0_'))
    stack.add(mx.rnn.RNNCell(H, activation='tanh', prefix='l1_'))
    stack.add(mx.rnn.RNNCell(H, activation='tanh', prefix='l2_'))

    check_rnn_consistency(fused, stack, T, N, I, H, 'write')
    check_rnn_consistency(fused, stack, T, N, I, H, 'add')
    check_rnn_consistency(fused, stack, T, N, I, H, 'null')

@with_seed()
@assert_raises_cudnn_not_satisfied(min_version='5.1.10')
def test_rnntanh_bidirectional():
    T, N, I, H = 5, 20, 800, 800

    fused = mx.rnn.FusedRNNCell(H, num_layers=2, mode='rnn_tanh',
                                bidirectional=True, get_next_state=True, prefix='')

    stack = mx.rnn.SequentialRNNCell()
    stack.add(mx.rnn.BidirectionalCell(
                mx.rnn.RNNCell(H, activation='tanh', prefix='l0_'),
                mx.rnn.RNNCell(H, activation='tanh', prefix='r0_'),
                output_prefix='bi_rnntanh_0_'))
    stack.add(mx.rnn.BidirectionalCell(
                mx.rnn.RNNCell(H, activation='tanh', prefix='l1_'),
                mx.rnn.RNNCell(H, activation='tanh', prefix='r1_'),
                output_prefix='bi_rnntanh_1_'))

    check_rnn_consistency(fused, stack, T, N, I, H, 'write')
    check_rnn_consistency(fused, stack, T, N, I, H, 'add')
    check_rnn_consistency(fused, stack, T, N, I, H, 'null')

@with_seed()
@assert_raises_cudnn_not_satisfied(min_version='5.1.10')
def test_rnnrelu_sym():
    T, N, I, H = 5, 32, 200, 200

    fused = mx.rnn.FusedRNNCell(H, num_layers=3, mode='rnn_relu', get_next_state=True, prefix='')
    stack = mx.rnn.SequentialRNNCell()
    stack.add(mx.rnn.RNNCell(H, activation='relu', prefix='l0_'))
    stack.add(mx.rnn.RNNCell(H, activation='relu', prefix='l1_'))
    stack.add(mx.rnn.RNNCell(H, activation='relu', prefix='l2_'))

    check_rnn_consistency(fused, stack, T, N, I, H, 'write')
    check_rnn_consistency(fused, stack, T, N, I, H, 'add')
    check_rnn_consistency(fused, stack, T, N, I, H, 'null')

@with_seed()
@assert_raises_cudnn_not_satisfied(min_version='5.1.10')
def test_rnnrelu_bidirectional():
    T, N, I, H = 5, 20, 200, 200

    fused = mx.rnn.FusedRNNCell(H, num_layers=2, mode='rnn_relu',
                                bidirectional=True, get_next_state=True, prefix='')

    stack = mx.rnn.SequentialRNNCell()
    stack.add(mx.rnn.BidirectionalCell(
                mx.rnn.RNNCell(H, activation='relu', prefix='l0_'),
                mx.rnn.RNNCell(H, activation='relu', prefix='r0_'),
                output_prefix='bi_rnnrelu_0_'))
    stack.add(mx.rnn.BidirectionalCell(
                mx.rnn.RNNCell(H, activation='relu', prefix='l1_'),
                mx.rnn.RNNCell(H, activation='relu', prefix='r1_'),
                output_prefix='bi_rnnrelu_1_'))

    check_rnn_consistency(fused, stack, T, N, I, H, 'write', rtol=1e-2, atol=1e-2)
    check_rnn_consistency(fused, stack, T, N, I, H, 'add', rtol=1e-2, atol=1e-2)
    check_rnn_consistency(fused, stack, T, N, I, H, 'null', rtol=1e-2, atol=1e-2)

@with_seed()
def test_lstm_dropout():
    X = mx.sym.Variable('x')
    Params = mx.sym.Variable('params')
    HX = mx.sym.Variable('state')
    CX = mx.sym.Variable('state_cell')
    T, N, I, H = 300, 20, 800, 800
    rnn = mx.sym.RNN(data=X, parameters=Params, state=HX, state_cell=CX,
                     state_size=H, num_layers=5, mode='lstm', p=0.5, state_outputs=True, name='LSTM')
    exe = rnn.simple_bind(ctx=mx.cpu(), x=(T, N, I))
    out = exe.forward(is_train=True)
    out[0].wait_to_read()

@with_seed()
def test_gru_dropout():
    X = mx.sym.Variable('x')
    Params = mx.sym.Variable('params')
    HX = mx.sym.Variable('state')
    T, N, I, H = 300, 20, 800, 800
    rnn = mx.sym.RNN(data=X, parameters=Params, state=HX,
                     state_size=H, num_layers=5, mode='gru', p=0.5, state_outputs=True, name='GRU')
    exe = rnn.simple_bind(ctx=mx.cpu(), x=(T, N, I))
    out = exe.forward(is_train=True)
    out[0].wait_to_read()

@with_seed()
def test_rnntanh_dropout():
    X = mx.sym.Variable('x')
    Params = mx.sym.Variable('params')
    HX = mx.sym.Variable('state')
    T, N, I, H = 300, 20, 800, 800
    rnn = mx.sym.RNN(data=X, parameters=Params, state=HX,
                     state_size=H, num_layers=5, mode='rnn_tanh', p=0.5, state_outputs=True, name='RNN_TANH')
    exe = rnn.simple_bind(ctx=mx.cpu(), x=(T, N, I))
    out = exe.forward(is_train=True)
    out[0].wait_to_read()

@with_seed()
def test_rnnrelu_dropout():
    X = mx.sym.Variable('x')
    Params = mx.sym.Variable('params')
    HX = mx.sym.Variable('state')
    T, N, I, H = 300, 20, 800, 800
    rnn = mx.sym.RNN(data=X, parameters=Params, state=HX,
                     state_size=H, num_layers=5, mode='rnn_relu', p=0.5, state_outputs=True, name='RNN_RELU')
    exe = rnn.simple_bind(ctx=mx.cpu(), x=(T, N, I))
    out = exe.forward(is_train=True)
    out[0].wait_to_read()

def np_softmax(x, axis=-1, temperature=1.0):
    x = x - np.max(x, axis=axis, keepdims=True)
    x = np.exp(x/temperature)
    x /= np.sum(x, axis=axis, keepdims=True)
    return x


def check_elementwise_sum_with_shape(shape, n):
    # forward
    inputs = [mx.symbol.Variable('arg%d' % i) for i in range(n)]
    out = mx.symbol.ElementWiseSum(*inputs, name='esum')
    arr = [mx.nd.empty(shape) for i in range(n)]
    arr_grad = [mx.nd.empty(shape) for i in range(n)]
    for i in range(n):
        arr[i][:] = np.random.uniform(-10, 10, shape)
    exec1 = out.bind(default_context(),
                     args=arr,
                     args_grad=arr_grad)
    out1 = exec1.outputs[0].asnumpy()
    exec1.forward(is_train=True)
    out1 = exec1.outputs[0].asnumpy()
    out = sum(a.asnumpy() for a  in arr)
    assert_almost_equal(out, out1, rtol=1e-5, atol=1e-5)

    out_grad = mx.nd.empty(shape)
    out_grad[:] = np.random.uniform(-10, 10, shape)
    # backward
    exec1.backward([out_grad])
    for a in arr_grad:
        assert_almost_equal(a.asnumpy(), out_grad.asnumpy(), rtol=1e-5, atol=1e-5)


@with_seed()
def test_elementwise_sum():
    nrepeat = 2
    maxdim = 4
    for repeat in range(nrepeat):
        for dim in range(1, maxdim):
            shape = tuple(np.random.randint(1, int(1000**(1.0/dim)), size=dim))
            check_elementwise_sum_with_shape(shape, np.random.randint(1, 8))


def check_concat_with_shape(shapes, dimension, skip_second):
    # if skip_second is True, second argument will not have gradient.
    # it is to test #1130
    n = len(shapes)
    # forward
    target_dim = 0
    for shape in shapes:
        target_dim += shape[dimension]

    inputs = [mx.symbol.Variable('arg%d' % i) for i in range(n)]
    out = mx.symbol.Concat(*inputs, name='conc',dim=dimension)
    arr = [mx.nd.empty(shape) for shape in shapes]
    for i in range(n):
        arr[i][:] = shapes[i][dimension]
    arr_np = [np.copy(narray.asnumpy()) for narray in arr]
    arr_grad = [mx.nd.empty(shape) for shape in shapes]
    dict_grad = {}
    arg_names = out.list_arguments()

    for name, g in zip(arg_names, arr_grad):
        if not skip_second or name != 'arg1':
            dict_grad[name] = g

    args = out.list_arguments()
    arg_shapes, out_shapes, aux_shapes = out.infer_shape(**dict(zip(args, shapes)))
    out_grad = mx.nd.empty(out_shapes[0])
    exec1 = out.bind(default_context(),
                     args=arr,
                     args_grad=dict_grad)
    exec1.forward(is_train=True)
    out1 = exec1.outputs[0]
    ret = np.concatenate([narray.asnumpy() for narray in arr], axis=dimension)
    assert_almost_equal(out1.asnumpy(), ret)
    # backward
    out1.copyto(out_grad)
    out_grad[:] += 1
    exec1.backward([out_grad])

    for i, name in enumerate(arg_names):
        if not skip_second or name != 'arg1':
            grad = dict_grad[name]
            np_grad = arr_np[i]
            assert_almost_equal(grad.asnumpy(), np_grad + 1)


@with_seed()
def test_concat():
    for dimension in range(4):
        n = 2
        merge = [2, 3, 4, 5, 6]
        a = 2
        b = 3
        c = 4
        # test  2D
        if dimension<2:
            for dim in range(2, 6):
                shapes = []
                for i in range(dim):
                    if dimension == 0:
                        shapes.append((merge[i], a))
                    elif dimension == 1:
                        shapes.append((a, merge[i]))
                    check_concat_with_shape(shapes,dimension,True)
                    check_concat_with_shape(shapes,dimension,False)
                    # Test negative dim
                    check_concat_with_shape(shapes, dimension - 2, True)
                    check_concat_with_shape(shapes, dimension - 2, False)

        #test 3D
        if dimension<3:
            for dim in range(2, 6):
                shapes = []
                for i in range(dim):
                    if dimension == 0:
                        shapes.append((merge[i], a,b))
                    elif dimension ==1:
                        shapes.append((a,merge[i],b))
                    elif dimension ==2:
                        shapes.append((a,b,merge[i]))
                check_concat_with_shape(shapes,dimension,True)
                check_concat_with_shape(shapes,dimension,False)
                # Test negative dim
                check_concat_with_shape(shapes, dimension - 3, True)
                check_concat_with_shape(shapes, dimension - 3, False)
        # test 4D
        for dim in range(2, 6):
            shapes = []
            for i in range(dim):
                if dimension == 0:
                    shapes.append((merge[i],a,b,c))
                elif dimension == 1:
                    shapes.append((a,merge[i],b,c))
                elif dimension ==2:
                    shapes.append((a,b,merge[i],c))
                elif dimension ==3:
                    shapes.append((a,b,c,merge[i]))
            check_concat_with_shape(shapes,dimension,True)
            check_concat_with_shape(shapes,dimension,False)
            # Test negative dim
            check_concat_with_shape(shapes, dimension - 4, True)
            check_concat_with_shape(shapes, dimension - 4, False)

@with_seed()
def test_slice_channel():
    def check_slice_channel(data_ndim, axis, num_outputs, squeeze_axis):
        ins = []
        if squeeze_axis:
            shape = np.random.randint(2, 5, data_ndim).tolist()
            shape[axis] = num_outputs
            out_ele_shape = [ele for ele in shape]
            del out_ele_shape[axis]
        else:
            shape = np.random.randint(1, 5, data_ndim).tolist()
            shape[axis] *= num_outputs
            out_ele_shape = [ele for ele in shape]
            out_ele_shape[axis] //= num_outputs
        data_npy = np.random.normal(size=shape)
        out_grads_npy = [np.random.normal(size=out_ele_shape) for i in range(num_outputs)]
        data = mx.sym.Variable('data')
        sym = mx.sym.SliceChannel(data=data, num_outputs=num_outputs, axis=axis, squeeze_axis=squeeze_axis)
        exe = sym.simple_bind(ctx=default_context(), data=data_npy.shape)
        assert len(exe.outputs) == num_outputs
        outputs = exe.forward(is_train=True, data=data_npy)
        for i in range(num_outputs):
            gt = data_npy.take(np.arange(i * shape[axis]/num_outputs,
                                         (i+1) * shape[axis]/num_outputs).astype(np.int), axis=axis)
            if squeeze_axis:

                assert_almost_equal(outputs[i].asnumpy(), gt.reshape(outputs[i].shape))
            else:
                assert_almost_equal(outputs[i].asnumpy(), gt)
        # test backward
        exe.backward(out_grads=[mx.nd.array(ele, ctx=default_context()) for ele in out_grads_npy])
        if squeeze_axis:
            assert_almost_equal(exe.grad_arrays[0].asnumpy(),
                                np.concatenate([np.expand_dims(ele, axis=axis) for ele in out_grads_npy],
                                               axis=axis))
        else:
            assert_almost_equal(exe.grad_arrays[0].asnumpy(),
                                np.concatenate(out_grads_npy, axis=axis))
    check_slice_channel(data_ndim=2, axis=1, num_outputs=3, squeeze_axis=True)
    check_slice_channel(data_ndim=4, axis=2, num_outputs=3, squeeze_axis=False)
    check_slice_channel(data_ndim=3, axis=-1, num_outputs=2, squeeze_axis=False)
    check_slice_channel(data_ndim=5, axis=-2, num_outputs=3, squeeze_axis=True)

@with_seed()
def test_regression():
    ''' test regression operator '''
    def check_regression(symbol, forward, backward, shape, stype='default', densities=[0, 0.5, 1]):
        # init executor
        data = mx.symbol.Variable('data')
        label = mx.symbol.Variable('label', stype=stype)
        out = symbol(data, label)
        grad_req = {'data': 'write', 'label': 'null'}
        out_exec = out.simple_bind(default_context(), grad_req=grad_req,
            data=shape, label=shape)
        arg_map = dict(zip(out.list_arguments(), out_exec.arg_arrays))
        grad_map = dict(zip(out.list_arguments(), out_exec.grad_arrays))
        # init data
        arr_data = mx.random.uniform(-1, 1, shape)
        arg_map["data"][:] = arr_data
        # init label based on density
        arr_label = arg_map["label"]
        atol = 1e-5
        for density in densities:
            arr_label[:] = rand_ndarray(shape, stype, density=density)
            out_exec.forward(is_train=True)
            out_exec.backward()
            np_out = forward(arr_data.asnumpy())
            out_grad = backward(np_out, arr_label.asnumpy().reshape(np_out.shape)) / shape[1]
            assert_almost_equal(out_exec.outputs[0].asnumpy(), np_out, atol=atol)
            assert_almost_equal(grad_map["data"].asnumpy(), out_grad, atol=atol)

    shape = (50, 30)

    check_regression(mx.symbol.LogisticRegressionOutput,
                     lambda x: 1.0 / (1.0 + np.exp(-x)),
                     lambda x, y : x - y,
                     shape)
    check_regression(mx.symbol.LinearRegressionOutput,
                     lambda x: x,
                     lambda x, y : x - y,
                     shape)
    check_regression(mx.symbol.MAERegressionOutput,
                     lambda x: x,
                     lambda x, y : np.where(x > y, np.ones(x.shape), -np.ones(x.shape)),
                     shape)
    check_regression(mx.symbol.LogisticRegressionOutput,
                     lambda x: 1.0 / (1.0 + np.exp(-x)),
                     lambda x, y : x - y,
                     shape, stype='csr')
    check_regression(mx.symbol.LinearRegressionOutput,
                     lambda x: x,
                     lambda x, y : x - y,
                     shape, stype='csr')


def check_softmax_grad(xpu):
    x = mx.sym.Variable('x')
    label = mx.sym.Variable('label')
    x_nd = mx.nd.array([[1, 6, 4, 2]], ctx=xpu)
    grad_x = mx.nd.zeros((1,4), ctx=xpu)
    label_nd = mx.nd.array([1], ctx=xpu)

    sym = mx.sym.SoftmaxOutput(data=x, label=label, ignore_label=0, use_ignore=False)
    ex = sym.bind(ctx=xpu, args={'x': x_nd, 'label': label_nd}, args_grad={'x': grad_x})

    ex.forward(is_train=True)
    softmax_out = ex.outputs[0].asnumpy()
    expected_softmax_out = [[0.005806628, 0.861780069, 0.116629249, 0.015784052]]
    assert np.isclose(softmax_out, expected_softmax_out).all()

    ex.backward(is_train=True)
    grad_out = ex.grad_arrays[0].asnumpy()
    k = int(label_nd[0].asscalar())
    expected_grad_out = np.zeros((1,4))
    expected_grad_out[0, k] = -1
    assert np.isclose(grad_out - softmax_out, expected_grad_out).all()


def check_smoothed_softmax_grad(xpu):
    alpha = 0.2
    x = mx.sym.Variable('x')
    label = mx.sym.Variable('label')
    x_nd = mx.nd.array([[1, 6, 4, 2]], ctx=xpu)
    grad_x = mx.nd.zeros((1,4), ctx=xpu)
    label_nd = mx.nd.array([1], ctx=xpu)

    sym = mx.sym.SoftmaxOutput(data=x, label=label, ignore_label=0, use_ignore=False, smooth_alpha=alpha)
    ex = sym.bind(ctx=xpu, args={'x': x_nd, 'label': label_nd}, args_grad={'x': grad_x})

    ex.forward(is_train=True)
    softmax_out = ex.outputs[0].asnumpy()
    expected_softmax_out = [[0.005806628, 0.861780069, 0.116629249, 0.015784052]]
    assert np.isclose(softmax_out, expected_softmax_out).all()

    ex.backward(is_train=True)
    grad_out = ex.grad_arrays[0].asnumpy()
    k = int(label_nd[0].asscalar())
    expected_grad_out = np.full((1,4), fill_value=-alpha/float(4-1))
    expected_grad_out[0, k] = - (1 - alpha)
    assert np.isclose(grad_out - softmax_out, expected_grad_out).all()


def check_softmax_with_ignore_label(xpu):
    X = mx.symbol.Variable('X')
    L = mx.symbol.Variable('L')
    Y = mx.symbol.SoftmaxOutput(data=X, label=L, ignore_label=0, use_ignore=True)

    shape = (20, 10)
    x = mx.nd.empty(shape, ctx = xpu)
    l = mx.nd.empty((shape[0],), ctx = xpu)
    x_np = np.random.rand(*shape)
    l_np = np.random.randint(0, shape[1]-1, (shape[0],))
    x[:] = x_np
    l[:] = l_np

    grad = mx.nd.empty(shape, ctx = xpu)

    exec1 = Y.bind(xpu, args = [x, l], args_grad = {'X': grad})
    exec1.forward(is_train=True)
    exec1.backward()

    grad0 = grad.asnumpy()

    for i in range(int(shape[0]/2)):
        l_np[i] = 0
    l[:] = l_np

    exec1.forward(is_train=True)
    exec1.backward()
    grad1 = grad.asnumpy()

    assert abs(np.sum(grad1[:int(shape[0]/2)])) < 1e-5
    assert_almost_equal(grad0[int(shape[0]/2):], grad1[int(shape[0]/2):])


def check_softmax_with_shape(shape, xpu, preserve_shape=False):
    # bind with label
    X = mx.symbol.Variable('X')
    L = mx.symbol.Variable('L')
    Y = mx.symbol.SoftmaxOutput(data=X, label=L, preserve_shape=preserve_shape)
    x = mx.random.uniform(-1, 1, shape, ctx=xpu)
    l = mx.random.uniform(-1, 1, shape, ctx=xpu)
    l[:] = np_softmax(l.asnumpy())
    grad = mx.nd.empty(shape, ctx = xpu)
    exec1 = Y.bind(xpu, args = [x, l], args_grad = {'X': grad})
    exec1.forward(is_train=True)
    out = exec1.outputs[0].asnumpy()
    # Non-zero atol required by test_softmax with seed 781663739
    rtol = 1e-4
    atol = 1e-6
    assert_almost_equal(out, np_softmax(x.asnumpy()), rtol=rtol, atol=atol)
    exec1.backward()
    assert_almost_equal(grad.asnumpy(), np_softmax(x.asnumpy()) - l.asnumpy(), rtol=rtol, atol=atol)


def test_python_op():
    X = mx.symbol.Variable('X')
    op = mx.operator.NumpyOp()
    s = op.get_symbol(X, name='numpy_op')

    x = mx.ndarray.ones((10))*10
    dx = mx.ndarray.zeros((10))
    dy = mx.ndarray.ones((10))
    exec1 = s.bind(default_context(), args=[x], args_grad = {'X': dx})
    exec1.forward(is_train=True)
    assert_almost_equal(x.asnumpy(), exec1.outputs[0].asnumpy())
    exec1.backward(dy)
    assert_almost_equal(dy.asnumpy(), dx.asnumpy())


def test_swapaxes():
    data = mx.symbol.Variable('data')
    shape = (2, 3, 4)
    data_tmp = np.ones(shape)
    data_tmp[0] = 1
    data_tmp[1] = 2
    arr_data = mx.nd.array(data_tmp)
    swap0 = mx.symbol.SwapAxis(data=data, dim1=0, dim2=2)
    swap = mx.symbol.SwapAxis(data=swap0, dim1=1, dim2=2)
    exe_c = swap.bind(default_context(), args=[arr_data])
    exe_c.forward(is_train=True)
    out = exe_c.outputs[0].asnumpy()

    swap0_ = np.swapaxes(data_tmp, 0, 2)
    swap_ = np.swapaxes(swap0_, 1, 2)

    assert_almost_equal(out, swap_)


@with_seed()
def test_scalarop():
    data = mx.symbol.Variable('data')
    shape = (3, 4)
    data_tmp = np.ones(shape)*5
    arr_data = mx.nd.array(data_tmp)
    arr_grad = mx.nd.empty(shape)
    arr_grad[:]=3

    test = 2 / (4-((1+data+1)*2/5)-0.8-(data!=0))

    npout_1 = (4-((1+data_tmp+1)*2/5)-0.8-(data_tmp!=0))
    npout = 2/npout_1

    check_symbolic_forward(test, [data_tmp], [npout])

    npout_grad = 2.*2/5
    npout_grad = 2*npout_grad /(npout_1 *npout_1 )

    check_symbolic_backward(test, [data_tmp], [np.ones(shape)*2], [npout_grad])


@with_seed()
def test_scalar_pow():
    data = mx.symbol.Variable('data')
    shape = (1, 1)
    data_tmp = np.ones(shape)
    test = data ** 2
    check_numeric_gradient(test, [data_tmp])
    check_symbolic_forward(test, [data_tmp], [data_tmp ** 2])
    check_symbolic_backward(test, [data_tmp], [np.ones(shape)], [2 * data_tmp])


@with_seed()
def test_symbol_pow():
    shape = (1, 1)

    data = mx.symbol.Variable('data')
    data_tmp = np.ones(shape)*2

    exp = mx.symbol.Variable('exp')
    exp_tmp = np.ones(shape)*3

    test = data**exp

    check_numeric_gradient(test, [data_tmp, exp_tmp])
    check_symbolic_forward(test, [data_tmp, exp_tmp], [data_tmp**exp_tmp])

    data_dir = data_tmp**(exp_tmp - 1) * exp_tmp
    exp_dir = data_tmp**(exp_tmp) * np.log(data_tmp)
    check_symbolic_backward(test, [data_tmp, exp_tmp], [np.ones(shape)], [data_dir, exp_dir])


@with_seed()
def test_pow_fn():
    shape = (3, 4)
    exp = mx.symbol.Variable("exp")
    y = mx.sym.pow(2, exp)
    x = np.ones(shape)*3
    check_numeric_gradient(y, [x], numeric_eps=1E-3)
    check_symbolic_forward(y, [x], [2**x])
    check_symbolic_backward(y, [x], [np.ones(shape)], [np.log(2) * 2**x])


@with_seed()
def test_relu():
    def frelu(x):
        return np.maximum(x, 0.0)
    def frelu_grad(x):
        return 1.0 * (x > 0.0)
    shape = (3, 4)
    x = mx.symbol.Variable("x")
    y = mx.sym.relu(x)
    xa = np.random.uniform(low=-1.0,high=1.0,size=shape)
    eps = 1e-4
    # Avoid finite difference method inaccuracies due to discontinuous gradient at the origin.
    # Here we replace small problematic inputs with 1.0.  Repro issue with seed 97264195.
    xa[abs(xa) < eps] = 1.0
    ya = frelu(xa)
    ga = frelu_grad(xa)
    check_numeric_gradient(y, [xa], numeric_eps=eps)
    check_symbolic_forward(y, [xa], [ya])
    check_symbolic_backward(y, [xa], [np.ones(shape)], [ga])


# NOTE(haojin2): Skipping the numeric check tests for float16 data type due to precision issues,
# the analytical checks are still performed on each and every data type to verify the correctness.
@with_seed()
def test_leaky_relu():
    def fleaky_relu(x, act_type, slope=0.25):
        neg_indices = x < 0
        out = x.copy()
        if act_type == 'elu':
            out[neg_indices] = slope * np.expm1(out[neg_indices])
        elif act_type == 'leaky':
            out[neg_indices] = slope * out[neg_indices]
        return out
    def fleaky_relu_grad(grad, x, y, act_type, slope=0.25):
        neg_indices = x < 0
        out = np.ones(x.shape)
        if act_type == 'elu':
            out[neg_indices] = y[neg_indices] + slope
        elif act_type == 'leaky':
            out[neg_indices] = slope
        return out * grad
    for ndim in range(1, 4):
        shape = rand_shape_nd(ndim)
        x = mx.symbol.Variable("x")
        slp = 0.25
        for dtype in [np.float16, np.float32, np.float64]:
            xa = np.random.uniform(low=-1.0,high=1.0,size=shape).astype(dtype)
            eps = 1e-4
            rtol = 1e-2
            atol = 1e-3
            xa[abs(xa) < eps] = 1.0
            for act_type in ['elu', 'leaky']:
                y = mx.symbol.LeakyReLU(data=x, slope=slp, act_type=act_type)
                ya = fleaky_relu(xa, slope=slp, act_type=act_type)
                ga = fleaky_relu_grad(np.ones(shape), xa, ya, slope=slp, act_type=act_type)
                # Skip numeric check for float16 type to get rid of flaky behavior
                if dtype is not np.float16:
                    check_numeric_gradient(y, [xa], numeric_eps=eps, rtol=rtol, atol=atol, dtype=dtype)
                check_symbolic_forward(y, [xa], [ya], rtol=rtol, atol=atol, dtype=dtype)
                check_symbolic_backward(y, [xa], [np.ones(shape)], [ga], rtol=rtol, atol=atol, dtype=dtype)


# NOTE(haojin2): Skipping the numeric check tests for float16 data type due to precision issues,
# the analytical checks are still performed on each and every data type to verify the correctness.
@with_seed()
@unittest.skip("Flaky test tracked by https://github.com/apache/incubator-mxnet/issues/12885")
def test_prelu():
    def fprelu(x, gamma):
        pos_indices = x > 0
        out = x.copy()
        if len(x.shape) == 4:
            out = out.transpose(2,3,0,1)
            out = np.multiply(out, gamma)
            out = out.transpose(2,3,0,1)
        else:
            out = np.multiply(out, gamma)
        out[pos_indices] = x[pos_indices]
        return out
    def fprelu_grad(x, y, gamma):
        pos_indices = x > 0
        if len(x.shape) == 4:
            grad_x = np.multiply(np.ones(x.shape).transpose(2,3,0,1), gamma)
            grad_x = grad_x.transpose(2,3,0,1)
        else:
            grad_x = np.multiply(np.ones(x.shape), gamma)
        grad_gam = np.zeros(gamma.shape)
        copy_x = x.copy()
        copy_x[pos_indices] = 0.0
        grad_x[pos_indices] = 1.0
        if len(gamma.shape) > 1 and len(x.shape) != 4:
            grad_gam = copy_x
        elif len(gamma.shape) > 1 and len(x.shape) == 4:
            grad_gam = np.sum(copy_x, axis=(2,3))
        elif gamma.shape[0] == 1:
            grad_gam = np.sum(np.sum(copy_x))
        elif gamma.shape[0] > 1 and len(x.shape) != 4:
            grad_gam = np.sum(copy_x, axis=0)
        elif gamma.shape[0] > 1 and len(x.shape) == 4:
            grad_gam = np.sum(copy_x, axis=(0,2,3))
        return (grad_x, grad_gam)
    x = mx.symbol.Variable("x")
    gamma = mx.symbol.Variable("gamma")
    for shape in [(3,4), (3,4,4,5)]:
        for dtype in [np.float16, np.float32, np.float64]:
            for gam in [np.array([0.1, 0.2, 0.3, 0.4], dtype=dtype)]:
                gam_full = np.array([gam, gam, gam])
                xa = np.random.uniform(low=-1.0,high=1.0,size=shape).astype(dtype)
                rtol = 1e-2
                atol = 1e-3
                eps = 1e-4
                xa[abs(xa) < eps] = 1.0
                y = mx.symbol.LeakyReLU(data=x, gamma=gamma, act_type='prelu')
                ya = fprelu(xa, gam)
                ya_full = fprelu(xa, gam_full)
                g_xa, g_gam = fprelu_grad(xa, ya, gamma=gam)
                g_xa_full, g_gam_full = fprelu_grad(xa, ya_full, gamma=gam_full)
                # Skip numeric check for float16 type to get rid of flaky behavior
                if dtype is not np.float16:
                    check_numeric_gradient(y, [xa, gam], numeric_eps=eps, rtol=rtol, atol=atol, dtype=dtype)
                    check_numeric_gradient(y, [xa, gam_full], numeric_eps=eps, rtol=rtol, atol=atol, dtype=dtype)
                check_symbolic_forward(y, [xa, gam], [ya], rtol=rtol, atol=atol, dtype=dtype)
                check_symbolic_backward(y, [xa, gam], [np.ones(shape), np.ones(gam.shape)], [g_xa, g_gam], rtol=rtol, atol=atol, dtype=dtype)
                check_symbolic_forward(y, [xa, gam_full], [ya_full], rtol=rtol, atol=atol, dtype=dtype)
                check_symbolic_backward(y, [xa, gam_full], [np.ones(shape), np.ones(gam_full.shape)],
                                        [g_xa_full, g_gam_full], rtol=rtol, atol=atol, dtype=dtype)

@with_seed()
def test_selu():
    alpha = 1.6732632423543772848170429916717
    lamb = 1.0507009873554804934193349852946
    def fselu(x):
        neg_indices = x < 0
        out = x.copy()
        out[neg_indices] = alpha * np.expm1(out[neg_indices])
        return out * lamb
    def fselu_grad(grad, x, y):
        neg_indices = x < 0
        out = np.ones(x.shape).astype(x.dtype)
        out[neg_indices] = y[neg_indices] + alpha
        return out * lamb

    shape = (3, 4)
    x = mx.sym.Variable("x")
    y = mx.sym.LeakyReLU(data=x, act_type="selu")
    for dtype in [np.float16, np.float32, np.float64]:
        xa = np.random.uniform(low=-0.1,high=0.1,size=shape).astype(dtype)
        eps, rtol, atol = (7.5e-4, 1e-1, 1e-2) if dtype is np.float16 else (1e-4, 1e-2, 1e-4)
        if dtype is np.float16:
            xa /= 10.0
        xa[abs(xa) < eps] = 0.01
        ya = fselu(xa)
        ga = fselu_grad(np.ones(shape).astype(dtype), xa, ya)
        check_numeric_gradient(y, [xa], numeric_eps=eps, rtol=rtol, atol=atol, dtype=dtype)
        check_symbolic_forward(y, [xa], [ya], rtol=rtol, atol=atol, dtype=dtype)
        check_symbolic_backward(y, [xa], [np.ones(shape)], [ga], rtol=rtol, atol=atol, dtype=dtype)


@with_seed()
def test_sigmoid():
    def fsigmoid(a):
        return np.divide(1.0, (1.0 + np.exp(-a)))
    shape = (3, 4)
    x = mx.symbol.Variable("x")
    y = mx.sym.sigmoid(x)
    xa = np.random.uniform(low=-1.0,high=1.0,size=shape)
    ya = fsigmoid(xa)
    check_numeric_gradient(y, [xa], numeric_eps=1E-3)
    check_symbolic_forward(y, [xa], [ya])
    check_symbolic_backward(y, [xa], [np.ones(shape)], [ya * (1 - ya)])

@with_seed()
def test_shape_array():
    for i in range(1,6):
        shape = rand_shape_nd(i)
        x = mx.sym.var('x')
        y = mx.sym.shape_array(x)
        xa = mx.nd.array(np.random.ranf(shape))
        xg = mx.nd.empty(xa.shape)
        ya = np.shape(xa)
        yg = mx.nd.ones(ya)
        exe = y.bind(ctx=default_context(), args={'x': xa},
                     args_grad={'x': xg})
        exe.forward(is_train=True)
        exe.backward([yg])
        yo = exe.outputs[0].asnumpy()
        same(yo, ya)
        assert_almost_equal(xg.asnumpy(), np.zeros_like(xg.asnumpy()))

@with_seed()
def test_size_array():
    for i in range(1,6):
        shape = rand_shape_nd(i)
        x = mx.sym.var('x')
        y = mx.sym.size_array(x)
        xa = mx.nd.array(np.random.ranf(shape))
        xg = mx.nd.empty(xa.shape)
        ya = np.size(xa)
        yg = mx.nd.ones(ya)
        exe = y.bind(ctx=default_context(), args={'x': xa},
                     args_grad={'x': xg})
        exe.forward(is_train=True)
        exe.backward([yg])
        yo = exe.outputs[0].asnumpy()
        same(yo, ya)
        assert_almost_equal(xg.asnumpy(), np.zeros_like(xg.asnumpy()))

@with_seed()
def test_hard_sigmoid():
    def fhardsigmoid(a, alpha=0.2, beta=0.5):
        return np.maximum(np.zeros(a.shape, dtype=a.dtype),
                          np.minimum(np.ones(a.shape, dtype=a.dtype), alpha*a+beta))
    def fhardsigmoid_grad(a, out_grad, alpha=0.2, beta=0.5):
        orig_out = fhardsigmoid(a, alpha, beta)
        res = out_grad * alpha
        res[orig_out <= 0.0] = 0.0
        res[orig_out >= 1.0] = 0.0
        return res
    shape = (3, 4)
    x = mx.symbol.Variable("x")
    y = mx.sym.hard_sigmoid(x)
    for dtype in [np.float16, np.float32, np.float64]:
        if dtype is np.float16:
            rtol = 1e-2
        else:
            rtol = 1e-3
        atol = 1e-3
        eps = 1e-3
        xa = np.random.uniform(low=-3.0,high=3.0,size=shape).astype(dtype)
        # function not differentiable at x=2.5 and -2.5
        xa[abs(xa-2.5) < eps] -= 2 * eps
        xa[abs(xa+2.5) < eps] += 2 * eps
        ya = fhardsigmoid(xa)
        grad_xa = fhardsigmoid_grad(xa, np.ones(shape))
        if dtype is not np.float16:
            check_numeric_gradient(y, [xa], numeric_eps=eps, rtol=rtol, atol=atol, dtype=dtype)
        check_symbolic_forward(y, [xa], [ya], rtol=rtol, atol=atol, dtype=dtype)
        check_symbolic_backward(y, [xa], [np.ones(shape)], [grad_xa], rtol=rtol, atol=atol, dtype=dtype)

@with_seed()
def test_softsign():
    def fsoftsign(a):
        return np.divide(a, (1.0 + np.abs(a)))
    def fsoftsign_grad(a):
        return np.divide(1.0, np.square((1.0 + np.abs(a))))
    shape = (3, 4)
    x = mx.symbol.Variable("x")
    y = mx.sym.softsign(x)
    xa = np.random.uniform(low=-1.0,high=1.0,size=shape)
    ya = fsoftsign(xa)
    ya_grad = fsoftsign_grad(xa)
    check_numeric_gradient(y, [xa], numeric_eps=1E-3)
    check_symbolic_forward(y, [xa], [ya])
    check_symbolic_backward(y, [xa], [np.ones(shape)], [ya_grad])

@with_seed()
def test_binary_logic():
    def _inner_test(forward_gt, logic_sym, x_shape, y_shape, test_scalar=True):
        x = mx.symbol.Variable("x")
        y = mx.symbol.Variable("y")
        z = logic_sym(x, y)
        x_npy = np.random.randint(0, 4, size=x_shape).astype(np.float32)
        y_npy = np.random.randint(0, 4, size=y_shape).astype(np.float32)
        exe = z.simple_bind(ctx=default_context(), x=x_shape, y=y_shape)
        mx_out = exe.forward(is_train=True, x=x_npy, y=y_npy)[0].asnumpy()
        assert_almost_equal(mx_out, forward_gt(x_npy, y_npy))
        exe.backward()
        if test_scalar:
            z_lscalar = logic_sym(1, y)
            z_rscalar = logic_sym(x, 1)
            exe_lscalar = z_lscalar.simple_bind(ctx=default_context(), y=y_shape)
            exe_rscalar = z_rscalar.simple_bind(ctx=default_context(), x=x_shape)
            mx_lscalar_out = exe_lscalar.forward(is_train=True, y=y_npy)[0].asnumpy()
            mx_rscalar_out = exe_rscalar.forward(is_train=True, x=x_npy)[0].asnumpy()
            assert_almost_equal(mx_lscalar_out, forward_gt(1, y_npy))
            assert_almost_equal(mx_rscalar_out, forward_gt(x_npy, 1))
            exe_lscalar.backward()
            exe_rscalar.backward()
    # Test the no-broadcasting binary logic ops + scalar logic ops
    _inner_test(forward_gt=lambda x, y: x == y,
                logic_sym=lambda x, y: x == y, x_shape=(10, 10), y_shape=(10, 10))
    _inner_test(forward_gt=lambda x, y: x > y,
                logic_sym=lambda x, y: x > y, x_shape=(10, 10), y_shape=(10, 10))
    _inner_test(forward_gt=lambda x, y: x >= y,
                logic_sym=lambda x, y: x >= y, x_shape=(10, 10), y_shape=(10, 10))
    _inner_test(forward_gt=lambda x, y: x < y,
                logic_sym=lambda x, y: x < y, x_shape=(10, 10), y_shape=(10, 10))
    _inner_test(forward_gt=lambda x, y: x <= y,
                logic_sym=lambda x, y: x <= y, x_shape=(10, 10), y_shape=(10, 10))
    _inner_test(forward_gt=lambda x, y: x != y,
                logic_sym=lambda x, y: x != y, x_shape=(10, 10), y_shape=(10, 10))
    # Test the broadcasting binary logic ops
    _inner_test(forward_gt=lambda x, y: x == y,
                logic_sym=lambda x, y: mx.sym.broadcast_equal(x, y),
                x_shape=(1, 10), y_shape=(10, 1), test_scalar=False)
    _inner_test(forward_gt=lambda x, y: x > y,
                logic_sym=lambda x, y: mx.sym.broadcast_greater(x, y),
                x_shape=(1, 10), y_shape=(10, 1), test_scalar=False)
    _inner_test(forward_gt=lambda x, y: x >= y,
                logic_sym=lambda x, y: mx.sym.broadcast_greater_equal(x, y),
                x_shape=(1, 10), y_shape=(10, 1), test_scalar=False)
    _inner_test(forward_gt=lambda x, y: x < y,
                logic_sym=lambda x, y: mx.sym.broadcast_lesser(x, y),
                x_shape=(1, 10), y_shape=(10, 1), test_scalar=False)
    _inner_test(forward_gt=lambda x, y: x <= y,
                logic_sym=lambda x, y: mx.sym.broadcast_lesser_equal(x, y),
                x_shape=(1, 10), y_shape=(10, 1), test_scalar=False)
    _inner_test(forward_gt=lambda x, y: x != y,
                logic_sym=lambda x, y: mx.sym.broadcast_not_equal(x, y),
                x_shape=(1, 10), y_shape=(10, 1), test_scalar=False)


@with_seed()
def test_unary_logic():
    def reference(a, dtype):
        return np.logical_not(a).astype(dtype)
    shape = (3, 4)
    xa = np.random.randint(-2, 2, size=shape).astype(np.float32)
    mx_xa = mx.nd.array(xa)
    mx_out = mx.nd.logical_not(mx_xa)
    assert_almost_equal(mx_out.asnumpy(), reference(xa, dtype=xa.dtype))
    x = mx.sym.Variable('x')
    y = mx.sym.logical_not(data=x)
    exe = y.simple_bind(ctx=default_context(), x=shape)
    sym_out = exe.forward(is_train=True, x=mx_xa)[0]
    assert_almost_equal(sym_out.asnumpy(), reference(xa, dtype=xa.dtype))


@with_seed()
def test_embedding():
    in_dim = 10
    out_dim = 4
    batch = 24

    data = mx.sym.Variable("data")
    embed = mx.sym.Embedding(data=data, input_dim=in_dim, output_dim=out_dim, name="embed")
    exe_test = embed.simple_bind(default_context(), grad_req={'data': 'null', 'embed_weight': 'write'}, data=(batch,))
    arg_map = dict(zip(embed.list_arguments(), exe_test.arg_arrays))
    grad_map = dict(zip(embed.list_arguments(), exe_test.grad_arrays))
    np_data = np.random.randint(low=0, high=in_dim, size=batch)
    np_weight = np.random.uniform(-0.01, 0.01, arg_map["embed_weight"].shape)
    np_onehot = np.zeros((batch, in_dim))
    np_onehot[np.arange(batch), np_data] = 1.0
    # forward
    arg_map["data"][:] = np_data
    arg_map["embed_weight"][:] = np_weight
    exe_test.forward(is_train=True)
    # Non-zero atol required, as exposed by seed 781663739
    rtol = 1e-5
    atol = 1e-5
    assert_almost_equal(exe_test.outputs[0].asnumpy(), np.dot(np_onehot, np_weight), rtol=rtol, atol=atol)
    # backward
    np_grad = np.random.uniform(-1, 1, exe_test.outputs[0].shape)
    grad = mx.nd.zeros(np_grad.shape)
    grad[:] = np_grad
    exe_test.backward([grad])
    assert_almost_equal(grad_map["embed_weight"].asnumpy(), np.dot(np_onehot.T, np_grad), rtol=rtol, atol=atol)


# check ops handle duplicate input correctly.
@with_seed()
def test_binary_op_duplicate_input():
    data = mx.symbol.Variable('data')
    shape = (3, 4)
    data_tmp = np.ones(shape)
    data_tmp[:] = 5
    arr_data = mx.nd.array(data_tmp)
    arr_grad = mx.nd.empty(shape)
    arr_grad[:] = 3
    out_grad = mx.nd.empty(shape)
    out_grad[:] = 1
    square = data * data
    exe_square = square.bind(default_context(), args=[arr_data], args_grad=[arr_grad])
    exe_square.forward(is_train=True)
    assert_almost_equal(exe_square.outputs[0].asnumpy(), data_tmp * data_tmp)
    exe_square.backward(out_grad)
    assert_almost_equal(arr_grad.asnumpy(), 2.0 * data_tmp)


@with_seed()
def test_sign():
    data = mx.symbol.Variable('data')
    shape = (3, 4)
    data_tmp = np.ones(shape)
    data_tmp[:]=5
    arr_data = mx.nd.array(data_tmp)
    arr_grad = mx.nd.empty(shape)
    arr_grad[:]=3

    test = mx.sym.sign(data)
    exe_test = test.bind(default_context(), args=[arr_data], args_grad=[arr_grad])
    exe_test.forward(is_train=True)
    out = exe_test.outputs[0].asnumpy()
    npout = np.sign(data_tmp)
    assert_almost_equal(out, npout)

    out_grad = mx.nd.empty(shape)
    out_grad[:] = 2;
    npout_grad = out_grad.asnumpy()
    npout_grad = 0;
    exe_test.backward(out_grad)
    assert_almost_equal(arr_grad.asnumpy(), npout_grad)


@with_seed()
def test_round_ceil_floor():
    data = mx.symbol.Variable('data')
    shape = (3, 4)
    data_tmp = np.ones(shape)
    data_tmp[:]=5.543
    arr_data = mx.nd.array(data_tmp)
    arr_grad = mx.nd.empty(shape)
    arr_grad[:]= 2

    test = mx.sym.round(data) + mx.sym.ceil(data) +  mx.sym.floor(data)
    exe_test = test.bind(default_context(), args=[arr_data])
    exe_test.forward(is_train=True)
    out = exe_test.outputs[0].asnumpy()
    npout = np.round(data_tmp) + np.ceil(data_tmp) + np.floor(data_tmp)
    assert_almost_equal(out, npout)


@with_seed()
def test_trunc():
    data_tmp = np.random.rand(3, 4) * 10 - 5
    arr_data = mx.nd.array(data_tmp)
    data = mx.symbol.Variable('data')
    test = mx.sym.trunc(data)

    exe_test = test.bind(default_context(), args=[arr_data])
    exe_test.forward(is_train=True)
    out = exe_test.outputs[0].asnumpy()
    # 'trunc' is sensitive to the precision of the calculation.  Force numpy to match mxnet's float32.
    # Repro issue with seed 1660190454
    npout = np.trunc(np.float32(data_tmp))

    assert_almost_equal(out, npout)


@with_seed()
def test_rsqrt_cos_sin():
    data = mx.symbol.Variable('data')
    shape = (3, 4)
    data_tmp = np.ones(shape)
    data_tmp[:]=5
    arr_data = mx.nd.array(data_tmp)
    arr_grad = mx.nd.empty(shape)
    arr_grad[:]=3

    test =  mx.sym.rsqrt(data) + mx.sym.cos(data) + mx.sym.sin(data)
    exe_test = test.bind(default_context(), args=[arr_data], args_grad=[arr_grad])
    exe_test.forward(is_train=True)
    out = exe_test.outputs[0].asnumpy()
    npout =  1/ np.sqrt(data_tmp) + np.cos(data_tmp) + np.sin(data_tmp)
    assert_almost_equal(out, npout)

    out_grad = mx.nd.empty(shape)
    out_grad[:] = 2;
    npout_grad = out_grad.asnumpy()
    npout_grad = npout_grad * -(1.0 / (2.0 * data_tmp * np.sqrt(data_tmp))) + npout_grad * -1 * np.sin(data_tmp) + npout_grad * np.cos(data_tmp)
    exe_test.backward(out_grad)
    assert_almost_equal(arr_grad.asnumpy(), npout_grad)


@with_seed()
def test_maximum_minimum():
    data1 = mx.symbol.Variable('data1')
    data2 = mx.symbol.Variable('data2')
    shape = (3, 4)
    data_tmp1 = np.random.rand(3,4)
    data_tmp2 = np.random.rand(3,4)
    data_tmp1[:] = 2
    data_tmp2[:] = 3

    arr_data1 = mx.nd.array(data_tmp1)
    arr_data2 = mx.nd.array(data_tmp2)

    arr_grad1 = mx.nd.empty(shape)
    arr_grad2 = mx.nd.empty(shape)

    test =  mx.sym.maximum(data1,data2) + mx.sym.minimum(data1,data2);
    exe_test = test.bind(default_context(), args=[arr_data1,arr_data2], args_grad=[arr_grad1,arr_grad2])
    exe_test.forward(is_train=True)
    out = exe_test.outputs[0].asnumpy()
    npout =  np.maximum(data_tmp1,data_tmp2) + np.minimum(data_tmp1,data_tmp2)
    assert_almost_equal(out, npout)

    out_grad = mx.nd.empty(shape)
    out_grad[:] = 2
    exe_test.backward(out_grad)

    npout_grad = np.ones(shape)
    npout_grad[:] = 2
    mask1 = (data_tmp1 > data_tmp2).astype('float')
    mask2 = (data_tmp1 < data_tmp2).astype('float')
    npout_grad1 = npout_grad * mask1 + npout_grad * mask2
    npout_grad2 = (npout_grad - npout_grad * mask1) + (npout_grad - npout_grad * mask2)

    assert_almost_equal(arr_grad1.asnumpy(), npout_grad1)
    assert_almost_equal(arr_grad2.asnumpy(), npout_grad2)


@with_seed()
def test_maximum_minimum_scalar():
    data1 = mx.symbol.Variable('data')
    shape = (3, 4)
    data_tmp1 = np.random.rand(3,4)
    data_tmp1[:] = 2

    arr_data1 = mx.nd.array(data_tmp1)
    arr_grad1 = mx.nd.empty(shape)

    test =  mx.sym.maximum(data1,3) + mx.sym.maximum(9,data1) + mx.sym.minimum(5,data1) + mx.sym.minimum(data1,4)
    exe_test = test.bind(default_context(), args=[arr_data1], args_grad=[arr_grad1])
    exe_test.forward(is_train=True)
    out = exe_test.outputs[0].asnumpy()
    npout =  np.maximum(data_tmp1,3) + np.maximum(9,data_tmp1) + np.minimum(5,data_tmp1) + np.minimum(data_tmp1,4)
    assert_almost_equal(out, npout)

    out_grad = mx.nd.empty(shape)
    out_grad[:] = 2
    exe_test.backward(out_grad)

    npout_grad = np.ones(shape)
    npout_grad[:] = 2
    mask1 = (data_tmp1 > 3).astype('float')
    mask2 = (9 > data_tmp1).astype('float')
    mask3 = (5 < data_tmp1).astype('float')
    mask4 = (data_tmp1 < 4).astype('float')
    npout_grad1 = npout_grad * mask1 + (npout_grad - npout_grad * mask2) + (npout_grad - npout_grad * mask3) + npout_grad * mask4

    assert_almost_equal(arr_grad1.asnumpy(), npout_grad1)


@with_seed()
def test_abs():
    data = mx.symbol.Variable('data')
    shape = (3, 4)
    data_tmp = np.ones(shape)
    data_tmp[:]=5
    arr_data = mx.nd.array(data_tmp)
    arr_grad = mx.nd.empty(shape)
    arr_grad[:]=3

    test = mx.sym.abs(data)
    exe_test = test.bind(default_context(), args=[arr_data], args_grad=[arr_grad])
    exe_test.forward(is_train=True)
    out = exe_test.outputs[0].asnumpy()
    npout = abs(data_tmp)
    assert_almost_equal(out, npout)

    out_grad = mx.nd.empty(shape)
    out_grad[:] = 2;
    npout_grad = out_grad.asnumpy()
    npout_grad = npout_grad * np.sign(data_tmp)
    exe_test.backward(out_grad)
    assert_almost_equal(arr_grad.asnumpy(), npout_grad)


def check_deconvolution_forward_backward(input_shape, num_filter, kernel, stride, pad):
    """configure A: input --> conv --> deconv --> output.
       the convolution and deconvoluiton has similar parameter which ensure
       the input shape is the same as output, and the same weights between conv
       and deconv;
       If the input value of forward() and backwrad() is the same, then
       the output value of them should also the same;
    """
    assert input_shape[1] == num_filter
    data = mx.sym.Variable(name="data")
    conv = mx.sym.Convolution(
        data=data, kernel=kernel, stride=stride, pad=pad,
        num_filter=num_filter, no_bias = "true", name = "conv")
    deconv = mx.sym.Deconvolution(
        data=conv, kernel=kernel, stride=stride, pad=pad,
        num_filter=num_filter, no_bias = "true", name = "deconv")

    arg_names = deconv.list_arguments()
    arg_shapes, out_shapes, _ = deconv.infer_shape(data=input_shape)
    input_data = mx.random.uniform(-5, 5, input_shape, ctx=mx.cpu()).copyto(default_context())
    out_grad = input_data
    args = {}
    args["data"] = input_data
    args['conv_weight'] = args['deconv_weight'] = mx.random.normal(0, 1,
        (num_filter, input_shape[1]) + kernel, ctx=mx.cpu()).copyto(default_context())
    args_grad = [mx.nd.empty(s) for s in arg_shapes]

    exe = deconv.bind(default_context(), args=args, args_grad=args_grad)
    exe.forward(is_train=True)
    out = exe.outputs[0].asnumpy()
    exe.backward(out_grad)
    assert_almost_equal(out, args_grad[0].asnumpy(), rtol=1E-3, atol=1e-3)

    args_grad_addto_npy = [np.random.normal(size=s) for s in arg_shapes]
    args_grad_addto = [mx.nd.array(ele) for ele in args_grad_addto_npy]
    exe = deconv.bind(default_context(), args=args, args_grad=args_grad_addto, grad_req="add")
    exe.forward(is_train=True)
    out = exe.outputs[0].asnumpy()
    exe.backward(out_grad)
    assert_almost_equal(out + args_grad_addto_npy[0], args_grad_addto[0].asnumpy(), rtol=1e-3, atol=1e-3)


def check_deconvolution_gradient(input_shape, num_filter, pad):
    """configure A: input --> conv --> output.
       configure B: input --> deconv --> output
       the convolution and deconvoluiton has similar parameter which ensure
       the input shape is the same as output;
       During backward(), if the input of A equals output of B, and the output
       of A equals input of B, then the grad of weight should be the same;
    """
    ndim = len(pad)
    stride = (1,) * ndim
    kernel = tuple(2 * np.array(pad) + 1)
    data_conv = mx.sym.Variable(name="data_conv")
    conv = mx.sym.Convolution(
        data=data_conv, kernel=kernel, stride=stride, pad=pad,
        num_filter=num_filter, no_bias = "true", name = "conv")
    data_deconv = mx.sym.Variable(name="data_deconv")
    deconv = mx.sym.Deconvolution(
        data=data_deconv, kernel=kernel, stride=stride, pad=pad,
        num_filter=num_filter, no_bias = "true", name = "deconv")

    conv_data = mx.random.uniform(-5, 5, input_shape, ctx=mx.cpu()).copyto(default_context())
    conv_args = {}
    conv_args["data_conv"] = conv_data
    conv_args['conv_weight'] = \
        mx.random.normal(0, 1,(num_filter, input_shape[1]) + kernel, ctx=mx.cpu()).copyto(default_context())
    conv_args_grad = [mx.nd.zeros(conv_data.shape),
        mx.nd.zeros((num_filter, input_shape[1]) + kernel)]
    exe_conv = conv.bind(default_context(), args=conv_args, args_grad=conv_args_grad)
    exe_conv.forward(is_train=True)
    conv_out_grad = mx.random.normal(0, 2, exe_conv.outputs[0].shape, ctx=mx.cpu()).copyto(default_context())
    exe_conv.backward(conv_out_grad)

    deconv_data = conv_out_grad
    deconv_args = {}
    deconv_args['data_deconv'] = deconv_data
    deconv_args['deconv_weight'] = conv_args['conv_weight']
    deconv_args_grad = [mx.nd.zeros(deconv_data.shape),
        mx.nd.zeros((num_filter, input_shape[1]) + kernel)]
    deconv_addto_args_grad_npy = [np.random.normal(size=deconv_data.shape),
                                  np.random.normal(size=(num_filter, input_shape[1]) + kernel)]
    deconv_addto_args_grad = [mx.nd.array(deconv_addto_args_grad_npy[0]),
                              mx.nd.array(deconv_addto_args_grad_npy[1])]
    exe_deconv = deconv.bind(default_context(), args=deconv_args, args_grad=deconv_args_grad)
    exe_deconv.forward(is_train=True)
    deconv_out_grad = conv_data[:]
    exe_deconv.backward(deconv_out_grad)
    assert_almost_equal(conv_args_grad[1].asnumpy(), deconv_args_grad[1].asnumpy(), rtol=1e-3, atol=1e-2)
    # Test AddTo
    exe_deconv_addto = deconv.bind(default_context(), args=deconv_args,
                                   args_grad=deconv_addto_args_grad,
                                   grad_req="add")
    exe_deconv_addto.forward(is_train=True)
    deconv_out_grad = conv_data[:]
    exe_deconv_addto.backward(deconv_out_grad)
    assert_almost_equal(conv_args_grad[1].asnumpy() + deconv_addto_args_grad_npy[1],
                        deconv_addto_args_grad[1].asnumpy(), rtol=1e-3, atol=1e-2)


def check_deconvolution_target_shape(input_shape, kernel, stride, pad, adj, target_shape=None):
    data = mx.sym.Variable(name="data")
    if target_shape:
        deconv = mx.sym.Deconvolution(
            data=data, kernel=kernel, stride=stride, pad=pad, adj=adj, num_filter=5,
            target_shape = target_shape)
    else:
        deconv = mx.sym.Deconvolution(
            data=data, kernel=kernel, stride=stride, pad=pad, adj=adj, num_filter=5)
    arg_names = deconv.list_arguments()
    arg_shapes, out_shapes, _ = deconv.infer_shape(data=input_shape)
    default_target_size = 8
    if target_shape is None:
        target_shape = (default_target_size,) * len(kernel)
    assert out_shapes[0] == (input_shape[0], 5) + target_shape


@with_seed()
def test_deconvolution():
    # 2D
    check_deconvolution_target_shape(
        input_shape         = (2,3,4,4),
        kernel              = (3,3),
        stride              = (2,2),
        target_shape        = (8,8),
        pad                 = (99,99),  # will be ignored
        adj                 = (101,101),  # will be ignored
    )
    check_deconvolution_target_shape(
        input_shape         = (2,3,4,4),
        kernel              = (3,3),
        stride              = (2,2),
        pad                 = (1,1),
        adj                 = (1,1),
    )
    check_deconvolution_forward_backward(
        input_shape         = (1,1,5,5),
        num_filter          = 1,
        kernel              = (3,3),
        stride              = (1,1),
        pad                 = (1,1)
    )
    check_deconvolution_forward_backward(
        input_shape         = (32,3,28,28),
        num_filter          = 3,
        kernel              = (3,3),
        stride              = (1,1),
        pad                 = (1,1)
    )
    check_deconvolution_forward_backward(
        input_shape         = (10, 3, 403, 403),
        num_filter          = 3,
        kernel              = (7,7),
        stride              = (5,5),
        pad                 = (2,2)
    )
    check_deconvolution_gradient(
        input_shape = (1,3,5,5),
        num_filter = 3,
        pad = (1,1)
    )
    check_deconvolution_gradient(
        input_shape = (5,3,100,100),
        num_filter = 3,
        pad = (3,3)
    )
    # 1D
    check_deconvolution_target_shape(
        input_shape         = (2,3,4),
        kernel              = (3,),
        stride              = (2,),
        target_shape        = (8,),
        pad                 = (99,),  # will be ignored
        adj                 = (101,),  # will be ignored
    )
    check_deconvolution_target_shape(
        input_shape         = (2,3,4),
        kernel              = (3,),
        stride              = (2,),
        pad                 = (1,),
        adj                 = (1,),
    )
    check_deconvolution_forward_backward(
        input_shape         = (1,1,5),
        num_filter          = 1,
        kernel              = (3,),
        stride              = (1,),
        pad                 = (1,)
    )
    check_deconvolution_forward_backward(
        input_shape         = (32,3,28),
        num_filter          = 3,
        kernel              = (3,),
        stride              = (1,),
        pad                 = (1,)
    )
    check_deconvolution_forward_backward(
        input_shape         = (10, 3, 403),
        num_filter          = 3,
        kernel              = (7,),
        stride              = (5,),
        pad                 = (2,)
    )
    check_deconvolution_gradient(
        input_shape = (1,3,5),
        num_filter = 3,
        pad = (1,)
    )
    check_deconvolution_gradient(
        input_shape = (5,3,100),
        num_filter = 3,
        pad = (3,)
    )


def check_nearest_upsampling_with_shape(shapes, scale, root_scale):
    arr = {'arg_%d'%i: mx.random.uniform(-10.0, 10.0, shape, ctx=mx.cpu()).copyto(default_context()) for i, shape in zip(range(len(shapes)), shapes)}
    arr_grad = {'arg_%d'%i: mx.nd.zeros(shape) for i, shape in zip(range(len(shapes)), shapes)}

    up = mx.sym.UpSampling(*[mx.sym.Variable('arg_%d'%i) for i in range(len(shapes))], sample_type='nearest', scale=root_scale)
    exe = up.bind(default_context(), args=arr, args_grad=arr_grad)
    exe.forward(is_train=True)
    exe.backward(exe.outputs)
    for k in range(len(shapes)):
        name = 'arg_%d'%k
        assert_allclose(arr[name].asnumpy()*root_scale**2*scale**(2*k), arr_grad[name].asnumpy(), rtol=1e-4)


def check_bilinear_upsampling_with_shape(shapes, scale, root_scale):
    arr = {'arg_%d'%i: mx.random.uniform(-10.0, 10.0, shape, ctx=mx.cpu()).copyto(default_context()) for i, shape in zip(range(len(shapes)), shapes)}
    arr_grad = {'arg_%d'%i: mx.nd.zeros(shape) for i, shape in zip(range(len(shapes)), shapes)}

    up = mx.sym.UpSampling(*[mx.sym.Variable('arg_%d'%i) for i in range(len(shapes))], sample_type='bilinear', scale=root_scale)
    exe = up.bind(default_context(), args=arr, args_grad=arr_grad)
    exe.forward(is_train=True)
    exe.backward(exe.outputs)
    for k in range(len(shapes)):
        name = 'arg_%d'%k
        assert_allclose(arr[name].asnumpy()*root_scale**2*scale**(2*k), arr_grad[name].asnumpy(), rtol=1e-4)


@with_seed()
def test_nearest_upsampling():
    for root_scale in [1,2,3]:
        for scale in [1,2,3]:
            for num_shape in [1,2,3]:
                for base in [1,2,3]:
                    shapes = [(1,3,base*root_scale*scale**(num_shape-1-i),base*root_scale*scale**(num_shape-1-i)) for i in range(num_shape)]
                    check_nearest_upsampling_with_shape(shapes, scale, root_scale)


@with_seed()
def test_batchnorm_training():
    def check_batchnorm_training(stype):
        for shape in [(2, 3), (2, 3, 2, 2)]:
            data_tmp = np.random.normal(-0.1, 0.1, size=shape)
            s = shape[1],
            gamma = np.ones(s)
            beta = np.ones(s)
            gamma[1] = 3
            beta[0] = 3

            rolling_mean = np.random.uniform(size=s)
            rolling_std = np.random.uniform(size=s)

            data = mx.symbol.Variable('data', stype=stype)
            in_location = [mx.nd.array(data_tmp).tostype(stype), mx.nd.array(gamma).tostype(stype),
                           mx.nd.array(beta).tostype(stype)]
            mean_std = [mx.nd.array(rolling_mean).tostype(stype), mx.nd.array(rolling_std).tostype(stype)]

            test = mx.symbol.BatchNorm_v1(data, fix_gamma=True)
            check_numeric_gradient(test, in_location, mean_std, numeric_eps=1e-2, rtol=0.16, atol=1e-2)

            test = mx.symbol.BatchNorm(data, fix_gamma=True)
            check_numeric_gradient(test, in_location, mean_std, numeric_eps=1e-2, rtol=0.16, atol=1e-2)

            test = mx.symbol.BatchNorm_v1(data, fix_gamma=True, use_global_stats=True)
            check_numeric_gradient(test, in_location, mean_std, numeric_eps=1e-2, rtol=0.16, atol=1e-2)

            test = mx.symbol.BatchNorm(data, fix_gamma=True, use_global_stats=True)
            check_numeric_gradient(test, in_location, mean_std, numeric_eps=1e-2, rtol=0.16, atol=1e-2)

            test = mx.symbol.BatchNorm_v1(data, fix_gamma=False)
            check_numeric_gradient(test, in_location, mean_std, numeric_eps=1e-2, rtol=0.16, atol=1e-2)

            test = mx.symbol.BatchNorm(data, fix_gamma=False)
            check_numeric_gradient(test, in_location, mean_std, numeric_eps=1e-2, rtol=0.16, atol=1e-2)

            test = mx.symbol.BatchNorm_v1(data, fix_gamma=False, use_global_stats=True)
            check_numeric_gradient(test, in_location, mean_std, numeric_eps=1e-2, rtol=0.16, atol=1e-2)

            test = mx.symbol.BatchNorm(data, fix_gamma=False, use_global_stats=True)
            check_numeric_gradient(test, in_location, mean_std, numeric_eps=1e-2, rtol=0.16, atol=1e-2)

            # Test varying channel axis
            dim = len(shape)
            for chaxis in range(-dim, dim):
                chaxis_true = chaxis
                if chaxis < 0:
                    chaxis_true = dim + chaxis

                shapex = shape

                channel_count = shapex[chaxis_true]
                data_tmp = np.random.normal(-0.1, 0.1, size=shapex)

                gamma = np.ones(channel_count)
                beta = np.ones(channel_count)
                if channel_count > 1:
                    gamma[1] = 3
                beta[0] = 3

                in_location = [mx.nd.array(data_tmp).tostype(stype), mx.nd.array(gamma).tostype(stype),
                               mx.nd.array(beta).tostype(stype)]

                xrolling_mean = np.random.uniform(size=channel_count)
                xrolling_std = np.random.uniform(size=channel_count)
                xmean_std = [mx.nd.array(xrolling_mean).tostype(stype),
                             mx.nd.array(xrolling_std).tostype(stype)]

                test = mx.symbol.BatchNorm(data, fix_gamma=True, axis=chaxis)
                check_numeric_gradient(test, in_location, xmean_std, numeric_eps=1e-2, rtol=0.2, atol=0.01)

                test = mx.symbol.BatchNorm(data, fix_gamma=True, use_global_stats=True, axis=chaxis)
                check_numeric_gradient(test, in_location, xmean_std, numeric_eps=1e-2, rtol=0.2, atol=0.01)

                test = mx.symbol.BatchNorm(data, fix_gamma=False, axis=chaxis)
                check_numeric_gradient(test, in_location, xmean_std, numeric_eps=1e-2, rtol=0.2, atol=0.01)

                test = mx.symbol.BatchNorm(data, fix_gamma=False, use_global_stats=True, axis=chaxis)
                check_numeric_gradient(test, in_location, xmean_std, numeric_eps=1e-2, rtol=0.2, atol=0.01)

    check_batchnorm_training('default')


@unittest.skip("Flaky test https://github.com/apache/incubator-mxnet/issues/12219")
@with_seed()
def test_convolution_grouping():
    for dim in [1, 2, 3]:
        num_filter = 4
        for num_group in [1, 2]:
            kernel = (3,) * dim
            shape = (1, 4) + (9,) * dim

            x = mx.sym.Variable('x')
            w = mx.sym.Variable('w')
            b = mx.sym.Variable('b')
            y1 = mx.sym.Convolution(data=x, weight=w, bias=b, num_filter=num_filter, num_group=num_group, kernel=kernel)
            xslice = mx.sym.SliceChannel(data=x, num_outputs=num_group, axis=1)
            wslice = mx.sym.SliceChannel(data=w, num_outputs=num_group, axis=0)
            bslice = mx.sym.SliceChannel(data=b, num_outputs=num_group, axis=0)
            y2 = mx.sym.Concat(*[mx.sym.Convolution(data=xslice[i], weight=wslice[i], bias=bslice[i],
                                                    num_filter=num_filter//num_group, kernel=kernel)
                            for i in range(num_group)])

            exe1 = y1.simple_bind(default_context(), x=shape)
            exe2 = y2.simple_bind(default_context(), x=shape, w=(num_filter, shape[1]//num_group) + kernel, b=(num_filter,))
            for arr1, arr2 in zip(exe1.arg_arrays, exe2.arg_arrays):
                arr1[:] = np.float32(np.random.normal(size=arr1.shape))
                arr2[:] = arr1
            exe1.forward(is_train=True)
            exe1.backward(exe1.outputs[0])
            exe2.forward(is_train=True)
            exe2.backward(exe2.outputs[0])

            for arr1, arr2 in zip(exe1.outputs + exe1.grad_arrays, exe2.outputs + exe2.grad_arrays):
                np.testing.assert_allclose(arr1.asnumpy(), arr2.asnumpy(), rtol=1e-3, atol=1e-3)


<<<<<<< HEAD
@unittest.skip("Flaky test https://github.com/apache/incubator-mxnet/issues/12203")
=======
@unittest.skip("Flaky test https://github.com/apache/incubator-mxnet/issues/14052")
>>>>>>> 0a2419ff
@with_seed()
def test_depthwise_convolution():
    for dim in [1,2]:
        for num_base in [1, 4, 16, 32, 64]:
            for kernel_x in [3, 5]:
                for stride_x in [1, 2]:
                    for pad_x in [0, 1]:
                        for in_size in [7, 32]:
                            kernel = (kernel_x,) * dim
                            stride = (stride_x,) * dim
                            pad = (pad_x,) * dim
                            num_filter = num_base
                            num_group = num_base
                            shape = (2, num_base) + (in_size,) * dim

                            x = mx.sym.Variable('x')
                            w = mx.sym.Variable('w')
                            b = mx.sym.Variable('b')
                            y1 = mx.sym.Convolution(data=x, weight=w, bias=b, num_filter=num_filter, num_group=num_group,
                                    kernel=kernel, stride=stride, pad=pad)
                            xslice = mx.sym.SliceChannel(data=x, num_outputs=num_group, axis=1)
                            wslice = mx.sym.SliceChannel(data=w, num_outputs=num_group, axis=0)
                            bslice = mx.sym.SliceChannel(data=b, num_outputs=num_group, axis=0)
                            y2 = mx.sym.Concat(*[mx.sym.Convolution(data=xslice[i], weight=wslice[i], bias=bslice[i],
                                                                    num_filter=num_filter//num_group, kernel=kernel,
                                                                    stride=stride, pad=pad)
                                                for i in range(num_group)])

                            dev = default_context()
                            exe1 = y1.simple_bind(dev, x=shape)
                            exe2 = y2.simple_bind(dev, x=shape, w=(num_filter, shape[1]//num_group)+kernel,
                                    b=(num_filter,))
                            for arr1, arr2 in zip(exe1.arg_arrays, exe2.arg_arrays):
                                arr1[:] = np.random.normal(size=arr1.shape)
                                arr2[:] = arr1
                            exe1.forward(is_train=True)
                            exe1.backward(exe1.outputs[0])
                            exe2.forward(is_train=True)
                            exe2.backward(exe2.outputs[0])

                            for arr1, arr2 in zip(exe1.outputs + exe1.grad_arrays, exe2.outputs + exe2.grad_arrays):
                                np.testing.assert_allclose(arr1.asnumpy(), arr2.asnumpy(), rtol=1e-3, atol=1e-3)

def gen_broadcast_data(idx):
    # Manually set test cases
    binary_op_data_shape = np.array(
        [[[2, 5, 1, 30, 7], [1, 5, 448, 30, 1]],
        [[10, 49, 1, 77, 17], [10, 1, 2, 1, 17]],
        [[13, 2, 65, 2,  1], [13, 1, 65, 1, 225]],
        [[9, 434, 4, 2, 37], [9, 1, 4, 1, 37]],
        [[2, 52, 1, 4, 1], [1, 52, 60, 1, 37]],
        [[1, 23, 7, 122, 50], [2, 1, 7, 1, 50]],
        [[1, 17, 1, 5, 1], [22, 1, 2, 1, 28]],
        [[29, 1, 2, 1, 8], [29, 22, 1, 130, 1]],
        [[2, 36, 1, 427, 3], [1, 36, 11, 427, 1]],
        [[1, 2, 1, 100, 7], [1, 2, 448, 100, 1]],
        [[1, 2, 495, 77, 7], [1, 2, 1, 1, 7]],
        [[1, 43, 65, 2, 1], [1, 43, 65, 1, 225]],
        [[1, 92, 434, 2, 2], [1, 92, 1, 2, 2]],
        [[1, 92, 1, 4, 1], [1, 92, 134, 1, 17]],
        [[1, 53, 2, 122, 143], [1, 1, 2, 1, 143]],
        [[1, 179, 1, 87, 17], [1, 179, 1, 1, 17]],
        [[1, 1, 17, 5, 1], [1, 22, 1, 1, 28]],
        [[1, 2, 1, 1, 8], [1, 2, 52, 430, 1]],
        [[1, 163, 1, 22, 3], [1, 163, 116, 22, 1]],
        [[1, 1, 44, 30, 7], [1, 1, 44, 30, 1]],
        [[1, 1, 1, 1, 28], [1, 127, 1, 5, 28]],
        [[1, 2, 394, 38, 1], [1, 2, 394, 38, 16]],
        [[1, 10, 49, 77, 17], [1, 1, 1, 1, 17]],
        [[1, 431, 6, 2, 225], [1, 1, 6, 2, 225]],
        [[1, 15, 1, 28, 1], [1, 15, 1, 28, 463]],
        [[1, 129, 2, 48, 96], [1, 129, 2, 1, 1]],
        [[1, 1, 403, 17, 2], [1, 44, 403, 17, 2]],
        [[1, 1, 65, 2, 22], [1, 1, 65, 1, 1]],
        [[1, 24, 103, 17, 18], [1, 24, 1, 1, 1]],
        [[1, 1, 1, 1, 2], [1, 24, 194, 50, 1]],
        [[1, 1, 107, 84, 9], [1, 1, 1, 1, 1]]])
    if idx < binary_op_data_shape.shape[0]:
        l_shape = binary_op_data_shape[idx][0]
        r_shape = binary_op_data_shape[idx][1]
    else:
        # Generate random data that has ndim between 1-7 and all the shape dims between 1-5
        ndim = np.random.randint(1, 6)
        shape = np.random.randint(1, 6, size=(ndim,))
        l_same_dim = np.random.randint(0, 5)
        r_same_dim = np.random.randint(0, 5)
        l_axis_flags = np.random.randint(0, 2, size=ndim)
        r_axis_flags = np.random.randint(0, 2, size=ndim)
        if l_same_dim == 4:
            l_axis_flags = np.ones(ndim)
        if r_same_dim == 4:
            r_axis_flags = np.ones(ndim)
        l_shape = shape.copy()
        r_shape = shape.copy()
        l_shape[np.where(l_axis_flags == 0)] = 1
        r_shape[np.where(r_axis_flags == 0)] = 1
    return [np.random.random(l_shape), np.random.random(r_shape)]


def gen_broadcast_data_int(idx):
    d = gen_broadcast_data(idx);
    return [np.round(d[0]*100).astype(int), np.round(d[1]*100).astype(int)]


def gen_binary_data(dummy):
    ndim = np.random.randint(1, 6)
    shape = np.random.randint(1, 6, size=(ndim,))
    #print("gen shape {}".format(shape))
    return [np.random.random(shape), np.random.random(shape)]


def gen_binary_data_int(dummy):
    d = gen_binary_data(dummy);
    return [np.round(d[0]*100).astype(int), np.round(d[1]*100).astype(int)]


def check_binary_op_forward(symbol, baseline, gen_data, rtol=1e-3, atol=1e-5, mx_nd_func=None):
    sample_num = 200
    for i in range(sample_num):
        d = gen_data(i)
        y = symbol.bind(default_context(), args={'a': mx.nd.array(d[0]), 'b': mx.nd.array(d[1])})
        y.forward(is_train=True)
        y = y.outputs[0].asnumpy()
        x = baseline(d[0], d[1]).astype(y.dtype)

        #np.set_printoptions(precision=20)

        a = d[0]
        b = d[1]
        #print("a: {} {}".format(a.dtype, a))
        #print("a: {} {}".format(b.dtype, b))

        #print("x: {} {}".format(x.dtype, x))
        #print("y: {} {}".format(y.dtype, y))
        if mx_nd_func is not None:
            d0 = mx.nd.array(d[0], dtype=d[0].dtype)
            d1 = mx.nd.array(d[1], dtype=d[1].dtype)
            assert_almost_equal(y, mx_nd_func(d0, d1).asnumpy(), rtol=rtol, atol=atol)
        idx = np.abs(x-y) > atol+rtol*np.abs(x)
        if idx.any():
            import binascii
            np.set_printoptions(precision=20)
            logging.error('found precision problem:')
            d[0] = np.broadcast_to(d[0], x.shape)
            d[1] = np.broadcast_to(d[1], x.shape)
            logging.error('input a: {}'.format(d[0][idx]))
            logging.error('input b: {}'.format(d[1][idx]))
            logging.error("output x: {} {}".format(x.dtype, x))
            logging.error("output y: {} {}".format(y.dtype, y))
            def ftohex(xs):
                import struct
                return list(map(lambda x: binascii.hexlify(struct.pack('d', x)), xs.flatten()))
            logging.error('output x in baseline(a, b): {}'.format(x[idx]))
            logging.error('output y in symbol(a, b): {}'.format(y[idx]))
            logging.error('output x in baseline(a,b) hex: {}'.format(ftohex(x[idx])))
            logging.error('output y in symbol(a,b) hex: {}'.format(ftohex(y[idx])))
            logging.error('input a hex: {}'.format(ftohex(d[0][idx])))
            logging.error('input a hex: {}'.format(ftohex(d[1][idx])))

            logging.error('diff: {}'.format(np.abs(x-y)[idx] - atol-rtol*np.abs(x)[idx]))
        assert_allclose(y, x, rtol=rtol, atol=atol)


def check_binary_op_backward(symbol, baseline, gen_data, rtol=1e-3, atol=1e-5):
    sample_num = 200
    for i in range(sample_num):
        d = gen_data(i)
        out = np.random.random((d[0] + d[1]).shape)

        def reduce_op(shape, x):
            if shape == x.shape:
                return x
            keepdims_shape = list(x.shape)
            for i in range(len(shape)):
                if x.shape[i] != shape[i]:
                    keepdims_shape[i] = 1
                    x = np.sum(x, axis=i).reshape(keepdims_shape)
            return x

        baseline_grad1, baseline_grad2 = baseline(out, d[0], d[1])
        x_1 = reduce_op(d[0].shape, baseline_grad1)
        x_2 = reduce_op(d[1].shape, baseline_grad2)
        y_1 = mx.nd.empty(d[0].shape)
        y_2 = mx.nd.empty(d[1].shape)
        y = symbol.bind(default_context(), args={'a': mx.nd.array(d[0]), 'b': mx.nd.array(d[1])},
                        args_grad=[y_1, y_2])
        y.forward(is_train=True)
        y.backward([mx.nd.array(out)])
        assert_allclose(y_1.asnumpy(), x_1, rtol=rtol, atol=atol)
        assert_allclose(y_2.asnumpy(), x_2, rtol=rtol, atol=atol)


@with_seed()
def test_binary_op():
    a = mx.sym.Variable('a')
    b = mx.sym.Variable('b')

    def test_bplus(a, b):
        c = a + b
        check_binary_op_forward(c, lambda a, b: a + b, gen_binary_data)
        check_binary_op_backward(c, lambda g_out, a, b: (g_out, g_out), gen_binary_data)

    def test_bminus(a, b):
        c = a - b
        check_binary_op_forward(c, lambda a, b: a - b, gen_binary_data)
        check_binary_op_backward(c, lambda g_out, a, b: (g_out, - g_out), gen_binary_data)

    def test_bmul(a, b):
        c = a * b
        check_binary_op_forward(c, lambda a, b: a * b, gen_binary_data)
        check_binary_op_backward(c, lambda g_out, a, b: (g_out * b, g_out * a), gen_binary_data)

    def test_bdiv(a, b):
        c = a / b
        check_binary_op_forward(c, lambda a, b: a / b, gen_binary_data)
        check_binary_op_backward(c, lambda g_out, a, b: (g_out / b, - g_out * a / (b * b)), gen_binary_data)

    def test_bmod(a, b):
        # Python and numpy operate only in double so to avoid numerical errors we have to use
        # doubles as well. This was a flaky test before when using float32. seed 1688524483, 1768433044
        #c = a % b
        c = mx.sym.cast(a, dtype='float64') % mx.sym.cast(b, dtype='float64')
        # '%' is sensitive to the precision of the calculation.  Force numpy to match mxnet's float32.
        check_binary_op_forward(c, lambda a, b: np.float32(a) % np.float32(b), gen_binary_data, rtol=0, atol=0)
        check_binary_op_backward(c,
            lambda g_out, a, b: (g_out, - g_out * (np.float32(a) // np.float32(b))), gen_binary_data)

    def test_bmod_int(a, b):
        c = mx.sym.cast(a, dtype='int32') % mx.sym.cast(b, dtype='int32')
        check_binary_op_forward(c, lambda a, b: a % b, gen_binary_data_int)
        check_binary_op_backward(c, lambda g_out, a, b: (np.zeros_like(a), np.zeros_like(b)), gen_binary_data_int)

    def test_bpow(a, b):
        c = a ** b
        check_binary_op_forward(c, lambda a, b: a ** b, gen_binary_data)
        check_binary_op_backward(c, lambda g_out, a, b: (g_out * a **(b - 1) * b,
                                        g_out * a ** b * np.log(a)), gen_binary_data)

    def test_bneq(a, b):
        c = a != b
        # '!=' is sensitive to the precision of the comparison.  Force numpy to match mxnet's float32.
        # Issue exposed with seed 1644387363
        check_binary_op_forward(c, lambda a, b: (np.float32(a) != np.float32(b)).astype(a.dtype), gen_binary_data)
        check_binary_op_backward(c, lambda g_out, a, b: (np.zeros_like(a), np.zeros_like(b)), gen_binary_data)

    test_bplus(a, b)
    test_bminus(a, b)
    test_bmul(a, b)
    test_bdiv(a, b)
    test_bmod(a, b)
    test_bmod_int(a, b)
    test_bpow(a, b)
    test_bneq(a, b)

@with_seed()
def test_broadcast_binary_op():
    def check_bmaxmin_gradient(test_sym, x, y, delta, rtol, atol):
        """This function ensures that checking the numerical gradient of
        broadcast_max/min is not crossing the boundary y=x where there
        is no gradient definition at those sigularities."""
        x_max = np.max(x)
        y = x_max + 2 * delta + np.random.random(y.shape)
        check_numeric_gradient(test_sym, [x, y], numeric_eps=delta, rtol=rtol, atol=atol)

        x_min = np.min(x)
        y = x_min - 2 * delta - np.random.random(y.shape)
        check_numeric_gradient(test_sym, [x, y], numeric_eps=delta, rtol=rtol, atol=atol)

    a = mx.sym.Variable('a')
    b = mx.sym.Variable('b')

    def test_bplus(a, b):
        c = mx.sym.broadcast_plus(a, b)
        check_binary_op_forward(c, lambda a, b: a + b, gen_broadcast_data, mx_nd_func=mx.nd.add)
        check_binary_op_backward(c, lambda g_out, a, b: (g_out, g_out), gen_broadcast_data)

    def test_bminus(a, b):
        c = mx.sym.broadcast_minus(a, b)
        check_binary_op_forward(c, lambda a, b: a - b, gen_broadcast_data, mx_nd_func=mx.nd.subtract)
        check_binary_op_backward(c, lambda g_out, a, b: (g_out, - g_out), gen_broadcast_data)

    def test_bmul(a, b):
        c = mx.sym.broadcast_mul(a, b)
        check_binary_op_forward(c, lambda a, b: a * b, gen_broadcast_data, mx_nd_func=mx.nd.multiply)
        check_binary_op_backward(c, lambda g_out, a, b: (g_out * b, g_out * a), gen_broadcast_data)

    def test_bdiv(a, b):
        c = mx.sym.broadcast_div(a, b)
        check_binary_op_forward(c, lambda a, b: a / b, gen_broadcast_data, mx_nd_func=mx.nd.divide)
        check_binary_op_backward(c, lambda g_out, a, b: (g_out / b, - g_out * a / (b * b)), gen_broadcast_data)

    def test_bmod(a_, b_):
        # Python and numpy operate only in double so to avoid numerical errors we have to use
        # doubles as well. This was a flaky test before when using float32. seed 1688524483, 1768433044
        a = mx.sym.cast(a_, dtype='float64')
        b = mx.sym.cast(b_, dtype='float64')
        # '%' is sensitive to the precision of the calculation.  Force numpy to match mxnet's float32.
        c = mx.sym.broadcast_mod(a, b)
        check_binary_op_forward(c, lambda a, b: a % b, gen_broadcast_data, atol=1, mx_nd_func=mx.nd.modulo)
        check_binary_op_backward(c,
                                 lambda g_out, a, b: (g_out, - g_out * (np.float32(a) // np.float32(b))), gen_binary_data)

    def test_bmod_int(a, b):
        c = mx.sym.broadcast_mod(mx.sym.cast(a, dtype='int32'), mx.sym.cast(b, dtype='int32'))
        check_binary_op_forward(c, lambda a, b: a % b, gen_broadcast_data_int, mx_nd_func=mx.nd.modulo)
        check_binary_op_backward(c, lambda g_out, a, b: (np.zeros_like(a), np.zeros_like(b)), gen_broadcast_data_int)

    def test_bpow(a, b):
        c = mx.sym.broadcast_power(a, b)
        check_binary_op_forward(c, lambda a, b: a ** b, gen_broadcast_data, mx_nd_func=mx.nd.power)
        check_binary_op_backward(c, lambda g_out, a, b: (g_out * a **(b - 1) * b,
                                                         g_out * a ** b * np.log(a)), gen_broadcast_data)

    def test_bequal(a, b):
        c = mx.sym.broadcast_equal(a, b)
        check_binary_op_forward(c, lambda a, b: (a == b).astype(a.dtype), gen_broadcast_data_int,
                                mx_nd_func=mx.nd.equal)
        check_binary_op_backward(c, lambda g_out, a, b: (np.zeros_like(a), np.zeros_like(b)), gen_broadcast_data_int)

    def test_bmax(a, b):
        c = mx.sym.broadcast_maximum(a, b)
        check_binary_op_forward(c, lambda x, y: np.maximum(x, y), gen_broadcast_data, mx_nd_func=mx.nd.maximum)
        # pass idx=200 to gen_broadcast_data so that generated ndarrays' sizes are not too big
        data = gen_broadcast_data(idx=200)
        check_bmaxmin_gradient(c, data[0], data[1], 0.001, 1e-2, 1e-3)

    def test_bmin(a, b):
        c = mx.sym.broadcast_minimum(a, b)
        check_binary_op_forward(c, lambda x, y: np.minimum(x, y), gen_broadcast_data, mx_nd_func=mx.nd.minimum)
        # pass idx=200 to gen_broadcast_data so that generated ndarrays' sizes are not too big
        data = gen_broadcast_data(idx=200)
        check_bmaxmin_gradient(c, data[0], data[1], 0.001, 1e-2, 1e-3)

    def test_band(a, b):
        c = mx.sym.broadcast_logical_and(a, b)
        check_binary_op_forward(c, lambda x, y: np.logical_and(x, y), gen_broadcast_data, mx_nd_func=mx.nd.logical_and)
        # pass idx=200 to gen_broadcast_data so that generated ndarrays' sizes are not too big
        data = gen_broadcast_data(idx=200)
        check_bmaxmin_gradient(c, data[0], data[1], 0.001, 1e-2, 1e-3)

    def test_bor(a, b):
        c = mx.sym.broadcast_logical_or(a, b)
        check_binary_op_forward(c, lambda x, y: np.logical_or(x, y), gen_broadcast_data, mx_nd_func=mx.nd.logical_or)
        # pass idx=200 to gen_broadcast_data so that generated ndarrays' sizes are not too big
        data = gen_broadcast_data(idx=200)
        check_bmaxmin_gradient(c, data[0], data[1], 0.001, 1e-2, 1e-3)

    def test_bxor(a, b):
        c = mx.sym.broadcast_logical_xor(a, b)
        check_binary_op_forward(c, lambda x, y: np.logical_xor(x, y), gen_broadcast_data, mx_nd_func=mx.nd.logical_xor)
        # pass idx=200 to gen_broadcast_data so that generated ndarrays' sizes are not too big
        data = gen_broadcast_data(idx=200)
        check_bmaxmin_gradient(c, data[0], data[1], 0.001, 1e-2, 1e-3)

    test_bplus(a, b)
    test_bminus(a, b)
    test_bmul(a, b)
    test_bdiv(a, b)
    test_bmod(a, b)
    test_bmod_int(a, b)
    test_bpow(a, b)
    test_bequal(a, b)
    test_bmax(a, b)
    test_bmin(a, b)
    test_band(a, b)
    test_bor(a, b)
    test_bxor(a, b)

@with_seed()
def test_run_convolution_dilated_impulse_response(dil=(1,1), kernel_shape=(3,3), verbose=False):
    dim = len(dil)
    assert(len(kernel_shape) == dim)
    # Input for spike response
    data_size = 33
    data_shape = (1, 1) + (data_size,) * dim
    center = (0,0) + (data_size // 2,) * dim
    spike_imgs = np.zeros(shape=data_shape, dtype=np.float32)
    spike_imgs[center] = 1.0
    spike_img = mx.nd.array(spike_imgs)
    spike_img2 = mx.nd.array(spike_imgs)

    kernel_weights = mx.nd.ones(shape=tuple([1,1]+list(kernel_shape)), dtype=np.float32)
    kernel_weights2 = mx.nd.ones(shape=tuple([1,1]+list(kernel_shape)), dtype=np.float32)

    kernel = mx.symbol.Variable('kernel')
    in_img = mx.symbol.Variable('input')
    net = mx.symbol.Convolution(in_img, num_filter=1,kernel=kernel_shape, dilate=dil, no_bias="true", name='test_convolution')
    net.list_arguments()
    be = net.bind(default_context(), args={ 'input' : spike_img, 'test_convolution_weight' : kernel_weights},
                args_grad={'input' : spike_img2, 'test_convolution_weight' : kernel_weights2 } )
    be.forward(True)
    out_o = be.outputs[0].asnumpy()
    ndo = be.outputs[0]

    out_grads = np.zeros(shape=be.outputs[0].shape, dtype=np.float32)
    out_grads[center] = 1.0
    out_grad = mx.nd.array(out_grads)
    be.backward([out_grad])
    vgrad = be.grad_arrays[0].asnumpy()
    out = out_o.reshape(out_o.shape[2:])
    nz_loc = np.nonzero(out)
    assert_allclose(np.sum(out),np.prod(kernel_shape),atol=1e-5)
    assert_allclose(np.sum(vgrad),np.prod(kernel_shape),atol=1e-5)

    # Now check whether the input gradient was computed correctly
    input_grad = mx.nd.array(vgrad)

    be = net.bind(default_context(), args={ 'input' : input_grad, 'test_convolution_weight' : kernel_weights})
    be.forward(True)
    out_o = be.outputs[0].asnumpy()
    assert_allclose(out_o[center],np.prod(kernel_shape),atol=1e-5)

    rnd_kernel_s = np.random.uniform(low=0.0, high=1.0, size=tuple([1,1]+list(kernel_shape))).astype(np.float32)
    impulse_error = mx.nd.array(out_o/np.sum(out_o)) # This should be 1.0 at [0,0,16,16]
    rnd_kernel = mx.nd.array(rnd_kernel_s)

    rnd_kernel2 = mx.nd.array(rnd_kernel_s)
    white_in = mx.nd.ones(shape=data_shape)
    white_in2 = mx.nd.ones(shape=data_shape)

    be = net.bind(default_context(), args={ 'input' : white_in, 'test_convolution_weight' : rnd_kernel},
                args_grad={'input' : white_in2, 'test_convolution_weight' : rnd_kernel2 } )

    be.forward(True)
    be.backward([impulse_error])
    out_orig = be.outputs[0].asnumpy()
    kernel_gradient = be.grad_arrays[1].asnumpy()

    dkernel = mx.nd.array(rnd_kernel_s + kernel_gradient)

    be = net.bind(default_context(), args={ 'input' : white_in, 'test_convolution_weight' : dkernel})

    be.forward(True)
    out = be.outputs[0].asnumpy()
    # Now do a simple check of the kernel gradient
    assert(out[center] - np.sum(kernel_gradient) - out_orig[center] < 0.001)


@with_seed()
def test_convolution_dilated_impulse_response():
    # 1D
    for dil in [ (1,), (2,), (3,) ]:
        for ks in [ (1,), (2,), (3,), (4,)]:
            test_run_convolution_dilated_impulse_response(dil=dil, kernel_shape=ks)
    # 2D
    for dil in [ (1,1), (2,2), (3,3) ]:
        for ks in [ (3,3), (4,4), (2,3), (3,2), (1,1) ]:
            test_run_convolution_dilated_impulse_response(dil=dil, kernel_shape=ks)


@with_seed()
def test_reshape():

    def test_reshape_new(src_shape, shape_args, reverse, dst_shape):
        net = mx.sym.Variable("data")
        net = mx.sym.Reshape(net, shape=shape_args, reverse=reverse)
        js = net.tojson()
        net = mx.sym.load_json(js)
        _, output_shape, __ = net.infer_shape(data=src_shape)
        assert output_shape[0] == dst_shape, \
            'Src Shape = %s, Shape Arguments = %s, Reverse = %s, Dst Shape = %s, ' \
            'Output Shape = %s' %(str(src_shape), str(shape_args), str(reverse),
                                  str(dst_shape), str(output_shape[0]))
        dat_npy = np.random.rand(*src_shape)
        grad_npy = np.random.rand(*dst_shape)
        exe = net.simple_bind(default_context(), data=src_shape)
        exe.arg_dict['data'][:] = dat_npy
        exe.forward(is_train=True)
        assert np.square(exe.outputs[0].asnumpy() - dat_npy.reshape(dst_shape)).mean() < 1E-7, \
            'Src Shape = %s, Shape Arguments = %s, Reverse = %s, Dst Shape = %s'\
            %(str(src_shape), str(shape_args), str(reverse), str(dst_shape))
        exe.backward(out_grads=mx.nd.array(grad_npy))
        assert np.square(exe.grad_dict['data'].asnumpy() - grad_npy.reshape(src_shape)).mean() < 1E-7, \
            'Src Shape = %s, Shape Arguments = %s, Reverse = %s, Dst Shape = %s'\
            %(str(src_shape), str(shape_args), str(reverse), str(dst_shape))

        for i in range(len(src_shape)):
            holdout_src_shape = list(src_shape)
            holdout_src_shape[i] = 0
            holdout_src_shape = tuple(holdout_src_shape)
            net = mx.sym.Variable('data')
            net = mx.sym.elemwise_add(net.reshape(shape_args, reverse=reverse), mx.sym.ones(shape=dst_shape))
            input_shape, output_shape, __ = net.infer_shape(data=holdout_src_shape)
            assert output_shape[0] == dst_shape, \
                'Holdout Src Shape = %s, Shape Arguments = %s, Reverse = %s, Dst Shape = %s, ' \
                'Output Shape = %s' %(str(holdout_src_shape), str(shape_args), str(reverse),
                                      str(dst_shape), str(output_shape[0]))
            assert input_shape[0] == src_shape, \
                'Holdout Src Shape = %s, Shape Arguments = %s, Reverse = %s, Dst Shape = %s, ' \
                'Output Shape = %s' %(str(holdout_src_shape), str(shape_args), str(reverse),
                                      str(dst_shape), str(output_shape[0]))

    # Test new api (Using shape)
    test_cases = [
        [(2, 3, 5, 5),  (0, -1),          False, (2, 75)],
        [(2, 3, 5, 5),  (0, 0, -1),       False, (2, 3, 25)],
        [(5, 3, 4, 5),  (0, -1, 0),       False, (5, 15, 4)],
        [(2, 3, 5, 4),  (-1, 0, 0),       False, (8, 3, 5)],
        [(2, 3, 5, 5),  (0, 0, 0, 0),     False, (2, 3, 5, 5)],
        [(2, 4, 5, 3),  (-1, 2, 2, 1),    False, (30, 2, 2, 1)],
        [(2, 3, 5, 6),  (-2,),            False, (2, 3, 5, 6)],
        [(2, 3, 5, 6),  (6, 1, -2),       False, (6, 1, 5, 6)],
        [(2, 3, 5, 6),  (-3, -3),         False, (6, 30)],
        [(2, 3, 5, 6),  (-3, -1),         False, (6, 30)],
        [(64,),         (-4, 16, 4),      False, (16, 4)],
        [(64,),         (-4, 16, -1),     False, (16, 4)],
        [(64, 1, 2, 3), (-4, 16, -1, -2), False, (16, 4, 1, 2, 3)],
        [(2, 3, 5, 5),  (0, -1),          True,  (5, 30)],
        [(2, 3, 5, 5),  (0, 0, -1),       True,  (3, 5, 10)],
        [(5, 3, 4, 5),  (0, -1, 0),       True,  (3, 20, 5)],
        [(2, 3, 5, 4),  (-1, 0, 0),       True,  (6, 5, 4)],
        [(2, 3, 4, 5),  (3, -1, 0),       True,  (3, 8, 5)],
        [(2, 3, 5, 5),  (5, 3, 0, -1),    True,  (5, 3, 5, 2)],
        [(2, 3, 5, 5),  (0, 0, 0, 0),     True,  (2, 3, 5, 5)],
        [(2, 3, 5, 6),  (-2,),            True,  (2, 3, 5, 6)],
        [(2, 3, 5, 6),  (-2, 1, 30),      True,  (2, 3, 1, 30)],
        [(2, 3, 5, 6),  (-3, -3),         True,  (6, 30)],
        [(64,),         (16, 4, -4),      True,  (16, 4)],
        [(64,),         (16, -1, -4),     True,  (16, 4)],
        [(1, 2, 3, 64), (-2, -1, 16, -4), True,  (1, 2, 3, 4, 16)]]
    for test_case in test_cases:
        test_reshape_new(*test_case)
    # Test old api
    net = mx.sym.Variable("data")
    net = mx.sym.Reshape(net, target_shape=(2, 0))
    js = net.tojson()
    net = mx.sym.load_json(js)
    _, output_shape, __ = net.infer_shape(data=(2, 3, 5, 5))
    assert(output_shape[0] == (2, 75))
    # Test for Flatten
    data = mx.sym.Variable("data")
    net = mx.sym.Flatten(data)
    exe = net.simple_bind(ctx=default_context(), data=(5, 4, 3, 7))
    data_npy = np.random.normal(size=(5, 4, 3, 7))
    out_grad_npy = np.random.normal(size=(5, 4 * 3 * 7))
    outputs = exe.forward(is_train=True, data=data_npy)[0].asnumpy()
    assert_allclose(outputs, data_npy.reshape((5, 4 * 3 * 7)))
    exe.backward(out_grads=[mx.nd.array(out_grad_npy, ctx=default_context())])
    assert_allclose(exe.grad_arrays[0].asnumpy(), out_grad_npy.reshape((5, 4, 3, 7)))


@with_seed()
def test_reshape_like():
    def test_reshape_like_new(lhs_shape, rhs_shape, lbeg, lend, rbeg, rend, dst_shape):
        lhs = mx.sym.Variable("lhs")
        rhs = mx.sym.Variable("rhs")
        net = mx.sym.reshape_like(lhs, rhs, lhs_begin=lbeg, lhs_end=lend, rhs_begin=rbeg, rhs_end=rend)
        js = net.tojson()
        net = mx.sym.load_json(js)
        _, output_shape, __ = net.infer_shape(lhs=lhs_shape, rhs=rhs_shape)

        assert output_shape[0] == dst_shape, \
            'LHS Shape = %s, RHS Shape = %s, lhs_begin = %s, lhs_end = %s, rhs_begin= %s, rhs_end= %s'\
            %(str(lhs_shape), str(rhs_shape), str(lbeg), str(lend), str(rbeg), str(rend))

        lhs_npy = np.random.rand(*lhs_shape)
        rhs_npy = np.random.rand(*rhs_shape)
        grad_npy = np.random.rand(*dst_shape)

        exe = net.simple_bind(default_context(), lhs=lhs_shape, rhs=rhs_shape)
        exe.arg_dict['lhs'][:] = lhs_npy
        exe.arg_dict['rhs'][:] = rhs_npy
        exe.forward(is_train=True)
        assert np.square(exe.outputs[0].asnumpy() - lhs_npy.reshape(dst_shape)).mean() < 1E-7, \
            'LHS Shape = %s, RHS Shape = %s, lhs_begin = %s, lhs_end = %s, rhs_begin= %s, rhs_end= %s'\
            %(str(lhs_shape), str(rhs_shape), str(lbeg), str(lend), str(rbeg), str(rend))
        exe.backward(out_grads=mx.nd.array(grad_npy))
        assert np.square(exe.grad_dict['lhs'].asnumpy() - grad_npy.reshape(lhs_shape)).mean() < 1E-7, \
            'LHS Shape = %s, RHS Shape = %s, lhs_begin = %s, lhs_end = %s, rhs_begin= %s, rhs_end= %s'\
            %(str(lhs_shape), str(rhs_shape), str(lbeg), str(lend), str(rbeg), str(rend))
    # Test new api (Using shape)
    test_cases = [
        [(30,), (15,2,4), 0, None, 0, 2, (15,2)],
        [(30,), (15,2,4), None, 1, None, 2, (15,2)],
        [(30,7), (15,2,4), 0, 1, 0, 2, (15,2,7)],
        [(3,5), (1,15,4), 0, 2, 1, 2, (15,)],
        [(3,5), (1,15,4), 0, None, 1, -1, (15,)],
        [(30,12), (4,2,2,3), -1, None, 1, None, (30,2,2,3)],
        [(1,1,7,3,1,1), (81,1,1,21), 1, -1, 1, None, (1,1,1,21,1)]
    ]
    # for test_case in test_cases:
    for test_case in test_cases:
        test_reshape_like_new(*test_case)

    # Test old api
    lhs = mx.sym.Variable("lhs")
    rhs = mx.sym.Variable("rhs")
    net = mx.sym.reshape_like(lhs, rhs)
    js = net.tojson()
    net = mx.sym.load_json(js)
    _, output_shape, __ = net.infer_shape(lhs=(40, 30), rhs=(30,20,2))
    assert(output_shape[0] == (30,20,2))


@with_seed()
def test_reduce():
    sample_num = 500
    def test_reduce_inner(numpy_reduce_func, numpy_reduce_grad_func, mx_reduce_sym, nan_prob=0,
                          test_exclude=True, test_none_axis=False):
        for i in range(sample_num):
            # Generate random data that has ndim between 1-7 and all the shape dims between 1-5
            # Insert a NaN with probability equal to nan_prob
            ndim = np.random.randint(1, 6)
            shape = np.random.randint(1, 6, size=(ndim,))
            axis_num = np.random.randint(0, ndim, size=1)
            axis_flags = np.random.randint(0, 2, size=ndim)
            if test_exclude:
                exclude = np.random.randint(0, 2)
            else:
                exclude = False
            axes = []
            for (axis, flag) in enumerate(axis_flags):
                if flag:
                    axes.append(axis)
            if 0 == len(axes):
                axes = None
            elif 1 == len(axes):
                axes = axes[0]
            else:
                axes = tuple(axes)
            keepdims = np.random.randint(0, 2)
            a = mx.symbol.Variable('a')
            if axes is None:
                if test_none_axis:
                    b = mx_reduce_sym(a, keepdims=keepdims, axis=axes)
                else:
                    b = mx_reduce_sym(a, keepdims=keepdims)
            elif exclude and isinstance(axes, tuple) and len(axes) < ndim:
                naxes = [i for i in range(ndim) if i not in axes]
                b = mx_reduce_sym(a, axis=naxes, keepdims=keepdims, exclude=True)
            else:
                b = mx_reduce_sym(a, axis=axes, keepdims=keepdims)
            dat_npy = np.random.rand(*shape)
            # Test with both negative and positive values (randomly).  Avoid having both in the same
            # test, which can be problematic for error checking due to near-zero values.
            if np.random.rand() > 0.5:
                dat_npy = -dat_npy
            if nan_prob > 0:
                dat_npy[np.random.rand(*shape) < nan_prob] = np.nan
            sum_groundtruth = np.array(numpy_reduce_func(dat_npy, axis=axes, keepdims=keepdims))
            if sum_groundtruth.shape == ():
                sum_groundtruth = np.array([sum_groundtruth])
            grad_nd = mx.nd.empty(shape)
            outgrad_npy = np.array(np.random.rand(*sum_groundtruth.shape))

            keepdim_shape = np_reduce(dat_npy, axes, 1, np.sum).shape
            grad_groundtruth = numpy_reduce_grad_func(outgrad=outgrad_npy, data=dat_npy,
                                                      outdata=sum_groundtruth,
                                                      axis=axes, keepdims=keepdims,
                                                      keepdim_shape=keepdim_shape)
            net = b.bind(default_context(), args={'a': mx.nd.array(dat_npy)},
                         args_grad={'a': grad_nd})
            net.forward(is_train=True)

            equal_forward = almost_equal_ignore_nan(net.outputs[0].asnumpy(), sum_groundtruth, 1E-4, 1E-4)
            assert equal_forward

            net.backward(out_grads=mx.nd.array(outgrad_npy))
            bc_grad_groundtruth = np.broadcast_to(grad_groundtruth, grad_nd.shape)
            equal_backward = almost_equal_ignore_nan(grad_nd.asnumpy(), bc_grad_groundtruth, 1E-4, 1E-4)
            assert equal_backward

    test_none_axis = [True, False]
    for test_none in test_none_axis:
        test_reduce_inner(lambda data, axis, keepdims:np_reduce(data, axis, keepdims, np.sum),
                          lambda outgrad, data, outdata, axis, keepdims, keepdim_shape:
                            outgrad.reshape(keepdim_shape),
                          mx.symbol.sum, test_none_axis=test_none)
        test_reduce_inner(lambda data, axis, keepdims:np_reduce(data, axis, keepdims, np.mean),
                          lambda outgrad, data, outdata, axis, keepdims, keepdim_shape:
                            outgrad.reshape(keepdim_shape)/(data.size/outdata.size),
                          mx.symbol.mean, test_none_axis=test_none)
        test_reduce_inner(lambda data, axis, keepdims:np_reduce(data, axis, keepdims, np.prod),
                          lambda outgrad, data, outdata, axis, keepdims, keepdim_shape:
                            outgrad.reshape(keepdim_shape) * (outdata.reshape(keepdim_shape) / data),
                          mx.symbol.prod, test_none_axis=test_none)
        test_reduce_inner(lambda data, axis, keepdims:np_reduce(data, axis, keepdims, np.nansum),
                          lambda outgrad, data, outdata, axis, keepdims, keepdim_shape:
                            np.where(np.isnan(data), 0, outgrad.reshape(keepdim_shape)),
                          mx.symbol.nansum, 0.3, test_none_axis=test_none)
        test_reduce_inner(lambda data, axis, keepdims:np_reduce(data, axis, keepdims, np.nanprod),
                          lambda outgrad, data, outdata, axis, keepdims, keepdim_shape:
                            np.where(np.isnan(data), 0, outgrad.reshape(keepdim_shape) *
                                   (outdata.reshape(keepdim_shape) / data)),
                          mx.symbol.nanprod, 0.3, test_none_axis=test_none)
        # grad of max and min are sensitive to the precision of the calculation.
        # Force numpy to match mxnet's float32.
        test_reduce_inner(lambda data, axis, keepdims:np_reduce(np.float32(data), axis, keepdims, np.max),
                          lambda outgrad, data, outdata, axis, keepdims, keepdim_shape:
                            outgrad.reshape(keepdim_shape) *
                            (np.equal(np.float32(data), outdata.reshape(keepdim_shape))),
                          mx.symbol.max)
        test_reduce_inner(lambda data, axis, keepdims:np_reduce(np.float32(data), axis, keepdims, np.min),
                          lambda outgrad, data, outdata, axis, keepdims, keepdim_shape:
                            outgrad.reshape(keepdim_shape) *
                            (np.equal(np.float32(data), outdata.reshape(keepdim_shape))),
                          mx.symbol.min)
        test_reduce_inner(lambda data, axis, keepdims:np_reduce(data, axis, keepdims, np.linalg.norm),
                          lambda outgrad, data, outdata, axis, keepdims, keepdim_shape:
                            outgrad.reshape(keepdim_shape) * (data / outdata.reshape(keepdim_shape)),
                          mx.symbol.norm, test_exclude=False, test_none_axis=test_none)


@with_seed()
def test_broadcast():
    sample_num = 200
    for i in range(sample_num):
        # Generate random data that has ndim between 1-7 and all the shape dims between 1-5
        ndim = np.random.randint(1, 6)
        target_shape = np.random.randint(1, 6, size=(ndim,))
        axis = tuple(set(np.random.randint(0, ndim, np.random.randint(1, ndim + 1))))
        shape = target_shape.copy()
        size = tuple([shape[ele] for ele in axis])
        for ele in axis:
            shape[ele] = 1
        a = mx.symbol.Variable('a')
        sym_bcast_axis = mx.symbol.broadcast_axis(a, axis=axis, size=size)
        sym_bcast_to = mx.symbol.broadcast_to(a, shape=tuple(target_shape))
        sym_bcast_like = mx.symbol.broadcast_like(a, sym_bcast_to)
        def test_broadcasting_ele(sym_bcast):
            dat_npy = np.random.rand(*shape)
            groundtruth = dat_npy
            grad_nd = mx.nd.empty(shape)
            outgrad_npy = np.random.rand(*target_shape)
            grad_groundtruth = np_reduce(outgrad_npy, axis=axis, keepdims=True,
                                          numpy_reduce_func=np.sum)
            net = sym_bcast.bind(default_context(), args={'a': mx.nd.array(dat_npy)},
                                                 args_grad={'a': grad_nd})
            net.forward(is_train=True)
            assert (net.outputs[0].shape == target_shape).all()
            assert_almost_equal(net.outputs[0].asnumpy(), groundtruth, rtol=1e-4)
            net.backward(out_grads=mx.nd.array(outgrad_npy))
            assert_almost_equal(grad_nd.asnumpy(), grad_groundtruth, rtol=1e-4)
        test_broadcasting_ele(sym_bcast_axis)
        test_broadcasting_ele(sym_bcast_to)
        test_broadcasting_ele(sym_bcast_like)


@with_seed()
def test_transpose():
    for ndim in range(1, 7):
        for t in range(5):
            dims = list(np.random.randint(1, 10, size=ndim))
            axes = list(range(ndim))
            random.shuffle(axes)
            axes = tuple(axes)
            x = mx.nd.array(np.random.normal(size=dims))
            y = mx.nd.transpose(x, axes=axes)
            assert_allclose(np.transpose(x.asnumpy(), axes=axes), y.asnumpy())

            y = mx.nd.transpose(x)
            assert_allclose(np.transpose(x.asnumpy()), y.asnumpy())


@with_seed()
def test_expand_dims():
    for ndim in range(1, 6):
        for axis in range(-ndim + 1, ndim):
            x = np.random.normal(size=list(np.random.randint(1, 10, size=ndim)))
            y = mx.nd.array(x)
            x1 = np.expand_dims(x, axis=axis)
            y1 = mx.nd.expand_dims(y, axis=axis)
            assert_allclose(x1, y1.asnumpy())
            assert_allclose(x1.shape, y1.shape)


@with_seed()
def test_crop():
    for ndim in range(1, 6):
        for t in range(5):
            dims = []
            begin = []
            end = []
            idx = []
            for i in range(ndim):
                d = random.randint(1, 5)
                b = random.randint(0, d-1)
                e = random.randint(b+1, d)
                if b == 0 and random.randint(0, 1):
                    b = None
                elif b != 0 and random.randint(0, 1):
                    b -= d
                if e == d and random.randint(0, 1):
                    e = None
                elif e != d and random.randint(0, 1):
                    e -= d
                dims.append(d)
                begin.append(b)
                end.append(e)
                idx.append(slice(b, e))
            x = mx.nd.array(np.random.normal(size=dims))
            y = mx.nd.crop(x, begin=tuple(begin), end=tuple(end))
            assert_allclose(x.asnumpy()[idx], y.asnumpy())

            vx = mx.sym.Variable('x')
            vy = mx.sym.crop(vx, begin=tuple(begin), end=tuple(end))
            check_numeric_gradient(vy, [x.asnumpy()])


@with_seed()
def test_slice_axis():
    for ndim in range(1, 6):
        shape = np.random.randint(1, 11, size=(ndim,))
        for t in range(ndim):
            d = shape[t]
            b = random.randint(0, d-1)
            e = random.randint(b+1, d)
            if np.random.rand() > 0.6:
                e = None
            else:
                if e < d and np.random.rand() > 0.5:
                    e = e - d
            if np.random.rand() > 0.5:
                b = b - d
            idx = []
            for i in range(ndim):
                idx.append(slice(0, shape[i]))
            idx[t] = slice(b, e)

            X = mx.symbol.Variable('X')
            x = mx.nd.array(np.random.normal(size=shape))
            Y = mx.symbol.slice_axis(data=X, axis=t, begin=b, end=e)

            xgrad = mx.nd.empty(x.shape)
            exec1 = Y.bind(default_context(), args = [x], args_grad = {'X': xgrad})
            exec1.forward(is_train=True)
            y = exec1.outputs[0]
            assert_allclose(x.asnumpy()[idx], y.asnumpy())
            exec1.backward([y])
            xx = x.asnumpy()
            xx[:] = 0.0
            xx[idx] = x.asnumpy()[idx]
            assert_allclose(xx, xgrad.asnumpy())
            x_grad_npy = np.random.normal(size=x.shape)
            xgrad = mx.nd.array(x_grad_npy)
            exec2 = Y.bind(default_context(), args=[x], args_grad={'X': xgrad}, grad_req="add")
            exec2.forward(is_train=True)
            exec2.backward([exec2.outputs[0]])
            xx = np.zeros(shape=x.shape, dtype=np.float32)
            xx[idx] = x.asnumpy()[idx]
            assert_allclose(xx + x_grad_npy, xgrad.asnumpy(), atol=1E-5)

@with_seed()
def test_slice_like():
    for ndim in range(1, 6):
        from_shape = np.random.randint(1, 11, size=(ndim,))
        shape = [s + np.random.randint(0, 3) for s in from_shape]
        for t in range(ndim):
            if t > 0:
                axes = np.random.randint(0, ndim, size=t).tolist()
            else:
                axes = []
            idx = []
            for i in range(ndim):
                idx.append(slice(0, shape[i]))
                if i in axes or not axes:
                    idx[i] = slice(0, from_shape[i])

            if axes:
                pos = np.random.randint(0, t)
                if axes[pos] > 0:
                    axes[pos] -= ndim  # negative index

            X = mx.symbol.Variable('X')
            X_1 = mx.symbol.Variable('X1')
            x = mx.nd.array(np.random.normal(size=shape))
            x1 = mx.nd.array(np.random.normal(size=from_shape))
            Y = mx.symbol.slice_like(data=X, shape_like=X_1, axes=axes)

            xgrad = mx.nd.empty(x.shape)
            xgrad1 = mx.nd.empty(x1.shape)
            exec1 = Y.bind(default_context(), args = [x, x1],
                           args_grad = {'X': xgrad, 'X1': xgrad1})
            exec1.forward(is_train=True)
            y = exec1.outputs[0]
            assert_allclose(x.asnumpy()[idx], y.asnumpy())
            exec1.backward([y])
            xx = x.asnumpy()
            xx[:] = 0.0
            xx[idx] = x.asnumpy()[idx]
            assert_allclose(xx, xgrad.asnumpy())
            assert_allclose(xgrad1.asnumpy(), mx.nd.zeros_like(xgrad1).asnumpy())

@with_seed()
def test_flip():
    for ndim in range(1, 6):
        for t in range(5):
            dims = [random.randint(1,10) for i in range(ndim)]
            axis = random.randint(0, ndim-1)
            idx = [slice(None, None, -1) if i == axis else slice(None, None) for i in range(ndim)]
            x = mx.nd.array(np.random.normal(size=dims))
            y = mx.nd.flip(x, axis=axis)
            assert_allclose(x.asnumpy()[idx], y.asnumpy())


@with_seed()
def test_stn():
    import sys
    np.set_printoptions(threshold=sys.maxsize)
    num_filter = 2  # conv of loc net
    kernel = (3, 3)  # conv of loc net
    num_hidden = 6  # fc of loc net
    for n in [1, 2, 3, 4]:
        for c in [1, 2, 3, 4]:
            for h in [5, 9, 13, 17]:  # for convenience test, this third and forth input dim should be 4x + 1
                for w in [5, 9, 13, 17]:
                    data_shape = (n, c, h, w)
                    target_shape = (int((data_shape[2]+1)/2), int((data_shape[3]+1)/2))
                    data = mx.sym.Variable(name="data")
                    loc = mx.sym.Convolution(data=data, kernel=kernel, pad=(1, 1), num_filter=num_filter, name="loc_conv")
                    loc = mx.sym.Flatten(data=loc)
                    loc = mx.sym.FullyConnected(data=loc, num_hidden=num_hidden, name="loc_fc")
                    stn = mx.sym.SpatialTransformer(data=data, loc=loc, target_shape=target_shape,
                                                    transform_type="affine", sampler_type="bilinear")
                    arg_names = stn.list_arguments()
                    arg_shapes, out_shapes, _ = stn.infer_shape(data=data_shape)
                    # check shape
                    assert out_shapes[0] == (data_shape[0], data_shape[1], target_shape[0], target_shape[1])
                    dev = default_context()
                    #dev = mx.gpu(0)
                    args = {}
                    args['data'] = mx.random.normal(0, 1, data_shape, ctx=mx.cpu()).copyto(dev)
                    args['loc_conv_weight'] = mx.nd.zeros((num_filter, data_shape[1], kernel[0], kernel[1]), ctx=dev)
                    args['loc_conv_bias'] = mx.nd.zeros((num_filter,), ctx=dev)
                    args['loc_fc_weight'] = mx.nd.zeros((6, num_filter*data_shape[2]*data_shape[3]), ctx=dev)
                    args['loc_fc_bias'] = mx.nd.array([0.5, 0, 0, 0, 0.5, 0], ctx=dev)
                    grad_grad = [mx.nd.zeros(shape, ctx=dev) for shape in arg_shapes]
                    exe = stn.bind(dev, args=args, args_grad=grad_grad)
                    exe.forward(is_train=True)
                    out = exe.outputs[0].asnumpy()
                    # check forward
                    assert_almost_equal(out, args['data'].asnumpy()[:, :, h//4:h-h//4, w//4:w-w//4], rtol=1e-2, atol=1e-4)
                    out_grad = mx.nd.ones(out.shape, ctx=dev)
                    exe.backward([out_grad])
                    # check backward
                    assert_almost_equal(out_grad.asnumpy(), grad_grad[0].asnumpy()[:, :, h//4:h-h//4, w//4:w-w//4], rtol=1e-2, atol=1e-4)


def test_stn_valid_sampling():
    target_shape = (
        28,
        28,
    )
    src_shape = (
        42,
        42,
    )

    data = mx.sym.Variable(name="data")
    loc = mx.sym.Variable(name="loc")

    data_array = np.zeros((
        1,
        1,
    ) + src_shape)
    # Have an ever so slight rotation.
    loc_array = np.array(
        [[9.03887e-05, 1.00015, 0.00174931, 1.0003, 0.000311901,
          -0.000919065]])

    stn = mx.sym.SpatialTransformer(
        data=data,
        loc=loc,
        target_shape=target_shape,
        transform_type="affine",
        sampler_type="bilinear")

    grad_req = {k: 'write' for k in stn.list_arguments()}
    grads = {
        'data': mx.nd.array(np.zeros_like(data_array)),
        'loc': mx.nd.array(np.zeros_like(loc_array))
    }
    executor = stn.bind(
        ctx=default_context(),
        args={'data': mx.nd.array(data_array),
              'loc': mx.nd.array(loc_array)},
        grad_req=grad_req,
        args_grad=grads)
    executor.forward(is_train=True)
    executor.backward(mx.nd.ones((
        1,
        1,
    ) + target_shape))


# @haojin2: Getting rid of fixed seed as flakiness could not be reproduced,
# tracked at https://github.com/apache/incubator-mxnet/issues/11714
@with_seed()
def test_dot():
    ctx=default_context()
    dtypes = ['float32', 'float64']
    if ctx.device_type == 'gpu':
        dtypes += ['float16']

    # Test normal dot.
    for data_type in dtypes:
        for m in range(1, 5):
            for k in range(1, 5):
                for n in range(1, 5):
                    a_npy = np.random.normal(0, 1, (m, k))
                    a_npy = a_npy.astype(data_type)
                    b_npy = np.random.normal(0, 1, (k, n))
                    b_npy = b_npy.astype(data_type)
                    c_npy = np.empty((m, n), dtype=data_type)
                    ograd_npy = np.random.normal(0, 1, (m, n))
                    ograd_npy = ograd_npy.astype(data_type)
                    agrad_npy = np.empty((m, k), dtype=data_type)
                    bgrad_npy = np.empty((k, n), dtype=data_type)
                    c_npy[:, :] = np.dot(a_npy[:, :], b_npy[:, :])
                    bgrad_npy[:, :] = np.dot(a_npy[:, :].T, ograd_npy[:, :])
                    agrad_npy[:, :] = np.dot(ograd_npy[:, :], b_npy[:, :].T)
                    a = mx.sym.Variable('a', dtype=data_type)
                    b = mx.sym.Variable('b', dtype=data_type)
                    c = mx.sym.dot(a, b)
                    exe = c.simple_bind(ctx=ctx, a=a_npy.shape, b=b_npy.shape)
                    outputs = exe.forward(is_train=True, a=a_npy, b=b_npy)
                    assert_almost_equal(outputs[0].asnumpy(), c_npy,
                                        rtol=1e-2 if data_type == 'float16' else 1e-3,
                                        atol=1e-2 if data_type == 'float16' else 1e-3)
                    exe.backward(out_grads=[mx.nd.array(ograd_npy, mx.cpu()).astype(data_type)])
                    assert_almost_equal(exe.grad_dict['a'].asnumpy(), agrad_npy,
                                        rtol=1e-2 if data_type == 'float16' else 1e-3,
                                        atol=1e-2 if data_type == 'float16' else 1e-3)
                    assert_almost_equal(exe.grad_dict['b'].asnumpy(), bgrad_npy,
                                        rtol=1e-2 if data_type == 'float16' else 1e-3,
                                        atol=1e-2 if data_type == 'float16' else 1e-3)

    # Test dot with transpose flag using gradient checker.
    def dot_sym(data_type):
        x = mx.sym.Variable('x', dtype=data_type)
        y = mx.sym.Variable('y', dtype=data_type)
        return mx.sym.dot(x, y)

    def dot_sym_xT(data_type):
        x = mx.sym.Variable('x', dtype=data_type)
        y = mx.sym.Variable('y', dtype=data_type)
        return mx.sym.dot(x, y, transpose_a=True)

    def dot_sym_yT(data_type):
        x = mx.sym.Variable('x', dtype=data_type)
        y = mx.sym.Variable('y', dtype=data_type)
        return mx.sym.dot(x, y, transpose_b=True)

    def dot_sym_xT_yT(data_type):
        x = mx.sym.Variable('x', dtype=data_type)
        y = mx.sym.Variable('y', dtype=data_type)
        return mx.sym.dot(x, y, transpose_a=True, transpose_b=True)

    for data_type in dtypes:
        for ashape, bshape in [((3, 4), (4, 5)), ((2, 3, 4), (4, 5, 6))]:
            m1_npy = np.random.uniform(-1, 1, ashape)
            m1_npy = m1_npy.astype(data_type)
            m2_npy = np.random.uniform(-1, 1, bshape)
            m2_npy = m2_npy.astype(data_type)
            check_numeric_gradient(dot_sym(data_type), [m1_npy, m2_npy], numeric_eps=1e-1, rtol=2e-2, atol=1e-3)
            check_numeric_gradient(dot_sym_xT(data_type), [m1_npy.T, m2_npy], numeric_eps=1e-1, rtol=2e-2, atol=1e-3)
            check_numeric_gradient(dot_sym_yT(data_type), [m1_npy, m2_npy.T], numeric_eps=1e-1, rtol=2e-2, atol=1e-3)
            check_numeric_gradient(dot_sym_xT_yT(data_type), [m1_npy.T, m2_npy.T], numeric_eps=1e-1, rtol=2e-2, atol=1e-3)


@with_seed()
def test_batch_dot():
    dtypes = ['float32', 'float64']
    if default_context().device_type == 'gpu':
        dtypes += ['float16']

    for data_type in dtypes:
        for batch_size in range(1, 5):
            for m in range(1, 5):
                for k in range(1, 5):
                    for n in range(1, 5):
                        transpose_a = (np.random.rand() > 0.5)
                        transpose_b = (np.random.rand() > 0.5)
                        a_npy = np.random.normal(0, 1, (batch_size, m, k))
                        a_npy = a_npy.astype(data_type)
                        b_npy = np.random.normal(0, 1, (batch_size, k, n))
                        b_npy = b_npy.astype(data_type)
                        c_npy = np.empty((batch_size, m, n), dtype=data_type)
                        ograd_npy = np.random.normal(0, 1, (batch_size, m, n))
                        ograd_npy = ograd_npy.astype(data_type)
                        agrad_npy = np.empty((batch_size, m, k), dtype=data_type)
                        bgrad_npy = np.empty((batch_size, k, n), dtype=data_type)
                        a_init_grad_npy = np.random.normal(size=(batch_size, m, k))
                        a_init_grad_npy = a_npy.astype(data_type)
                        b_init_grad_npy = np.random.normal(size=(batch_size, k, n))
                        b_init_grad_npy = b_npy.astype(data_type)
                        for i in range(batch_size):
                            c_npy[i, :, :] = np.dot(a_npy[i, :, :], b_npy[i, :, :])
                            bgrad_npy[i, :, :] = np.dot(a_npy[i, :, :].T, ograd_npy[i, :, :])
                            agrad_npy[i, :, :] = np.dot(ograd_npy[i, :, :], b_npy[i, :, :].T)
                        a = mx.sym.Variable('a', dtype=data_type)
                        b = mx.sym.Variable('b', dtype=data_type)
                        c = mx.sym.batch_dot(a, b, transpose_a=transpose_a, transpose_b=transpose_b)
                        if transpose_a:
                            a_npy = np.transpose(a_npy, axes=(0, 2, 1))
                            agrad_npy = np.transpose(agrad_npy, axes=(0, 2, 1))
                            a_init_grad_npy = np.transpose(a_init_grad_npy, axes=(0, 2, 1))
                        if transpose_b:
                            b_npy = np.transpose(b_npy, axes=(0, 2, 1))
                            bgrad_npy = np.transpose(bgrad_npy, axes=(0, 2, 1))
                            b_init_grad_npy = np.transpose(b_init_grad_npy, axes=(0, 2, 1))
                        exe = c.simple_bind(ctx=default_context(),
                            a=a_npy.shape, b=b_npy.shape, grad_req='write')
                        exe_add = c.simple_bind(ctx=default_context(),
                            a=a_npy.shape, b=b_npy.shape, grad_req='add')
                        exe_add.grad_dict['a'][:] = a_init_grad_npy
                        exe_add.grad_dict['b'][:] = b_init_grad_npy
                        outputs = exe.forward(is_train=True, a=a_npy, b=b_npy)
                        assert_almost_equal(outputs[0].asnumpy(), c_npy,
                                            rtol=1e-2 if data_type == 'float16' else 1e-3,
                                            atol=1e-2 if data_type == 'float16' else 1e-4)
                        exe.backward(out_grads=[mx.nd.array(ograd_npy, ctx=exe._ctx)])
                        assert_almost_equal(exe.grad_dict['a'].asnumpy(), agrad_npy,
                                            rtol=1e-2 if data_type == 'float16' else 1e-3,
                                            atol=1e-2 if data_type == 'float16' else 1e-4)
                        assert_almost_equal(exe.grad_dict['b'].asnumpy(), bgrad_npy,
                                            rtol=1e-2 if data_type == 'float16' else 1e-3,
                                            atol=1e-2 if data_type == 'float16' else 1e-4)
                        exe_add.forward(is_train=True, a=a_npy, b=b_npy)
                        exe_add.backward(out_grads=[mx.nd.array(ograd_npy, ctx=exe._ctx)])
                        assert_almost_equal(exe_add.grad_dict['a'].asnumpy(),
                                            agrad_npy + a_init_grad_npy,
                                            rtol=1e-2 if data_type == 'float16' else 1e-3,
                                            atol=1e-2 if data_type == 'float16' else 1e-4)
                        assert_almost_equal(exe_add.grad_dict['b'].asnumpy(),
                                            bgrad_npy + b_init_grad_npy,
                                            rtol=1e-2 if data_type == 'float16' else 1e-3,
                                            atol=1e-2 if data_type == 'float16' else 1e-4)


def get_correlation(data1,data2,kernel_size,max_displacement,stride1,stride2,pad_size,is_multiply):

    img1 = mx.sym.Variable('img1')
    img2 = mx.sym.Variable('img2')
    return mx.sym.Correlation(data1=img1,data2=img2,kernel_size =kernel_size,max_displacement = max_displacement,
                              stride1 = stride1,stride2 = stride2,pad_size= pad_size,is_multiply = is_multiply)


def correlation_forward(data1,data2,pad_size,kernel_size,stride1,stride2,max_displacement,is_multiply):

    # compute output's dimension
    paddedbottomheight = data1.shape[2] + 2 * pad_size
    paddedbottomwidth = data1.shape[3] + 2 * pad_size
    kernel_radius = (kernel_size - 1) // 2
    border_size = max_displacement + kernel_radius
    top_width = (paddedbottomwidth - border_size * 2) // stride1
    top_height = (paddedbottomheight - border_size  * 2) // stride1
    neighborhood_grid_radius = max_displacement // stride2
    neighborhood_grid_width = neighborhood_grid_radius * 2 + 1
    top_channels = neighborhood_grid_width * neighborhood_grid_width

    out = np.zeros((data1.shape[0], top_channels, top_height, top_width))
    tmp1 = np.zeros((data1.shape[0],data1.shape[1],paddedbottomheight, paddedbottomwidth))
    tmp2 = np.zeros((data1.shape[0],data1.shape[1],paddedbottomheight, paddedbottomwidth))

    tmp1[:, :, pad_size:pad_size + data1.shape[2], pad_size:pad_size + data1.shape[3]] = data1[:,:,:,:]
    tmp2[:, :, pad_size:pad_size + data2.shape[2], pad_size:pad_size + data2.shape[3]] = data2[:,:,:,:]

    for i in range(top_height):
        for j in range(top_width):
            for nbatch in range(data1.shape[0]):

                # x1,y1 is the location in data1 , i,j is the location in output
                x1 = j * stride1 + max_displacement
                y1 = i * stride1 + max_displacement

                for top_channel in range(top_channels):

                    s2o = (top_channel % neighborhood_grid_width - neighborhood_grid_radius) * stride2
                    s2p = (top_channel // neighborhood_grid_width - neighborhood_grid_radius) * stride2

                    # location in data2
                    x2 = x1 + s2o
                    y2 = y1 + s2p

                    for h in range(kernel_size):
                        for w in range(kernel_size):
                            for channel in range(data1.shape[1]):
                                if is_multiply:
                                    out[nbatch, top_channel, i, j] += tmp1[nbatch, channel,y1 + h, x1 + w] * tmp2[nbatch, channel, y2 + h,x2 + w]
                                else:
                                    out[nbatch, top_channel, i, j] += abs(tmp1[nbatch, channel, y1 + h, x1 + w] - tmp2[nbatch, channel, y2 + h, x2 + w])
    out /= float(kernel_size**2*data1.shape[1])
    return out,tmp1,tmp2


def correlation_backward(out_grad,tmp1,tmp2,data1,data2,pad_size,kernel_size,stride1,stride2,max_displacement,is_multiply):

    # compute output's dimension
    paddedbottomheight = data1.shape[2] + 2 * pad_size
    paddedbottomwidth = data1.shape[3] + 2 * pad_size
    kernel_radius = (kernel_size - 1) // 2
    border_size = max_displacement + kernel_radius
    top_width = (paddedbottomwidth - border_size * 2) // stride1
    top_height = (paddedbottomheight - border_size  * 2) // stride1
    neighborhood_grid_radius = max_displacement // stride2
    neighborhood_grid_width = neighborhood_grid_radius * 2 + 1
    top_channels = neighborhood_grid_width * neighborhood_grid_width

    out = np.zeros((data1.shape[0], top_channels, top_height, top_width))
    tmp1_grad = np.zeros(tmp1.shape)
    tmp2_grad = np.zeros(tmp2.shape)

    for i in range(top_height):
        for j in range(top_width):
            for nbatch in range(data1.shape[0]):

                # x1,y1 is the location in data1 , i,j is the location in output
                x1 = j * stride1 + max_displacement
                y1 = i * stride1 + max_displacement

                for top_channel in range(top_channels):

                    s2o = (top_channel % neighborhood_grid_width - neighborhood_grid_radius) * stride2
                    s2p = (top_channel // neighborhood_grid_width - neighborhood_grid_radius) * stride2

                    # location in data2
                    x2 = x1 + s2o
                    y2 = y1 + s2p

                    for h in range(kernel_size):
                        for w in range(kernel_size):
                            for channel in range(data1.shape[1]):
                                if is_multiply:
                                    tmp1_grad[nbatch,channel,y1+h,x1+w]+= out_grad[nbatch,top_channel,i,j]*tmp2[nbatch, channel, y2 + h,x2 + w]
                                    tmp2_grad[nbatch,channel,y2+h,x2+w]+= out_grad[nbatch,top_channel,i,j]*tmp1[nbatch, channel, y1 + h,x1 + w]
                                else:
                                    sgn = 1 if (tmp1[nbatch, channel, y1 + h,x1 + w]>=tmp2[nbatch, channel, y2 + h,x2 + w]) else -1
                                    tmp1_grad[nbatch,channel,y1+h,x1+w]+= out_grad[nbatch,top_channel,i,j]*sgn
                                    tmp2_grad[nbatch,channel,y2+h,x2+w]+= out_grad[nbatch,top_channel,i,j]*(-sgn)

    tmp1_grad = tmp1_grad / float(kernel_size**2*data1.shape[1])
    tmp2_grad = tmp2_grad / float(kernel_size**2*data1.shape[1])
    return tmp1_grad[:,:,pad_size:pad_size+data1.shape[2],pad_size:pad_size+data1.shape[3]],tmp2_grad[:,:,pad_size:pad_size+data1.shape[2],pad_size:pad_size+data1.shape[3]],


def unittest_correlation(data_shape,kernel_size,max_displacement,stride1,stride2,pad_size,is_multiply,dtype):

    img1 = np.random.random(data_shape)
    img1 = img1.astype(dtype)
    img2 = np.random.random(data_shape)
    img2 = img2.astype(dtype)

    net1 = get_correlation(img1,img2,kernel_size,max_displacement,stride1,stride2,pad_size,is_multiply)
    net2 = get_correlation(img1,img2,kernel_size,max_displacement,stride1,stride2,pad_size,is_multiply )

    exe1 = net1.simple_bind(default_context(),img1=img1.shape,img2=img1.shape)
    exe1.arg_dict['img1'][:] = img1
    exe1.arg_dict['img2'][:] = img2

    #cpu forward
    exe1.forward(is_train=True)
    # python forward
    forward_result,tmp1,tmp2 = correlation_forward(img1,img2,pad_size,kernel_size,stride1,stride2,max_displacement,is_multiply)

    # forward error
    assert_almost_equal(exe1.outputs[0].asnumpy(), forward_result, rtol=1e-4, atol=1e-4)

    # out_grad
    a = np.ones(forward_result.shape)
    out_grad1 = mx.nd.array(a,default_context())
    # cpu backward
    exe1.backward(out_grads=out_grad1)
    # python backward
    grad1,grad2 = correlation_backward(a,tmp1,tmp2,img1,img2,pad_size,kernel_size,stride1,stride2,max_displacement,is_multiply)

    # backward error
    assert_almost_equal(exe1.grad_dict['img1'].asnumpy(), grad1, rtol=1e-3, atol=1e-4)
    assert_almost_equal(exe1.grad_dict['img2'].asnumpy(), grad2, rtol=1e-3, atol=1e-4)


@with_seed()
def test_correlation():
    def test_infer_type(dtype):
        a = mx.sym.Variable('a')
        b = mx.sym.Variable('b')
        corr = mx.sym.Correlation(data1=a, data2=b)
        arg_type1, out_type1, _ = corr.infer_type(a=dtype)
        if arg_type1[0] != np.dtype(dtype) and arg_type1[1] != np.dtype(dtype) and out_type1[0] != np.dtype(dtype):
            msg = npt.npt.build_err_msg([a, b],
                                        err_msg="Inferred type from a is not as expected, "
                                                "Expected :%s %s %s, Got: %s %s %s"
                                                % (dtype, dtype, dtype, arg_type1[0], arg_type1[1], out_type1[0]),
                                                names=['a', 'b'])
            raise AssertionError(msg)
        arg_type2, out_type2, _ = corr.infer_type(b=dtype)
        if arg_type2[0] != np.dtype(dtype) and arg_type2[1] != np.dtype(dtype) and out_type2[0] != np.dtype(dtype):
            msg = npt.npt.build_err_msg([a, b],
                                        err_msg="Inferred type from b is not as expected, "
                                                "Expected :%s %s %s, Got: %s %s %s"
                                                % (dtype, dtype, dtype, arg_type1[0], arg_type1[1], out_type1[0]),
                                                names=['a', 'b'])
            raise AssertionError(msg)

    for dtype in ['float16', 'float32']:
        test_infer_type(dtype)
        unittest_correlation((1,3,10,10), kernel_size = 1,max_displacement = 4,stride1 = 1,stride2 = 1,pad_size = 4,is_multiply = False, dtype = dtype)
        unittest_correlation((5,1,15,15), kernel_size = 1,max_displacement = 5,stride1 = 1,stride2 = 1,pad_size = 5,is_multiply = False, dtype = dtype)
        unittest_correlation((5,1,15,15), kernel_size = 1,max_displacement = 5,stride1 = 1,stride2 = 1,pad_size = 5,is_multiply = True, dtype = dtype)
        unittest_correlation((5,1,15,15), kernel_size = 1,max_displacement = 10,stride1 = 1,stride2 = 2,pad_size = 10,is_multiply = True, dtype = dtype)
        unittest_correlation((5,1,4,4), kernel_size = 3,max_displacement = 1,stride1 = 1,stride2 = 1,pad_size = 2,is_multiply = True, dtype = dtype)
        unittest_correlation((5,1,4,4), kernel_size = 3,max_displacement = 1,stride1 = 2,stride2 = 1,pad_size = 2,is_multiply = True, dtype = dtype)
        unittest_correlation((5,1,4,4), kernel_size = 3,max_displacement = 1,stride1 = 2,stride2 = 1,pad_size = 2,is_multiply = False, dtype = dtype)
        unittest_correlation((5,1,6,4), kernel_size = 3,max_displacement = 1,stride1 = 2,stride2 = 1,pad_size = 2,is_multiply = False, dtype = dtype)
        unittest_correlation((5,1,11,11), kernel_size = 5,max_displacement = 1,stride1 = 1,stride2 = 1,pad_size = 2,is_multiply = False, dtype = dtype)


@with_seed()
def test_support_vector_machine_l1_svm():
    xpu = default_context()
    shape = (20, 10)

    X = mx.symbol.Variable('X')
    L = mx.symbol.Variable('L')
    Y = mx.symbol.SVMOutput(data=X, label=L, use_linear=True)
    x = mx.nd.empty(shape, ctx = xpu)
    l = mx.nd.empty((shape[0],), ctx = xpu)
    x_np = np.random.rand(*shape)
    l_np = np.random.randint(0, shape[1], (shape[0],))
    x[:] = x_np
    l[:] = l_np

    grad = mx.nd.empty(shape, ctx = xpu)
    exec1 = Y.bind(xpu, args = [x, l], args_grad = {'X': grad})
    exec1.forward(is_train=True)

    assert_almost_equal(x_np, exec1.outputs[0].asnumpy())

    exec1.backward()

    l_mask = np.equal(l_np.reshape(shape[0],1),range(shape[1]))
    l_mask = np.array(l_mask, dtype=np.float32)*2 -1
    grad_np = (-1) * l_mask * np.greater(1 - l_mask * x_np, 0)

    assert_almost_equal(grad_np, grad.asnumpy())


@with_seed()
def test_support_vector_machine_l2_svm():
    xpu = default_context()
    shape = (20, 10)

    X = mx.symbol.Variable('X')
    L = mx.symbol.Variable('L')
    Y = mx.symbol.SVMOutput(data=X, label=L)
    x = mx.nd.empty(shape, ctx = xpu)
    l = mx.nd.empty((shape[0],), ctx = xpu)
    x_np = np.random.rand(*shape)
    x_np = x_np.astype(np.float32)
    l_np = np.random.randint(0, shape[1], (shape[0],))
    x[:] = x_np
    l[:] = l_np

    grad = mx.nd.empty(shape, ctx = xpu)
    exec1 = Y.bind(xpu, args = [x, l], args_grad = {'X': grad})
    exec1.forward(is_train=True)

    assert_almost_equal(x_np, exec1.outputs[0].asnumpy())

    exec1.backward()

    l_mask = np.equal(l_np.reshape(shape[0],1),range(shape[1]))
    l_mask = np.array(l_mask, dtype=np.float32)*2 -1
    grad_np = (-2)*l_mask*np.maximum(1-l_mask*x_np,0)
    grad_np = grad_np.astype(np.float32)
    assert_almost_equal(grad_np, grad.asnumpy())


# Seed set because the test is not robust enough to operate on random data
@with_seed(1234)
def test_roipooling():

    data = mx.symbol.Variable(name='data')
    rois = mx.symbol.Variable(name='rois')
    test = mx.symbol.ROIPooling(data=data, rois=rois, pooled_size=(4, 4), spatial_scale=1)

    x1 = np.random.rand(4, 3, 12, 8).astype('float32')
    x2 = np.array([[0, 1.1, 1.1, 6.2, 6.2], [2, 6.1, 2.1, 8.2, 11.2], [1, 3.1, 1.1, 5.2, 10.2], [0, 3, 3, 3, 3]], dtype='float32')

    check_numeric_gradient(sym=test, location=[x1, x2],
                           grad_nodes={'data':'write', 'rois':'null'},
                           numeric_eps=1e-4, rtol=1e-1, atol=1e-4)
    check_numeric_gradient(sym=test, location=[x1, x2],
                           grad_nodes={'data':'add', 'rois':'null'},
                           numeric_eps=1e-4, rtol=1e-1, atol=1E-4)


def check_pad_with_shape(shape, xpu, pad_width, mode, dtype="float64"):
    # bind with label
    X = mx.symbol.Variable('X', dtype=dtype)
    Y = mx.symbol.Pad(data=X, mode=mode, pad_width=pad_width)
    x = mx.random.uniform(-1, 1, shape, ctx=mx.cpu(), dtype=dtype).copyto(xpu)
    # numpy result
    pad_grouped = list(zip(*[iter(list(pad_width))] * 2))
    np_out = np.pad(x.asnumpy(), pad_grouped, mode)
    # mxnet result
    grad = mx.nd.empty(shape, ctx = xpu, dtype=dtype)
    exec1 = Y.bind(xpu, args = [x], args_grad = {'X': grad})
    exec1.forward(is_train=True)
    out = exec1.outputs[0].asnumpy()
    # compare numpy + mxnet
    assert_almost_equal(out, np_out)
    # grad check
    check_numeric_gradient(Y, [x.asnumpy()], numeric_eps=1e-2, rtol=1e-2)


@with_seed()
def test_pad():
    ctx = default_context()
    shape1 = (2, 3, 3, 5)
    pad1 = (0, 0, 0, 0, 1, 2, 3, 4)
    shape2 = (2, 3, 3, 5, 4)
    pad2 = (0, 0, 0, 0, 1, 2, 3, 4, 3, 1)
    # note: this op doesn't support ints yet. Add tests when supported
    dtypes = ["float16", "float32", "float64"]
    for dtype in dtypes:
        check_pad_with_shape(shape1, ctx, pad1, 'constant', dtype)
        check_pad_with_shape(shape1, ctx, pad1, 'edge', dtype)
        check_pad_with_shape(shape2, ctx, pad2, 'constant', dtype)
        check_pad_with_shape(shape2, ctx, pad2, 'edge', dtype)
        check_pad_with_shape(shape1, ctx, pad1, 'reflect', dtype)
        check_pad_with_shape(shape2, ctx, pad2, 'reflect', dtype)


def np_instance_norm(data, weight, bias, eps):
    spatial_dims = data.shape[2::]
    num_spatial_vals = np.prod(np.array(spatial_dims))
    scale = 1/float(num_spatial_vals)
    sum_axis = tuple(range(2, data.ndim))
    mean = scale * np.sum(data, axis = sum_axis)
    mean = np.reshape(np.repeat(mean, num_spatial_vals), data.shape)
    var = scale * np.sum((data - mean)**2, axis = sum_axis)
    var = np.reshape(np.repeat(var, num_spatial_vals), data.shape)

    weightBatch = np.tile(weight, (data.shape[0], 1))
    weightBatch = np.reshape(np.repeat(weightBatch, num_spatial_vals), data.shape)
    biasBatch = np.tile(bias, (data.shape[0], 1))
    biasBatch = np.reshape(np.repeat(biasBatch, num_spatial_vals), data.shape)
    return weightBatch * (data - mean)/np.sqrt(var + eps) + biasBatch


def check_instance_norm_with_shape(shape, xpu):
    # bind with label
    eps = 0.001
    X = mx.symbol.Variable('X')
    G = mx.symbol.Variable('G')
    B = mx.symbol.Variable('B')

    Y = mx.symbol.InstanceNorm(data=X, beta=B, gamma=G, eps=eps)
    x = mx.random.normal(0, 1, shape, ctx=mx.cpu()).copyto(xpu)
    gamma = mx.random.normal(0, 1, shape[1], ctx=mx.cpu()).copyto(xpu)
    beta = mx.random.normal(0, 1, shape[1], ctx=mx.cpu()).copyto(xpu)

    np_out = np_instance_norm(x.asnumpy(), gamma.asnumpy(), beta.asnumpy(), eps)
    exec1 = Y.bind(xpu, args = {'X':x, 'G':gamma, 'B':beta})
    exec1.forward(is_train=False)
    out = exec1.outputs[0].asnumpy()
    assert_almost_equal(out, np_out, rtol=1e-4, atol=1e-4)
    check_numeric_gradient(Y, {'X':x.asnumpy(), 'G':gamma.asnumpy(), 'B':beta.asnumpy()},
                           numeric_eps=1e-2, rtol=1e-2, atol=1e-2)


@with_seed()
def test_instance_normalization():
    check_instance_norm_with_shape((1, 1, 1), default_context())
    check_instance_norm_with_shape((2, 1, 2), default_context())
    check_instance_norm_with_shape((2,4,5,6), default_context())
    check_instance_norm_with_shape((3,3,2,3,2,1,1), default_context())


def check_l2_normalization(in_shape, mode, dtype, norm_eps=1e-10):
    ctx = default_context()
    data = mx.symbol.Variable('data')
    out = mx.symbol.L2Normalization(data=data, mode=mode, eps=norm_eps)
    in_data = np.random.uniform(-1, 1, in_shape).astype(dtype)
    # calculate numpy results
    if mode == 'channel':
        assert in_data.ndim > 2
        np_norm = np.linalg.norm(in_data, axis=1) + norm_eps
        np_norm = np.repeat(1. / np.expand_dims(np_norm, axis=1), in_data.shape[1], axis=1)
        np_out = np.multiply(in_data, np_norm)
    elif mode == 'spatial':
        assert in_data.ndim > 2
        s = in_data.shape
        np_norm = np.linalg.norm(in_data.reshape((s[0], s[1], -1)), axis=2) + norm_eps
        np_norm = np.repeat(1. / np_norm[:, np.newaxis], in_data.size / s[0] / s[1], axis=2)
        np_out = np.multiply(in_data, np_norm.reshape(s))
    elif mode == 'instance':
        assert in_data.ndim > 1
        s = in_data.shape
        np_norm = np.linalg.norm(in_data.reshape((s[0], -1)), axis=1) + norm_eps
        np_norm = np.repeat(1. / np_norm[:, np.newaxis], in_data.size / s[0], axis=1)
        np_out = np.multiply(in_data, np_norm.reshape(s))
    else:
        raise RuntimeError('Unknown l2 normalization mode')
    exe = out.simple_bind(ctx=ctx, data=in_data.shape)
    output = exe.forward(is_train=True, data=in_data)
    # compare numpy + mxnet
    assert_almost_equal(exe.outputs[0].asnumpy(), np_out, rtol=1e-2 if dtype is 'float16' else 1e-5, atol=1e-5)
    # check gradient
    check_numeric_gradient(out, [in_data], numeric_eps=1e-3, rtol=1e-2, atol=5e-3)


@with_seed()
def test_l2_normalization():
    for dtype in ['float16', 'float32', 'float64']:
        for mode in ['channel', 'spatial', 'instance']:
            nbatch = random.randint(1, 4)
            nchannel = random.randint(3, 5)
            height = random.randint(4, 6)
            check_l2_normalization((nbatch, nchannel, height), mode, dtype)
            width = random.randint(5, 7)
            check_l2_normalization((nbatch, nchannel, height, width), mode, dtype)


def check_layer_normalization(in_shape, axis, eps, dtype=np.float32, forward_check_eps=1E-3):
    def npy_layer_norm(data, gamma, beta, axis=1, eps=1E-5):
        if axis < 0:
            axis += data.ndim
        broadcast_shape = [1 for _ in range(data.ndim)]
        broadcast_shape[axis] = data.shape[axis]
        mean = data.mean(axis=axis, keepdims=True).astype(dtype)
        var = data.var(axis=axis, keepdims=True).astype(dtype)
        std = np.sqrt(var + dtype(eps)).astype(dtype)
        out = np.reshape(gamma, broadcast_shape) * (data - mean) / std + \
              np.reshape(beta, broadcast_shape)
        return out

    ctx = default_context()
    data = np.random.normal(0, 1, in_shape).astype(dtype)
    gamma = np.random.normal(0, 1, (in_shape[axis],)).astype(dtype)
    beta = np.random.normal(0, 1, (in_shape[axis],)).astype(dtype)
    data_s = mx.symbol.Variable('data')
    gamma_s = mx.symbol.Variable('gamma')
    beta_s = mx.symbol.Variable('beta')
    out_s = mx.symbol.LayerNorm(data=data_s, gamma=gamma_s, beta=beta_s, axis=axis, eps=eps)
    exe = out_s.simple_bind(ctx, data=in_shape)
    exe.arg_dict['data'][:] = data
    exe.arg_dict['gamma'][:] = gamma
    exe.arg_dict['beta'][:] = beta
    out_nd = exe.forward()[0]
    out = npy_layer_norm(data, gamma, beta, axis, eps)
    assert_almost_equal(out, out_nd.asnumpy(), forward_check_eps, forward_check_eps)
    for req in ['write', 'add']:
        check_numeric_gradient(out_s, {'data': data, 'gamma': gamma, 'beta': beta},
                               grad_nodes={'data': req, 'gamma': req, 'beta': req},
                               numeric_eps=1e-2, rtol=1e-2, atol=1e-2)

@with_seed()
def test_norm():
    try:
        import scipy
        assert LooseVersion(scipy.__version__) >= LooseVersion('0.1')
        from scipy.linalg import norm as sp_norm
    except (AssertionError, ImportError):
        print("Could not import scipy.linalg.norm or scipy is too old. "
              "Falling back to numpy.linalg.norm which is not numerically stable.")
        from numpy.linalg import norm as sp_norm

    def l1norm(input_data, axis=0, keepdims=True):
        return np.sum(abs(input_data), axis=axis, keepdims=keepdims)

    def l2norm(input_data, axis=0, keepdims=True):
        return sp_norm(input_data, axis=axis, keepdims=keepdims)

    ctx = default_context()
    data = mx.symbol.Variable('data')
    in_data_dim = random_sample([4,5,6], 1)[0]
    in_shape = rand_shape_nd(in_data_dim)
    epsilon = 1e-3
    for order in [1, 2]:
        for dtype in [np.float16, np.float32, np.float64]:
            in_data = np.random.uniform(-1, 1, in_shape).astype(dtype)
            in_data[abs(in_data) < epsilon] = 2 * epsilon
            for i in range(in_data_dim):
                norm_sym = mx.symbol.norm(data=data, ord=order, axis=i, keepdims=True)
                npy_out = l1norm(in_data, i) if order is 1 else l2norm(in_data, i)
                npy_out_backward = np.sign(in_data) if order is 1 else in_data/npy_out
                check_symbolic_forward(norm_sym, [in_data], [npy_out],
                                        rtol=1e-2 if dtype is np.float16 else 1e-5,
                                        atol=1e-2 if dtype is np.float16 else 1e-5, ctx=ctx)
                check_symbolic_backward(norm_sym, [in_data], [np.ones(npy_out.shape)],
                                        [npy_out_backward],
                                        rtol=1e-2 if dtype is np.float16 else 1e-5,
                                        atol=1e-2 if dtype is np.float16 else 1e-5, ctx=ctx)
                # Disable numeric gradient https://github.com/apache/incubator-mxnet/issues/11509
                # # check gradient
                # if dtype is not np.float16:
                #     check_numeric_gradient(norm_sym, [in_data], numeric_eps=epsilon, rtol=1e-1, atol=1e-3)
                if i < in_data_dim-1:
                    norm_sym = mx.symbol.norm(data=data, ord=order, axis=(i, i+1), keepdims=True)
                    npy_out = l1norm(in_data, (i, i+1)) if order is 1 else l2norm(in_data, (i, i+1))
                    npy_out_backward = np.sign(in_data) if order is 1 else in_data/npy_out
                    check_symbolic_forward(norm_sym, [in_data], [npy_out],
                                           rtol=1e-2 if dtype is np.float16 else 1e-5,
                                           atol=1e-2 if dtype is np.float16 else 1e-5, ctx=ctx)
                    check_symbolic_backward(norm_sym, [in_data], [np.ones(npy_out.shape)],
                                            [npy_out_backward],
                                            rtol=1e-2 if dtype is np.float16 else 1e-5,
                                            atol=1e-2 if dtype is np.float16 else 1e-5, ctx=ctx)
                    # # check gradient
                    # if dtype is not np.float16:
                    #     check_numeric_gradient(norm_sym, [in_data], numeric_eps=epsilon, rtol=1e-1, atol=1e-3)


def test_layer_norm():
    for dtype, forward_check_eps in zip([np.float16, np.float32, np.float64],
                                        [1E-2, 1E-3, 1E-4]):
        for in_shape in [(10, 6, 5), (10, 10)]:
            for axis in range(-len(in_shape), len(in_shape)):
                for eps in [1E-2, 1E-3]:
                    check_layer_normalization(in_shape, axis, eps, dtype=dtype,
                                              forward_check_eps=forward_check_eps)


# Numpy Implementation of Sequence Ops
def sequence_last_numpy(array, lengths, axis):
    # create new array of dims [batch, seqlen, ...]
    array2 = np.moveaxis(array, axis, 1)
    dims = array2.shape
    if lengths is None:
        return array2[:, -1]
    lengths = list(lengths)
    return np.array([array2[i, int(lengths[i]) - 1] for i in range(dims[0])])


def sequence_mask_numpy(array, lengths, axis, value):
    if lengths is None:
        return array
    arrayMask = array.copy()
    # conform to [batch, seqlen, ...]
    arrayMask = np.moveaxis(arrayMask, axis, 1)
    shape = arrayMask.shape
    lengths = list(lengths)
    for i in range(shape[0]):
        arrayMask[i, int(lengths[i]):] = value
    return np.moveaxis(arrayMask, 1, axis)


def sequence_reverse_numpy(array, lengths, axis):
    rarray = array.copy()
    # conform to [batch, seqlen, ...]
    rarray = np.moveaxis(rarray, axis, 1)
    shape = rarray.shape
    if lengths is None:
        lengths = [shape[1]] * shape[0]
    lengths = list(lengths)
    for i in range(shape[0]):
        j = int(lengths[i])
        rarray[i,:j] = rarray[i,:j][::-1]
    return np.moveaxis(rarray, 1, axis)


def check_sequence_func(ftype, mask_value=0, axis=0):
    # bind with label
    xpu = default_context()
    X = mx.symbol.Variable('X')
    L = mx.symbol.Variable('L') # lengths
    shapes = [(3, 4), (1, 1), (3, 4, 3, 1, 1)]
    for seqlenQ in [True, False]:
        for ary_dtype in [np.float32]:
            for idx_dtype in [np.int32, np.float32]:
                for s in shapes:
                    x = mx.random.uniform(-1, 1, s, ctx=mx.cpu()).astype(ary_dtype).copyto(xpu)
                    batch = s[1] if (axis == 0) else s[0]
                    seqlen = s[axis]
                    l_np = np.random.randint(1, seqlen + 1, batch)
                    l = mx.nd.array(l_np, ctx=mx.cpu(), dtype=idx_dtype).copyto(xpu)
                    if not seqlenQ:
                        l_np = None
                    args = {'data':X, 'use_sequence_length':seqlenQ, "axis":axis}
                    if seqlenQ:
                        args['sequence_length'] = L
                    if ftype == "last":
                        Y = mx.symbol.SequenceLast(**args)
                        np_out = sequence_last_numpy(x.asnumpy(), l_np, axis)
                    elif ftype == "mask":
                        args['value'] = mask_value
                        Y = mx.symbol.SequenceMask(**args)
                        np_out = sequence_mask_numpy(x.asnumpy(), l_np, axis, mask_value)
                    elif ftype == "reverse":
                        Y = mx.symbol.SequenceReverse(**args)
                        np_out = sequence_reverse_numpy(x.asnumpy(), l_np, axis)
                    fargs = [x, l] if seqlenQ else [x]
                    gargs = [x.asnumpy(), l_np] if seqlenQ else [x.asnumpy()]
                    check_symbolic_forward(Y, fargs, [np_out], dtype="asnumpy")
                    check_numeric_gradient(Y, gargs, grad_nodes={'X':'write'},
                        numeric_eps=1e-2, rtol=1e-2)
                    check_numeric_gradient(Y, gargs, grad_nodes={'X':'add'},
                        numeric_eps=1e-3, rtol=1e-2, atol=1E-4)
                    check_numeric_gradient(Y, gargs, grad_nodes={'X':'null'},
                        numeric_eps=1e-3, rtol=1e-2, atol=1E-4)


@with_seed()
@unittest.skip("Flaky test: https://github.com/apache/incubator-mxnet/issues/11395")
def test_sequence_last():
    check_sequence_func("last", axis=0)
    check_sequence_func("last", axis=1)


@with_seed()
def test_sequence_mask():
    check_sequence_func("mask", axis = 0, mask_value=-2.3)
    check_sequence_func("mask", axis = 1, mask_value=0.3)


def check_sequence_reverse(xpu):
    # sample data
    arr = np.array(
        [[[  1.,   2.,   3.],
          [  4.,   5.,   6.]],
         [[  7.,   8.,   9.],
          [ 10.,  11.,  12.]],
         [[ 13.,  14.,   15.],
          [ 16.,  17.,   18.]]])

    arr1 = np.array(
        [[[  13.,   14.,   15.],
          [  16.,   17.,   18.]],
         [[  7.,   8.,   9.],
          [ 10.,  11.,  12.]],
         [[ 1.,  2.,   3.],
          [ 4.,  5.,   6.]]])

    arr2 = np.array(
        [[[  7.,   8.,   9.],
          [  10.,   11.,   12.]],
         [[  1.,   2.,   3.],
          [ 4.,  5.,   6.]],
         [[ 13.,  14.,   15.],
          [ 16.,  17.,   18.]]])

    arr3 = np.array(
        [[[  7.,   8.,   9.],
          [  16.,   17.,   18.]],
         [[  1.,   2.,   3.],
          [ 10.,  11.,  12.]],
         [[ 13.,  14.,   15.],
          [ 4.,  5.,   6.]]])

    # test for matrix case
    seq_len_1 = [1, 2, 2]
    arr_4 = np.array([[7., 8., 9.], [16., 17., 5.4]], dtype=np.float32)
    arr_5 = np.array([[7., 17., 5.4], [16., 8., 9.]], dtype=np.float32)

    def test_wrapper(arr, xpu, sequence_length=None, use_sequence_length=False):
        # MxNet symbol creation
        seq = mx.sym.Variable('seq')
        if sequence_length and use_sequence_length:
            seq_len = mx.sym.Variable('seq_len')
        else:
           # ensure that both are disabled, not just one
           seq_len=None
           use_sequence_length=False
        rev = mx.sym.SequenceReverse(data=seq, sequence_length=seq_len, use_sequence_length=use_sequence_length)
        # MxNet symbol execution
        if sequence_length:
            bound = rev.bind(xpu, {'seq': mx.nd.array(arr), 'seq_len': mx.nd.array(sequence_length)})
        else:
            bound = rev.bind(xpu, {'seq': mx.nd.array(arr)})
        fwd = bound.forward()
        return fwd[0].asnumpy()

    # test cases
    assert_array_equal(test_wrapper(arr, xpu, use_sequence_length=False), arr1)
    assert_array_equal(test_wrapper(arr, xpu, sequence_length=[3, 3], use_sequence_length=True), arr1)
    assert_array_equal(test_wrapper(arr, xpu, sequence_length=[2, 2], use_sequence_length=True), arr2)
    assert_array_equal(test_wrapper(arr, xpu, sequence_length=[2, 3], use_sequence_length=True), arr3)
    assert_array_equal(test_wrapper(arr_4, xpu, sequence_length=seq_len_1, use_sequence_length=True), arr_5)


@with_seed()
def test_sequence_reverse():
    check_sequence_func("reverse", axis=0)
    check_sequence_reverse(mx.cpu())


def mathematical_core_binary(name,
                             forward_mxnet_call,
                             forward_numpy_call,
                             backward_numpy_call1,
                             backward_numpy_call2,
                             data1_init=2.,
                             data2_init=3.,
                             grad_init=2.):
    data1 = mx.symbol.Variable('data')
    data2 = mx.symbol.Variable('data')
    shape = (3, 4)
    data_tmp1 = np.random.rand(3, 4)
    data_tmp2 = np.random.rand(3, 4)
    data_tmp1[:] = data1_init
    data_tmp2[:] = data2_init

    arr_data1 = mx.nd.array(data_tmp1)
    arr_data2 = mx.nd.array(data_tmp2)

    arr_grad1 = mx.nd.empty(shape)
    arr_grad2 = mx.nd.empty(shape)

    test = forward_mxnet_call(data1, data2)
    exe_test = test.bind(default_context(), args=[arr_data1, arr_data2], args_grad=[arr_grad1, arr_grad2])
    exe_test.forward(is_train=True)
    out = exe_test.outputs[0].asnumpy()
    npout = forward_numpy_call(data_tmp1, data_tmp2)
    assert_almost_equal(out, npout)

    out_grad = mx.nd.empty(shape)
    out_grad[:] = grad_init
    exe_test.backward(out_grad)

    npout_grad = np.ones(shape)
    npout_grad[:] = grad_init

    npout_grad1 = npout_grad * backward_numpy_call1(data_tmp1, data_tmp2)
    npout_grad2 = npout_grad * backward_numpy_call2(data_tmp1, data_tmp2)
    arr_grad1 = arr_grad1.asnumpy()
    arr_grad2 = arr_grad2.asnumpy()

    assert_almost_equal(arr_grad1, npout_grad1)
    assert_almost_equal(arr_grad2, npout_grad2)


def mathematical_core(name, forward_mxnet_call, forward_numpy_call, backward_numpy_call, data_init=5., grad_init=2.):
    data = mx.symbol.Variable('data')
    shape = (3, 4)
    data_tmp = np.ones(shape)
    data_tmp[:] = data_init
    arr_data = mx.nd.array(data_tmp)
    arr_grad = mx.nd.empty(shape)
    arr_grad[:] = 3

    test = forward_mxnet_call(data)
    exe_test = test.bind(default_context(), args=[arr_data], args_grad=[arr_grad])
    exe_test.forward(is_train=True)
    out = exe_test.outputs[0].asnumpy()
    npout = forward_numpy_call(data_tmp)
    assert_almost_equal(out, npout)

    out_grad = mx.nd.empty(shape)
    out_grad[:] = grad_init
    npout_grad = out_grad.asnumpy()
    temp = backward_numpy_call(data_tmp)
    npout_grad = npout_grad * temp
    exe_test.backward(out_grad)
    arr_grad = arr_grad.asnumpy()
    # print(name)
    # print(arr_grad)
    # print(npout_grad)
    assert_almost_equal(arr_grad, npout_grad)


@with_seed()
def test_special_functions_using_scipy():
    try:
        from scipy import special as scipy_special
    except:
        print("Could not import scipy. Skipping unit tests for special functions")
        return

    # gamma
    mathematical_core("gamma", lambda x: mx.sym.gamma(x), lambda x: scipy_special.gamma(x),
                     lambda x: scipy_special.gamma(x) * scipy_special.psi(x), 0.5, 0.5)

    # gammaln
    mathematical_core("gammaln", lambda x: mx.sym.gammaln(x), lambda x: scipy_special.gammaln(x),
                     lambda x: scipy_special.psi(x), 0.5, 0.5)

    # erf
    mathematical_core("erf", lambda x: mx.sym.erf(x), lambda x: scipy_special.erf(x),
<<<<<<< HEAD
                     lambda x: 2.0 / math.sqrt(math.pi) * math.exp(-(x ** 2)), 0.5, 0.5)
=======
                     lambda x: 2.0 / math.sqrt(math.pi) * np.exp(-(x ** 2)), 0.5, 0.5)

    # erfinv
    mathematical_core("erfinv", lambda x: mx.sym.erfinv(x), lambda x: scipy_special.erfinv(x),
                     lambda x: 0.5 * math.sqrt(math.pi) * np.exp(scipy_special.erfinv(x) ** 2), 0.5, 0.5)
>>>>>>> 0a2419ff


def rounding(name, forward_mxnet_call, forward_numpy_call, data_init=5., grad_init=2.):
    data = mx.symbol.Variable('data')
    shape = (3, 4)
    data_tmp = np.ones(shape)
    data_tmp[:] = data_init
    arr_data = mx.nd.array(data_tmp)

    test = forward_mxnet_call(data)
    exe_test = test.bind(default_context(), args=[arr_data])
    exe_test.forward(is_train=True)
    out = exe_test.outputs[0].asnumpy()
    npout = forward_numpy_call(data_tmp)
    assert_almost_equal(out, npout)


@with_seed()
def test_mathematical():
    # rsqrt
    mathematical_core("rsqrt",
                      lambda x: mx.sym.rsqrt(x),
                      lambda x: 1 / np.sqrt(x),
                      lambda x: -(1.0 / (2.0 * x * np.sqrt(x))))
    # tan
    mathematical_core("tan", lambda x: mx.sym.tan(x), lambda x: np.tan(x), lambda x: np.tan(x) ** 2 + 1)
    # arcsin
    mathematical_core("arcsin", lambda x: mx.sym.arcsin(x), lambda x: np.arcsin(x),
                      lambda x: 1. / (1. - x ** 2) ** (1. / 2.), 0.5, 0.5)
    # arccos
    mathematical_core("arccos", lambda x: mx.sym.arccos(x), lambda x: np.arccos(x),
                      lambda x: -1. / (1. - x ** 2.) ** (1. / 2.), 0.5, 0.5)
    # arctan
    mathematical_core("arctan", lambda x: mx.sym.arctan(x), lambda x: np.arctan(x),
                      lambda x: 1. / (x ** 2. + 1.), 0.5, 0.5)
    # hypot
    mathematical_core_binary("hypot",
                             lambda x, y: mx.sym.hypot(x, y),
                             lambda x, y: np.hypot(x, y),
                             lambda x, y: x / np.hypot(x, y),
                             lambda x, y: y / np.hypot(x, y),
                             0.5, 0.5, 0.5)

    # hypot scalar
    mathematical_core("hypot scalar",
                      lambda x: mx.sym.hypot(x, 3),
                      lambda x: np.hypot(x, 3),
                      lambda x: x / np.hypot(x, 3),
                      0.5, 0.5)

    # degrees
    mathematical_core("degrees",
                      lambda x: mx.sym.degrees(x),
                      lambda x: np.degrees(x),
                      lambda x: 180./np.pi,
                      0.5, 0.5)
    # radians
    mathematical_core("radians",
                      lambda x: mx.sym.radians(x),
                      lambda x: np.radians(x),
                      lambda x: np.pi / 180.,
                      0.6, 1)
    # sinh
    mathematical_core("sinh", lambda x: mx.sym.sinh(x), lambda x: np.sinh(x), lambda x: np.cosh(x))

    # cosh
    mathematical_core("cosh", lambda x: mx.sym.cosh(x), lambda x: np.cosh(x), lambda x: np.sinh(x), 5, 5)

    # tanh
    mathematical_core("tanh", lambda x: mx.sym.tanh(x), lambda x: np.tanh(x), lambda x: 1. - np.tanh(x) ** 2, 0.5, 1)

    # arcsinh
    mathematical_core("arcsinh", lambda x: mx.sym.arcsinh(x), lambda x: np.arcsinh(x),
                      lambda x: 1./(x**2 + 1.)**(1./2.))

    # arccosh
    mathematical_core("arccosh", lambda x: mx.sym.arccosh(x), lambda x: np.arccosh(x),
                      lambda x: 1./(x**2 - 1.)**(1./2.))

    # arctanh
    mathematical_core("arctanh", lambda x: mx.sym.arctanh(x), lambda x: np.arctanh(x),
                      lambda x: -1./(x**2 - 1.), 0.5)

    # log1p
    mathematical_core("log1p", lambda x: mx.sym.log1p(x), lambda x: np.log1p(x),
                      lambda x: 1. / (1.0 + x), 0.5, 0.5)
    # expm1
    mathematical_core("expm1", lambda x: mx.sym.expm1(x), lambda x: np.expm1(x),
                      lambda x: np.exp(x), 0.5, 0.5)

    # log10
    mathematical_core("log10", lambda x: mx.sym.log10(x), lambda x: np.log10(x),
                      lambda x: 1. / (x * np.log(10.)))

    # log2
    mathematical_core("log2", lambda x: mx.sym.log2(x), lambda x: np.log2(x),
                      lambda x: 1. / (x * np.log(2.)))

    # rint
    rounding("rint", lambda x: mx.sym.rint(x), lambda x: np.rint(x))

    # fix
    rounding("fix", lambda x: mx.sym.fix(x), lambda x: np.fix(x))


@with_seed()
def test_special_functions_using_scipy():
    try:
        from scipy import special as scipy_special
    except:
        print("Could not import scipy. Skipping unit tests for special functions")
        return

    # gamma
    mathematical_core("gamma", lambda x: mx.sym.gamma(x), lambda x: scipy_special.gamma(x),
                     lambda x: scipy_special.gamma(x) * scipy_special.psi(x), 0.5, 0.5)

    # gammaln
    mathematical_core("gammaln", lambda x: mx.sym.gammaln(x), lambda x: scipy_special.gammaln(x),
                     lambda x: scipy_special.psi(x), 0.5, 0.5)


@with_seed()
@unittest.skip("Flaky test, tracked at https://github.com/apache/incubator-mxnet/issues/12901")
def test_clip():
    data = mx.symbol.Variable('data')
    shape = (30, 30)
    data_tmp = np.random.uniform(-1, 1, shape)
    test = mx.sym.clip(data, a_max=0.6, a_min=-0.6)
    check_symbolic_forward(test, [data_tmp], [np.clip(data_tmp, -0.6, 0.6)])
    check_symbolic_backward(test, [data_tmp], [np.ones(shape)],
                            [np.where(data_tmp < 0.6, [1], [0]) * np.where(data_tmp > -0.6, [1], [0])])


@with_seed()
def test_init():
    def test_basic_val_init(sym_func, np_func, shape, dtype):
        x = sym_func(shape=shape, dtype=dtype)
        exe = x.bind(default_context(), args=[], args_grad=[])
        exe.forward(is_train=True)
        assert_almost_equal(exe.outputs[0].asnumpy(), np_func(shape=shape, dtype=dtype))
        assert exe.outputs[0].asnumpy().dtype == dtype

    def test_arange():
        # General Random Tests
        dtype_list = [np.float32, np.float64, np.int32, np.uint8]
        config_list = [(10,),
                       (0, 10),
                       (5, 100, 4),
                       (50, -50, -2),
                       (-100, 100, 1),
                       (1.3, 456.6, 1.3)]
        for dtype in dtype_list:
            for config in config_list:
                repeats = random.choice([1, 3])
                np_out = np.repeat(np.arange(*config, dtype=dtype), repeats)
                nd_out = mx.nd.arange(*config, repeat=repeats, dtype=dtype)
                assert_almost_equal(np_out, nd_out.asnumpy())

    def test_arange_inferstop():
        s = mx.sym.arange(start=0, stop=None, infer_range=True)
        s = mx.sym.elemwise_add(s, mx.sym.zeros(shape=[5]))
        exe = s.bind(ctx=mx.cpu(), args={})
        exe.forward()
        assert_almost_equal(exe.outputs[0].asnumpy(), np.array([0,1,2,3,4]))

    test_basic_val_init(mx.sym.zeros, np.zeros, (3, 4), np.float32)
    test_basic_val_init(mx.sym.ones, np.ones, 3, np.int32)
    test_basic_val_init(mx.sym.ones, np.ones, (2, 2, 3), np.float16)
    test_arange()
    test_arange_inferstop()


@with_seed()
def test_order():
    ctx = default_context()

    def gt_topk(dat, axis, ret_typ, k, is_ascend):
        if ret_typ == "indices":
            if is_ascend:
                indices = np.arange(k)
            else:
                indices = np.arange(-1, -k-1, -1)
            ret = np.take(dat.argsort(axis=axis), axis=axis, indices=indices, mode='wrap')
        elif ret_typ == "value":
            if is_ascend:
                indices = np.arange(k)
            else:
                indices = np.arange(-1, -k-1, -1)
            ret = np.take(np.sort(dat, axis=axis), axis=axis, indices=indices, mode='wrap')
        else:
            assert dat.shape == (5, 5, 5, 5)
            assert axis is None or axis == 1
            ret = np.zeros(dat.shape)
            if is_ascend:
                indices = np.arange(k)
            else:
                indices = np.arange(-1, -k-1, -1)
            gt_argsort = np.take(dat.argsort(axis=axis), axis=axis, indices=indices, mode='wrap')
            if axis is None:
                ret.ravel()[gt_argsort] = 1
            else:
                for i in range(5):
                    for j in range(5):
                        for k in range(5):
                            ret[i, gt_argsort[i, :, j, k], j, k] = 1
        return ret

    dshape = (5, 5, 5, 5)
    a_npy = np.arange(np.prod(dshape)).astype(np.float32)
    np.random.shuffle(a_npy)
    a_npy = a_npy.reshape(dshape)
    a = mx.sym.Variable('a')

    def get_large_matrix():
      data = np.array([np.arange(300096).astype(np.float32)])
      data = np.repeat(data, 100, axis=0)
      np.apply_along_axis(np.random.shuffle, 1, data)
      return data

    large_matrix_npy = get_large_matrix()

    for axis in [1, 3, None]:
        K = [1, 3, 5, 7] if axis is None else [1, 3, 5]
        for k in K:
            for is_ascend in [True, False]:
                b = mx.sym.topk(a, axis=axis, is_ascend=is_ascend, ret_typ="value", k=k)
                out_npy = gt_topk(dat=a_npy, axis=axis, ret_typ="value", k=k, is_ascend=is_ascend)
                check_numeric_gradient(b, location={'a': a_npy}, numeric_eps=1e-2, ctx=ctx)
                check_symbolic_forward(b, location={'a': a_npy}, expected=[out_npy])

    for axis in [1, 3, None]:
        for is_ascend in [True, False]:
            b = mx.sym.sort(a, axis=axis, is_ascend=is_ascend)
            if axis is None:
                out_npy = gt_topk(dat=a_npy, axis=axis, ret_typ="value", k=a_npy.size, is_ascend=is_ascend)
            else:
                out_npy = gt_topk(dat=a_npy, axis=axis, ret_typ="value", k=5, is_ascend=is_ascend)
            check_numeric_gradient(b, location={'a': a_npy}, numeric_eps=1e-2, ctx=ctx)
            check_symbolic_forward(b, location={'a': a_npy}, expected=[out_npy])

    b = mx.sym.topk(a, axis=1, is_ascend=is_ascend, ret_typ="indices", k=5)
    check_symbolic_backward(sym=b, location={'a': large_matrix_npy},
                            out_grads=[np.random.normal(size=(100, 5))],
                            expected=[np.zeros((100, 300096))])
    check_symbolic_forward(b, location={'a': large_matrix_npy},
                           expected=[gt_topk(dat=large_matrix_npy, axis=1,
                                             ret_typ="indices", k=5,
                                             is_ascend=is_ascend)])

    b = mx.sym.topk(a, axis=3, is_ascend=is_ascend, ret_typ="indices", k=3)
    check_symbolic_backward(sym=b, location={'a': a_npy},
                            out_grads=[np.random.normal(size=(5, 5, 5, 3))],
                            expected=[np.zeros((5, 5, 5, 5))])
    check_symbolic_forward(b, location={'a': a_npy},
                           expected=[gt_topk(dat=a_npy, axis=3, ret_typ="indices", k=3,
                                             is_ascend=False)])

    b = mx.sym.topk(a, axis=1, is_ascend=True, ret_typ="mask", k=3)
    check_symbolic_backward(sym=b, location={'a': a_npy},
                            out_grads=[np.random.normal(size=(5, 5, 5, 5))],
                            expected=[np.zeros((5, 5, 5, 5))])
    check_symbolic_forward(b, location={'a': a_npy},
                           expected=[gt_topk(dat=a_npy, axis=1, ret_typ="mask", k=3,
                                             is_ascend=True)])

    b = mx.sym.argsort(a, axis=1, is_ascend=False)
    check_symbolic_backward(sym=b, location={'a': a_npy},
                            out_grads=[np.random.normal(size=(5, 5, 5, 5))],
                            expected=[np.zeros((5, 5, 5, 5))])
    check_symbolic_forward(b, location={'a': a_npy},
                           expected=[gt_topk(dat=a_npy, axis=1, ret_typ="indices", k=5,
                                             is_ascend=False)])

    b = mx.sym.argmax(a, axis=1, keepdims=True)
    check_symbolic_backward(sym=b, location={'a': a_npy},
                            out_grads=[np.random.normal(size=(5, 5, 5, 5))],
                            expected=[np.zeros((5, 5, 5, 5))])
    check_symbolic_forward(b, location={'a': a_npy},
                           expected=[gt_topk(dat=a_npy, axis=1, ret_typ="indices", k=1,
                                             is_ascend=False)])

    b = mx.sym.argmin(a, axis=1, keepdims=True)
    check_symbolic_backward(sym=b, location={'a': a_npy},
                            out_grads=[np.random.normal(size=(5, 5, 5, 5))],
                            expected=[np.zeros((5, 5, 5, 5))])
    check_symbolic_forward(b, location={'a': a_npy},
                           expected=[gt_topk(dat=a_npy, axis=1, ret_typ="indices", k=1,
                                             is_ascend=True)])


@with_seed()
def test_blockgrad():
    a = mx.sym.Variable('a')
    b = mx.sym.BlockGrad(a)
    exe = b.simple_bind(ctx=default_context(), a=(10, 10))
    a_npy = np.random.rand(10, 10)
    exe.forward(is_train=True, a=a_npy)
    assert_almost_equal(exe.outputs[0].asnumpy(), a_npy)
    exe.backward()  # No error if BlockGrad works


@with_seed()
def test_take():
    def grad_helper(grad_in, axis, idx):
        if axis == 0:
            if axis == len(grad_in.shape) - 1:
                grad_in[idx] += 1.0
            else:
                grad_in[idx, :] += 1.0
        elif axis == 1:
            if axis == len(grad_in.shape) - 1:
                grad_in[:, idx] += 1.0
            else:
                grad_in[:, idx, :] += 1.0
        elif axis == 2:
            if axis == len(grad_in.shape) - 1:
                grad_in[:, :, idx] += 1.0
            else:
                grad_in[:, :, idx, :] += 1.0
        elif axis == 3:
            if axis == len(grad_in.shape) - 1:
                grad_in[:, :, :, idx] += 1.0
            else:
                grad_in[:, :, :, idx, :] += 1.0
        elif axis == 4:
            grad_in[:, :, :, :, idx] += 1.0
        else:
            raise ValueError("axis %d is not supported..." % axis)

    def check_output_n_grad(data_shape, idx_shape, axis, mode):
        data = mx.sym.Variable('a')
        idx = mx.sym.Variable('indices')
        idx = mx.sym.BlockGrad(idx)
        result = mx.sym.take(a=data, indices=idx, axis=axis, mode=mode)
        exe = result.simple_bind(default_context(), a=data_shape,
                                 indices=idx_shape, axis=axis, mode=mode)
        data_real = np.random.normal(size=data_shape).astype('float32')
        idx_real = np.random.randint(low=0, high=data_shape[axis], size=idx_shape)
        if axis < 0:
            axis += len(data_shape)

        grad_out = np.ones((data_shape[0:axis] if axis > 0 else ()) + idx_shape + (data_shape[axis+1:] if axis < len(data_shape) - 1 else ()), dtype='float32')
        grad_in = np.zeros(data_shape, dtype='float32')

        exe.arg_dict['a'][:] = mx.nd.array(data_real)
        exe.arg_dict['indices'][:] = mx.nd.array(idx_real)
        exe.forward(is_train=True)
        assert_almost_equal(exe.outputs[0].asnumpy(), np.take(data_real, idx_real, axis=axis, mode=mode))

        for i in np.nditer(idx_real):
            grad_helper(grad_in, axis, i)

        exe.backward([mx.nd.array(grad_out)])
        assert_almost_equal(exe.grad_dict['a'].asnumpy(), grad_in)

    def check_autograd_req():
        row_len = 2
        col_len = 8
        shape = (row_len, col_len)
        sc = mx.nd.random.uniform(-1.0, 1.0, shape=shape, dtype="float32")
        sc.attach_grad()
        i = mx.nd.array([0], dtype="int64")
        j = mx.nd.array([0], dtype="int64")
        with mx.autograd.record(train_mode=True):
            xs = []
            for _ in range(row_len):
                x_i = []
                for _ in range(col_len):
                    x_ij = sc.take(i).squeeze(axis=0).take(j).squeeze(axis=0)
                    x_i.append(x_ij)
                    j = j + 1
                i = i + 1
                j = j - col_len  # reset j
                xs.append(mx.nd.stack(*x_i))
            x = mx.nd.stack(*xs)
            x = x.sum()

        x.backward()
        assert_almost_equal(np.ones(sc.grad.shape), sc.grad.asnumpy())

    for mode in ['clip', 'wrap']:
        for data_ndim in range(1, 5):
            for idx_ndim in range(1, 4):
                for axis in range(-data_ndim, data_ndim):
                    data_shape = ()
                    for _ in range(data_ndim):
                        data_shape += (np.random.randint(low=1, high=5), )
                    idx_shape = ()
                    for _ in range(idx_ndim):
                        idx_shape += (np.random.randint(low=1, high=5), )
                    check_output_n_grad(data_shape, idx_shape, axis, mode)

    check_autograd_req()


@with_seed()
def test_grid_generator():
    # transform_type =  affine
    test_case = [(20,21),(4,3),(6,12),(15,17)]
    for target_shape in test_case:
        affine_matrix =  mx.sym.Variable('affine')
        grid = mx.sym.GridGenerator(data=affine_matrix,transform_type='affine', target_shape=target_shape)
        exe = grid.simple_bind(ctx=default_context(), affine=(1,6), grad_req='write')

        # check forward
        exe.arg_dict['affine'][:] = np.array([[1.0,0,0,0,1.0,0]])
        exe.forward(is_train=True)
        output = exe.outputs[0].asnumpy()
        output[0,0,:,:] = (output[0,0,:,:] + 1) * (target_shape[1] - 1) / 2.0
        output[0,1,:,:] = (output[0,1,:,:] + 1) * (target_shape[0] - 1) / 2.0
        xv, yv = np.meshgrid(np.arange(target_shape[0]), np.arange(target_shape[1]))
        assert_almost_equal(output[0,0], yv.T)
        assert_almost_equal(output[0,1], xv.T)

        # check backward
        out_grad = np.random.normal(size=(1,2)+target_shape)
        exe.backward(mx.nd.array(out_grad))
        tmp = np.zeros((3,target_shape[0]*target_shape[1]))
        tmp[0] = -1.0 + (np.arange(target_shape[0]*target_shape[1]) % target_shape[1]) * (2.0 / (target_shape[1]-1))
        tmp[1] = -1.0 + (np.arange(target_shape[0]*target_shape[1]) // target_shape[1]) * (2.0 / (target_shape[0]-1))
        tmp[2] = 1
        grad_est = np.dot(out_grad[0].reshape(2,target_shape[0]*target_shape[1]),tmp.T).reshape(1,6)
        assert_almost_equal(exe.grad_dict['affine'].asnumpy(), grad_est, rtol=1e-3, atol=1e-5)
        # check addto
        exe = grid.simple_bind(ctx=default_context(), affine=(1,6), grad_req='add')
        grid_grad_npy = np.random.normal(size=exe.grad_dict['affine'].shape)
        exe.grad_dict['affine'][:] = grid_grad_npy
        exe.arg_dict['affine'][:] = np.array([[1.0, 0, 0, 0, 1.0, 0]])
        exe.forward(is_train=True)
        exe.backward(mx.nd.array(out_grad))
        assert_almost_equal(exe.grad_dict['affine'].asnumpy(), grad_est + grid_grad_npy, rtol=1e-2, atol=1e-5)

    # transform_type = warp
    test_case = [(12,21),(4,3),(6,12)]
    for target_shape in test_case:
        flow = mx.sym.Variable('flow')
        grid = mx.sym.GridGenerator(data=flow,transform_type='warp', target_shape=target_shape)
        exe = grid.simple_bind(ctx=default_context(), flow=(1,2)+target_shape, grad_req='write')
        # check forward
        exe.arg_dict['flow'][:] = np.ones((1,2)+target_shape)
        exe.forward(is_train=True)
        output = exe.outputs[0].asnumpy()
        output[0,0,:,:] = (output[0,0,:,:] + 1) * (target_shape[1] - 1) / 2.0
        output[0,1,:,:] = (output[0,1,:,:] + 1) * (target_shape[0] - 1) / 2.0
        xv, yv = np.meshgrid(np.arange(target_shape[0])+1, np.arange(target_shape[1])+1)
        assert_almost_equal(output[0,0], yv.T)
        assert_almost_equal(output[0,1], xv.T)
        # check backward
        out_grad = np.random.normal(size=(1,2)+target_shape)
        exe.backward(mx.nd.array(out_grad))
        grad_est = np.zeros((1,2)+target_shape)
        grad_est[0,0] = out_grad[0,0] / ((target_shape[1]-1.0) / 2.0)
        grad_est[0,1] = out_grad[0,1] / ((target_shape[0]-1.0) / 2.0)
        assert_almost_equal(exe.grad_dict['flow'].asnumpy(), grad_est, rtol=1e-3)
        # check addto
        exe_add = grid.simple_bind(ctx=default_context(), flow=(1, 2) + target_shape, grad_req='add')
        flow_grad_npy = np.random.normal(size=exe_add.grad_dict['flow'].shape)
        exe_add.arg_dict['flow'][:] = np.ones((1, 2) + target_shape)
        exe_add.grad_dict['flow'][:] = flow_grad_npy
        exe_add.forward(is_train=True)
        exe_add.backward(mx.nd.array(out_grad))
        assert_almost_equal(exe_add.grad_dict['flow'].asnumpy(), grad_est + flow_grad_npy, rtol=1e-3, atol=1e-5)


@with_seed()
def test_index2d():
    for _ in range(30):
        n = np.random.randint(1, 100)
        m = np.random.randint(1, 500)
        data = mx.random.uniform(-1, 1, shape=(n, m), ctx=default_context())
        x = mx.nd.array(np.random.randint(0, m, size=n), ctx=default_context(), dtype='int32')
        r = mx.nd.batch_take(data, x)
        assert_almost_equal(r.asnumpy(), data.asnumpy()[np.arange(n), x.asnumpy()])


@with_seed()
def test_cast():
    for srctype in [np.int32, np.float32, np.float16]:
        for dsttype in [np.float32, np.int32, np.float16]:
            x = mx.sym.Variable('x', dtype=srctype)
            y = mx.sym.Cast(x, dtype=dsttype)
            exe = y.simple_bind(ctx=default_context(), x=(10, 10))
            assert exe.arg_arrays[0].dtype == srctype
            assert exe.outputs[0].dtype == dsttype
            X = np.random.uniform(-10, 10, size=(10, 10))
            exe.arg_arrays[0][:] = X
            exe.forward(is_train=True)
            exe.backward(mx.nd.array(X, dtype=dsttype, ctx=default_context()))
            assert_almost_equal(exe.outputs[0].asnumpy(), X.astype(srctype).astype(dsttype), rtol=1e-3, atol=1e-5)
            assert_almost_equal(exe.grad_arrays[0].asnumpy(), X.astype(dsttype).astype(srctype), rtol=1e-3, atol=1e-5)


# Test requires all platforms to round float32->float16 with same round-to-nearest-even policy.
@with_seed()
def test_cast_float32_to_float16():
    FP16_FRACTION_BITS = 10
    FP32_FRACTION_BITS = 23
    FP32_EXP_MIN = -126
    FP32_EXP_MAX = 127
    # generate test cases in the vicinity of representable float16 mantissas
    # and mid-way between them, but over the full range of float32 exponents.
    def get_data():
        for sign_bit in [0, 1]:
            for exponent in range(FP32_EXP_MIN - FP32_FRACTION_BITS - 1, FP32_EXP_MAX + 2):
                denominator = 2**(FP16_FRACTION_BITS + 1)
                for numerator in range(0, denominator):
                    fraction = numerator / float(denominator)
                    for y in [-1.0, 0.0, 1.0]:
                        small_delta = y / 2**FP32_FRACTION_BITS
                        val = (-1.0)**sign_bit * 2.0**exponent * (1.0 + fraction + small_delta)
                        yield val
        # Add np.nan as a final data value to process
        yield np.nan

    input_np = np.array(list(get_data())).astype(np.float32)
    # The intermediate cast to np.float64 below gets around a numpy rounding bug that is fixed
    # as of numpy 1.17 by PR https://github.com/numpy/numpy/pull/12722
    expected_output = input_np.astype(np.float64).astype(np.float16)

    x = mx.sym.Variable('x', dtype=np.float32)
    sym = mx.sym.Cast(x, dtype=np.float16)
    ctx = default_context()
    exe = sym.bind(ctx, {'x' : mx.nd.array(input_np, dtype=np.float32, ctx=ctx)})
    assert exe.arg_arrays[0].dtype == np.float32
    assert exe.outputs[0].dtype == np.float16
    exe.forward(is_train=False)
    sym_output = exe.outputs[0].asnumpy()
    for fp32_val, model_fp16_val, np_fp16_val in zip(input_np, sym_output, expected_output):
        assert (model_fp16_val == np_fp16_val) or \
               (np.isnan(model_fp16_val) and np.isnan(np_fp16_val)), \
            'fp32->fp16 cast mismatch: with fp32 value {}, model_fp16 = {}, numpy_fp16 = {}'.format(
                fp32_val, model_fp16_val, np_fp16_val)


@with_seed()
def test_repeat():
    def test_repeat_forward():
        ndim_max = 6 # max number of dims of the ndarray
        size_max = 10 # max number of elements in each dim
        repeats = 3
        for ndim in range(1, ndim_max+1):
            shape = ()
            for i in range(0, ndim):
                shape += (np.random.randint(1, size_max+1), )
            a = np.random.random_sample(size=shape)
            aa = np.repeat(a, repeats)
            b = mx.nd.array(a, ctx=default_context())
            bb = mx.nd.repeat(b, repeats).asnumpy()
            assert_almost_equal(aa, bb)

            for axis in range(0, ndim):
                aa = np.repeat(a, repeats, axis)
                bb = mx.nd.repeat(b, repeats, axis).asnumpy()
                assert_almost_equal(aa, bb)

    def test_repeat_backward(axis):
        data = mx.sym.Variable('data')
        n1 = 3
        n2 = 4
        shape = (n1, n2)
        data_tmp = np.random.randint(0, 10, n1 * n2).reshape(shape)
        arr_data = mx.nd.array(data_tmp)
        arr_grad = mx.nd.empty(shape)
        repeats = 2
        test = mx.sym.repeat(data, repeats=repeats, axis=axis)
        exe = test.bind(ctx=default_context(), args=[arr_data], args_grad=[arr_grad])
        npout_grad = np.random.randint(0, 10, n1 * n2 * repeats)
        if axis == 0:
            npout_grad = npout_grad.reshape(n1 * repeats, n2)
        elif axis == 1:
            npout_grad = npout_grad.reshape(n1, n2 * repeats)
        else:
            raise RuntimeError("Invalid axis value")
        out_grad = mx.nd.array(npout_grad)
        exe.backward(out_grad)

        expected_grad = np.zeros(shape)
        if axis == 0:
            for i in range(shape[0]):
                for j in range(shape[1]):
                    k = i * repeats
                    expected_grad[i][j] = sum(npout_grad[k:k + repeats, j])
        elif axis == 1:
            for j in range(shape[1]):
                for i in range(shape[0]):
                    k = j * repeats
                    expected_grad[i][j] = sum(npout_grad[i, k:k + repeats])
        else:
            raise RuntimeError("Invalid axis value")

        assert_almost_equal(expected_grad, arr_grad.asnumpy(), rtol=1e-3)

    def test_repeat_numeric_gradient():
        data = mx.sym.Variable('data')
        n1 = 3
        n2 = 4
        shape = (n1, n2)
        data_tmp = np.random.randint(0, 10, n1 * n2).reshape(shape)
        repeats = 2

        test = mx.sym.repeat(data, repeats=repeats, axis=0)
        check_numeric_gradient(test, [data_tmp], numeric_eps=1e-3, rtol=1e-2)

    test_repeat_forward()
    test_repeat_backward(axis=0)
    test_repeat_backward(axis=1)
    test_repeat_numeric_gradient()


@with_seed()
def test_reverse():
    data = mx.symbol.Variable('data')
    shape = (5, 5, 5)
    data_tmp = np.random.uniform(-1, 1, shape)
    test = mx.sym.reverse(data, axis=[1, 2])
    grad = np.random.uniform(-1, 1, shape)
    check_numeric_gradient(test, [data_tmp], numeric_eps=2E-2)
    check_symbolic_forward(test, [data_tmp], [data_tmp[:, ::-1, ::-1]])
    check_symbolic_backward(test, [data_tmp], [grad], [grad[:, ::-1, ::-1]])


@with_seed()
def test_tile():
    def test_normal_case():
        ndim_min = 1
        ndim_max = 5  # max number of dims of the ndarray
        size_max = 10  # max number of elements in each dim
        length_max = 3  # max length of reps
        rep_max = 10  # max number of tiling in each dim
        for ndim in range(ndim_min, ndim_max+1):
            shape = []
            for i in range(1, ndim+1):
                shape.append(np.random.randint(1, size_max+1))
            shape = tuple(shape)
            a = np.random.randint(0, 100, shape)
            b = mx.nd.array(a, dtype=a.dtype)

            reps_len = np.random.randint(1, length_max+1)
            reps_tuple = ()
            for i in range(1, reps_len):
                reps_tuple += (np.random.randint(1, rep_max), )
            reps_array = np.asarray(reps_tuple)

            a_tiled = np.tile(a, reps_array)
            b_tiled = mx.nd.tile(b, reps_tuple).asnumpy()
            assert same(a_tiled, b_tiled)

    def test_empty_tensor():
        shape = (2, 3, 0, 4)
        a = np.array([], dtype=np.int32).reshape(shape)
        b = mx.nd.array(a, ctx=default_context(), dtype=a.dtype)
        reps = (2, 4, 6)

        a_tiled = np.tile(a, reps)
        b_tiled = mx.nd.tile(b, reps).asnumpy()
        assert same(a_tiled, b_tiled)

    def test_empty_reps():
        a = np.array([[2, 3, 4], [5, 6, 7]], dtype=np.int32)
        b = mx.nd.array(a, ctx=default_context(), dtype=a.dtype)
        a_tiled = np.tile(a, ())
        b_tiled = mx.nd.tile(b, ()).asnumpy()
        assert same(a_tiled, b_tiled)

    def test_tile_backward():
        data = mx.sym.Variable('data')
        n1 = 2
        n2 = 2
        shape = (n1, n2)
        data_tmp = np.random.randint(0, 10, n1 * n2).reshape(shape)
        arr_data = mx.nd.array(data_tmp)
        arr_grad = mx.nd.empty(shape)
        reps1 = 2
        reps2 = 2
        reps = (reps1, reps2)
        test = mx.sym.tile(data, reps=reps)
        exe = test.bind(ctx=default_context(), args=[arr_data], args_grad=[arr_grad])
        npout_grad = np.random.randint(0, 10, n1 * n2 * reps1 * reps2).reshape(n1 * reps1, n2 * reps2)
        out_grad = mx.nd.array(npout_grad)
        exe.backward(out_grad)

        expected_grad = np.zeros(shape)
        for i in range(shape[0]):
            for j in range(shape[1]):
                expected_grad[i][j] += sum(sum(npout_grad[i:(n1 * reps1):reps1, j:(n2 * reps2):reps2]))

        assert_almost_equal(expected_grad, arr_grad.asnumpy(), rtol=1e-3)

    def test_tile_numeric_gradient():
        data = mx.sym.Variable('data')
        n1 = 2
        n2 = 2
        shape = (n1, n2)
        data_tmp = np.random.randint(0, 10, n1 * n2).reshape(shape)
        reps1 = 2
        reps2 = 2
        reps = (reps1, reps2)
        test = mx.sym.tile(data, reps=reps)
        check_numeric_gradient(test, [data_tmp], numeric_eps=1e-2, rtol=1e-2)

    def test_invalid_reps():
        data = mx.nd.arange(16).reshape((4, 4))
        assert_exception(mx.nd.tile, MXNetError, data, (1, 2, -3))
        assert_exception(mx.nd.tile, MXNetError, data, (1, 0, 3))

    test_normal_case()
    test_empty_tensor()
    test_empty_reps()
    test_tile_backward()
    test_tile_numeric_gradient()
    test_invalid_reps()


@with_seed()
def test_one_hot():
    def test_normal_case(index_type=np.int32):
        ndim_max = 6
        dim_size_max = 20
        depth = int(dim_size_max / 2)
        on_value = 1
        off_value = 0
        for ndim in range(1, ndim_max+1):
            shape = ()
            for i in range(1, ndim+1):
                shape += (np.random.randint(1, dim_size_max+1), )
            indices = np.random.randint(-dim_size_max, dim_size_max+1,
                                        size=np.prod(shape)).reshape(shape)
            mx_one_hot_array = mx.nd.one_hot(
                mx.nd.array(indices, ctx=default_context(), dtype=index_type),
                depth=depth, dtype=np.int32)
            expected_array = np.zeros((np.prod(shape), depth), dtype=np.int32)
            expected_array[:] = off_value
            indices_1d = indices.flatten()
            row = 0
            for idx in indices_1d:
                if 0 <= idx < depth:
                    expected_array[row, idx] = on_value
                row += 1
            expected_array = expected_array.reshape(shape + (depth, ))
            one_hot_array = mx_one_hot_array.asnumpy()
            assert same(expected_array, one_hot_array)

    def test_empty_indices():
        shape = (2, 0, 9, 3)
        indices = np.array([]).reshape(shape)
        depth = 10
        mx_one_hot_array = mx.nd.one_hot(
            mx.nd.array(indices, ctx=default_context(), dtype=np.int32),
            depth=depth, dtype=np.int32).asnumpy()
        expected_array = np.array([], dtype=np.int32).reshape(shape + (depth, ))
        assert same(expected_array, mx_one_hot_array)

    def test_zero_depth():
        shape = (2, 4, 9, 3)
        indices = np.ones(shape)
        depth = 0
        mx_one_hot_array = mx.nd.one_hot(
            mx.nd.array(indices, ctx=default_context(), dtype=np.int32),
            depth=depth, dtype=np.int32).asnumpy()
        expected_array = np.array([], dtype=np.int32).reshape(shape + (depth, ))
        assert same(expected_array, mx_one_hot_array)

    test_normal_case(index_type=np.int32)
    test_normal_case(index_type=np.float64)
    test_normal_case(index_type=np.float32)
    test_normal_case(index_type=np.float16)
    test_empty_indices()
    test_zero_depth()


@with_seed()
def test_where():
    def get_forward_expected_output(condition, x, y):
        original_shape = x.shape
        out = np.zeros(original_shape)
        if condition.shape == x.shape:
            for index, c in np.ndenumerate(condition):
                if c != 0:
                    out[index] = x[index]
                else:
                    out[index] = y[index]
        elif condition.shape == (x.shape[0], ):
            s = x.shape
            m = s[0]
            n = int(np.prod(s)/s[0])
            x2d = x.reshape((m, n))
            y2d = y.reshape((m, n))
            out = out.reshape((m, n))
            for i in range(0, m):
                if condition[i] != 0:
                    for j in range(0, n):
                        out[i, j] = x2d[i, j]
                else:
                    for j in range(0, n):
                        out[i, j] = y2d[i, j]
        else:
            raise RuntimeError("Invalid condition shape for where op")

        out = out.reshape(original_shape)
        return out

    def get_forward_inputs_same_shape(shape):
        condition_np = np.random.randint(0, 2, np.prod(shape)).reshape(shape)
        x_np = np.random.randint(1, 6, np.prod(shape)).reshape(shape)
        y_np = np.random.randint(7, 11, np.prod(shape)).reshape(shape)
        return condition_np, x_np, y_np

    def get_forward_inputs_condition_vector(shape):
        condition_np = np.random.randint(0, 2, shape[0])
        x_np = np.random.randint(1, 6, np.prod(shape)).reshape(shape)
        y_np = np.random.randint(7, 11, np.prod(shape)).reshape(shape)
        return condition_np, x_np, y_np

    def get_backward_input(shape):
        return np.random.randint(20, 30, np.prod(shape)).reshape(shape)

    def get_backward_expected_outputs(grad_in, condition):
        shape = grad_in.shape
        grad_cond = np.zeros(condition.shape)
        grad_x = np.empty(shape)
        grad_y = np.empty(shape)

        for index, c in np.ndenumerate(condition):
            if 0 != c:
                grad_x[index] = grad_in[index]
                grad_y[index] = 0
            else:
                grad_x[index] = 0
                grad_y[index] = grad_in[index]

        return grad_cond, grad_x, grad_y

    def test_where_helper(shape, same_shape):
        if same_shape:
            condition_np, x_np, y_np = get_forward_inputs_same_shape(shape)
        else:
            condition_np, x_np, y_np = get_forward_inputs_condition_vector(shape)

        out_expected = get_forward_expected_output(condition_np, x_np, y_np)

        grad_in_np = get_backward_input(shape)
        grad_expected_cond, grad_expected_x, grad_expected_y\
            = get_backward_expected_outputs(grad_in_np, condition_np)

        condition = mx.sym.Variable('condition')
        x = mx.sym.Variable('x')
        y = mx.sym.Variable('y')
        grad_in_mx = mx.nd.array(grad_in_np, dtype=np.int32)
        where_sym = mx.sym.where(condition, x, y)

        # test req='write'
        where_exe_write = where_sym.simple_bind(ctx=default_context(),
                                                condition=condition_np.shape,
                                                x=x_np.shape, y=y_np.shape,
                                                grad_req='write')
        # test forward req='write'
        outputs = where_exe_write.forward(is_train=True, condition=condition_np,
                                          x=x_np, y=y_np)
        assert same(outputs[0].asnumpy(), out_expected)
        # test backward req='write'
        where_exe_write.backward(grad_in_mx)
        assert same(where_exe_write.grad_dict['x'].asnumpy(), grad_expected_x)
        assert same(where_exe_write.grad_dict['y'].asnumpy(), grad_expected_y)
        assert same(where_exe_write.grad_dict['condition'].asnumpy(), grad_expected_cond)

        # test req='add'
        x_grad_init = np.random.randint(30, 40, np.prod(shape)).reshape(shape)
        y_grad_init = np.random.randint(40, 50, np.prod(shape)).reshape(shape)
        where_exe_add = where_sym.simple_bind(ctx=default_context(),
                                              condition=condition_np.shape,
                                              x=x_np.shape, y=y_np.shape,
                                              grad_req='add')
        where_exe_add.grad_dict['x'][:] = x_grad_init
        where_exe_add.grad_dict['y'][:] = y_grad_init
        # test forward req='add'
        outputs = where_exe_add.forward(is_train=True, condition=condition_np, x=x_np, y=y_np)
        assert same(outputs[0].asnumpy(), out_expected)
        # test backward req='add'
        where_exe_add.backward(grad_in_mx)
        x_ograd = where_exe_add.grad_dict['x'].asnumpy()
        y_ograd = where_exe_add.grad_dict['y'].asnumpy()
        assert same(x_ograd, grad_expected_x+x_grad_init)
        assert same(y_ograd, grad_expected_y+y_grad_init)

    def test_where_numeric_gradient(shape, same_shape):
        condition = mx.sym.Variable('condition')
        x = mx.sym.Variable('x')
        y = mx.sym.Variable('y')
        where_sym = mx.sym.where(condition, x, y)
        if same_shape:
            condition_np, x_np, y_np = get_forward_inputs_same_shape(shape)
        else:
            condition_np, x_np, y_np = get_forward_inputs_condition_vector(shape)
        check_numeric_gradient(where_sym, [condition_np, x_np, y_np], grad_nodes=['x', 'y'])

    def test_invalid_shape():
        condition = mx.sym.Variable('condition')
        x = mx.sym.Variable('x')
        y = mx.sym.Variable('y')
        where_sym = mx.sym.where(condition, x, y)

        assert_exception(lambda: where_sym.eval(x=mx.nd.array([[2,3],[4,5],[6,7]]),
                                                y=mx.nd.array([[8,9],[10,11],[12,13]]),
                                                condition=mx.nd.array([1,0])), MXNetError)

        assert_exception(lambda: mx.nd.where(x=mx.nd.array([[2,3],[4,5],[6,7]]),
                                             y=mx.nd.array([[8,9],[10,11],[12,13]]),
                                             condition=mx.nd.array([1,0])), MXNetError)

    def test_1d_cond():
        cond = mx.nd.array([1, 0, 1])
        x = mx.nd.array([[2, 3], [4, 5], [6, 7]])
        y = mx.nd.array([[7, 8], [9, 10], [10, 11]])
        expect_out = np.array([[2, 3], [9, 10], [6, 7]])
        out = mx.nd.where(cond, x, y).asnumpy()
        assert(expect_out.all() == out.all())

    test_where_helper((5, 9), True)
    test_where_helper((5, 9), False)
    test_where_helper((5, 7, 9), True)
    test_where_helper((5, 7, 9), False)
    test_where_helper((10, 8, 15, 3), True)
    test_where_helper((10, 8, 15, 3), False)
    test_where_numeric_gradient((5, 9), True)
    test_where_numeric_gradient((5, 9), False)
    test_where_numeric_gradient((5, 7, 9), True)
    test_where_numeric_gradient((5, 7, 9), False)
    test_invalid_shape()
    test_1d_cond()


@unittest.skip("Flaky test. Tracked in https://github.com/apache/incubator-mxnet/issues/13600")
@with_seed()
def test_softmin():
    for ndim in range(1, 5):
        for dtype in [np.float16, np.float32, np.float64]:
            rtol, atol = (1e-2, 5e-3) if dtype is np.float16 else (1e-3, 1e-3)
            shape = np.random.randint(1, 5, size=ndim)
            axis = np.random.randint(-ndim, ndim)
            data = np.random.uniform(-2, 2, size=shape).astype(dtype)
            data = data / 10 if dtype is np.float16 else data
            sym = mx.sym.softmin(axis=axis)
            expected_fwd = np_softmax(-data, axis=axis)
            expected_bwd = np.zeros(shape)
            check_symbolic_forward(sym, [data], [expected_fwd], atol=atol, dtype=dtype)
            for req in ['null', 'add', 'write']:
                check_symbolic_backward(sym, [data], [np.ones(expected_fwd.shape)], [expected_bwd],
                                        rtol=rtol, atol=atol, grad_req=req, dtype=dtype)
            if dtype is not np.float16:
                check_numeric_gradient(sym, [data], rtol=rtol, atol=atol, dtype=dtype)


@with_seed()
def test_new_softmax():
    for ndim in range(1, 5):
        shape = np.random.randint(1, 5, size=ndim)
        axis = np.random.randint(-ndim, ndim)
        data = np.random.uniform(-2, 2, size=shape)
        sym = mx.sym.softmax(axis=axis)
        expected_fwd = np_softmax(data, axis=axis)
        expected_bwd = np.zeros(shape)
        check_symbolic_forward(sym, [data], [expected_fwd])
        for req in ['null', 'add', 'write']:
            check_symbolic_backward(sym, [data], [np.ones(expected_fwd.shape)], [expected_bwd],
                                    rtol=1e-2, atol=1e-3, grad_req=req)
        check_numeric_gradient(sym, [data], rtol=1e-2, atol=1e-3)


@with_seed()
def test_softmax_with_temperature():
    for ndim in range(1, 5):
        shape = np.random.randint(1, 5, size=ndim)
        data = np.random.uniform(-2, 2, size=shape)
        for temp in range(1, 11):
            sym = mx.sym.softmax(axis=0, temperature=temp)
            expected_fwd = np_softmax(data, axis=0, temperature=temp)
            expected_bwd = np.zeros(shape)
            check_symbolic_forward(sym, [data], [expected_fwd], rtol=0.05, atol=1e-3)
            check_symbolic_backward(sym, [data], [np.ones(shape)], [expected_bwd], rtol=0.05, atol=1e-3)
            check_numeric_gradient(sym, [data], rtol=0.05, atol=1e-3)

@with_seed()
def test_log_softmax():
    for ndim in range(1, 5):
        for _ in range(5):
            shape = np.random.randint(1, 5, size=ndim)
            axis = np.random.randint(0, ndim)
            data = np.random.uniform(-2, 2, size=shape)
            sym = mx.sym.log_softmax(axis=axis-ndim)
            check_symbolic_forward(sym, [data], [np.log(np_softmax(data, axis=axis)+1e-20)])
            check_numeric_gradient(sym, [data], rtol=0.05, atol=1e-3)

def test_softmax_with_large_inputs():
    def softmax_forward(input_data, true_output):
        data = mx.sym.Variable('data')
        out1 = data.softmax(axis=1)
        exec1 = out1.bind(default_context(), args={'data': input_data})
        exec1.forward()[0].wait_to_read()
        ndarr = exec1.outputs[0][0][0][0]
        nparr = ndarr.asnumpy()
        assert_almost_equal(nparr, true_output, rtol=1e-5, atol=1e-5)

    softmax_forward(mx.nd.array([[[[-1e30,-1e30]]]]), np.array([1.0,1.0]))
    softmax_forward(mx.nd.array([[[[1e30,1e30]]]]), np.array([1.0,1.0]))
    softmax_forward(mx.nd.array([[[[-3.4e38,-3.4e38]]]]), np.array([1.0,1.0]))
    softmax_forward(mx.nd.array([[[[3.4e38,3.4e38]]]]), np.array([1.0,1.0]))

@with_seed()
def test_pick():
    def test_pick_helper(index_type=np.int32):
        for _ in range(100):
            for mode in ['clip', 'wrap']:
                ndim = np.random.randint(1, 5)
                bshape = np.random.randint(1, 10, size=ndim)
                axis = np.random.randint(0, ndim)
                sshape = bshape.copy()
                sshape[axis] = 1
                data = np.random.uniform(-1, 1, size=bshape)

                if mode == 'wrap':
                    index = np.random.randint(-2*bshape[axis], 2*bshape[axis], size=sshape)
                else:
                    index = np.random.randint(0, bshape[axis], size=sshape)
                exp = []
                for i in range(ndim):
                    if i == axis:
                        if mode == 'wrap':
                            exp.append(index % bshape[axis])
                        else:
                            exp.append(index)
                    else:
                        ishape = [1 for _ in range(ndim)]
                        ishape[i] = bshape[i]
                        exp.append(np.arange(bshape[i]).reshape(ishape))
                expected = data[exp]
                data = mx.nd.array(data, dtype='float32')
                index = mx.nd.array(index, dtype=index_type)
                out = mx.nd.pick(data, index, axis=axis, keepdims=True, mode=mode)
                assert_almost_equal(out.asnumpy(), expected)

                data_holder = data
                index_holder = index
                data = mx.sym.Variable('data')
                index = mx.sym.Variable('index')
                sym = mx.sym.pick(data, index, axis=axis, keepdims=True, mode=mode)
                check_numeric_gradient(sym, [data_holder, index_holder], grad_nodes=['data'])

    test_pick_helper(np.int32)
    test_pick_helper(np.float32)


def check_ctc_loss(acts, labels, loss_truth):
    in_var = mx.sym.Variable('input')
    labels_var = mx.sym.Variable('labels')
    ctc = mx.sym.ctc_loss(in_var, labels_var)
    acts_nd = mx.nd.array(acts, ctx=default_context())
    labels_nd = mx.nd.array(labels, ctx=default_context())
    exe = ctc.bind(ctx=default_context(), args=[acts_nd, labels_nd])
    # test forward with grad calc
    exe.forward(is_train=True)
    outTest = exe.outputs[0]
    # test forward without grad calc
    exe.forward(is_train=False)
    outTrain = exe.outputs[0]
    # make sure losses calculated with both modes are the same
    assert_almost_equal(outTest.asnumpy(), outTrain.asnumpy())

    # test against ground truth, if available
    if loss_truth is not None:
        assert_almost_equal(outTest.asnumpy(), loss_truth)
    # test grad
    check_numeric_gradient(ctc, [acts, labels], grad_nodes=['input'], rtol=0.05, atol=1e-3)

# check contrib operator for backward compatibility
def check_contrib_ctc_loss(acts, labels, loss_truth):
    in_var = mx.sym.Variable('input')
    labels_var = mx.sym.Variable('labels')
    ctc = mx.sym.contrib.ctc_loss(in_var, labels_var)
    acts_nd = mx.nd.array(acts, ctx=default_context())
    labels_nd = mx.nd.array(labels, ctx=default_context())
    exe = ctc.bind(ctx=default_context(), args=[acts_nd, labels_nd])
    # test forward with grad calc
    exe.forward(is_train=True)
    outTest = exe.outputs[0]
    # test forward without grad calc
    exe.forward(is_train=False)
    outTrain = exe.outputs[0]
    # make sure losses calculated with both modes are the same
    assert_almost_equal(outTest.asnumpy(), outTrain.asnumpy())

    # test against ground truth, if available
    if loss_truth is not None:
        assert_almost_equal(outTest.asnumpy(), loss_truth)
    # test grad
    check_numeric_gradient(ctc, [acts, labels], grad_nodes=['input'], rtol=0.05, atol=1e-3)

@with_seed()
def test_ctc_loss():
    # Test 1: check that batches are same + check against Torch WarpCTC
    acts = np.array([
        [[1.2, 3.4, 1.2, -0.1, -2.34], [1.2, 3.4, 1.2, -0.1, -2.34]],
        [[0.1, 0.2, 0.3, 0.22, 0.123], [0.1, 0.2, 0.3, 0.22, 0.123]],
        [[-15, -14, -13, -12, -11], [-15, -14, -13, -12, -11]]],
                    dtype=np.float32)
    labels = np.array([[2, 3, 0], [2, 3, 0]])
    true_loss = np.array([4.04789, 4.04789], dtype=np.float32) # from Torch
    check_ctc_loss(acts, labels, true_loss)
    check_contrib_ctc_loss(acts, labels, true_loss)

    # Test 2:
    acts2 = np.array([
        [[-5, -4, -3, -2, -1], [1.2, 3.4, 1.2, -0.1, -2.34]],
        [[-10, -9, -8, -7, -6], [0.1, 0.2, 0.3, 0.22, 0.123]],
        [[-15, -14, -13, -12, -11], [-15, -14.2, -13.5, -12.2, -11.22]]], dtype=np.float32)
    labels2 = np.array([[2, 3, 1], [2, 0, 0]], dtype=np.float32)
    true_loss = np.array([7.3557, 5.4091], dtype=np.float32) # from Torch
    check_ctc_loss(acts2, labels2, true_loss)
    check_contrib_ctc_loss(acts2, labels2, true_loss)

    # Test 3: check use integer type as label
    labels3 = np.array([[2, 3, 1], [2, 0, 0]], dtype=np.int32)
    true_loss = np.array([7.3557, 5.4091], dtype=np.float32) # from Torch
    check_ctc_loss(acts2, labels3, true_loss)
    check_contrib_ctc_loss(acts2, labels3, true_loss)

@with_seed()
def test_ctc_loss_with_large_classes():
    ctx = default_context()
    num_classes = 6000
    seq_len = 8
    batch_size = 2
    data = np.empty((num_classes, 0))
    for i in range(seq_len * batch_size) :
        row = np.roll(np.arange(num_classes, dtype=np.float32), i).reshape(num_classes, 1)
        data = np.append(data, row/13, axis=1)
    data = data.reshape(seq_len, batch_size, num_classes)
    label = np.array([
        [100, 200, 300, 400, 500, 0, 0, 0],
        [1000, 2000, 3000, 4000, 0, 5000, 0, 0]], dtype=np.int32)
    nd_data = mx.nd.array(data)
    nd_label = mx.nd.array(label)
    loss = mx.nd.ctc_loss(data=nd_data, label=nd_label)
    expected_loss = np.array([688.02826, 145.34462])
    assert_almost_equal(loss.asnumpy(), expected_loss)

@with_seed()
def test_ctc_loss_grad():
    def check_ctc_loss_grad(blank_label): # from tf
        vocab_size = 5
        max_label_len = 5
        padding_mask = -1+ (blank_label=='first')

        targets_0 = [0, 1, 2, 1, 0]
        loss_log_prob_0 = -3.34211
        input_prob_matrix_0 = np.asarray(
            [[0.633766, 0.221185, 0.0917319, 0.0129757, 0.0142857, 0.0260553],
             [0.111121, 0.588392, 0.278779, 0.0055756, 0.00569609, 0.010436],
             [0.0357786, 0.633813, 0.321418, 0.00249248, 0.00272882, 0.0037688],
             [0.0663296, 0.643849, 0.280111, 0.00283995, 0.0035545, 0.00331533],
             [0.458235, 0.396634, 0.123377, 0.00648837, 0.00903441, 0.00623107]],
            dtype=np.float32)
        gradient_log_prob_0 = np.asarray(
            [[-0.366234, 0.221185, 0.0917319, 0.0129757, 0.0142857, 0.0260553],
             [0.111121, -0.411608, 0.278779, 0.0055756, 0.00569609, 0.010436],
             [0.0357786, 0.633813, -0.678582, 0.00249248, 0.00272882, 0.0037688],
             [0.0663296, -0.356151, 0.280111, 0.00283995, 0.0035545, 0.00331533],
             [-0.541765, 0.396634, 0.123377, 0.00648837, 0.00903441, 0.00623107]],
            dtype=np.float32)

        targets_1 = [0, 1, 1, 0]
        loss_log_prob_1 = -5.42262
        input_prob_matrix_1 = np.asarray(
            [[0.30176, 0.28562, 0.0831517, 0.0862751, 0.0816851, 0.161508],
             [0.24082, 0.397533, 0.0557226, 0.0546814, 0.0557528, 0.19549],
             [0.230246, 0.450868, 0.0389607, 0.038309, 0.0391602, 0.202456],
             [0.280884, 0.429522, 0.0326593, 0.0339046, 0.0326856, 0.190345],
             [0.423286, 0.315517, 0.0338439, 0.0393744, 0.0339315, 0.154046]],
            dtype=np.float32)
        gradient_log_prob_1 = np.asarray(
            [[-0.69824, 0.28562, 0.0831517, 0.0862751, 0.0816851, 0.161508],
             [0.24082, -0.602467, 0.0557226, 0.0546814, 0.0557528, 0.19549],
             [0.230246, 0.450868, 0.0389607, 0.038309, 0.0391602, -0.797544],
             [0.280884, -0.570478, 0.0326593, 0.0339046, 0.0326856, 0.190345],
             [-0.576714, 0.315517, 0.0338439, 0.0393744, 0.0339315, 0.154046]],
            dtype=np.float32)

        inputs = [
            np.vstack(
                [input_prob_matrix_0[t, :], input_prob_matrix_1[t, :]])
            for t in range(5)
        ] + 2 * [np.nan * np.ones((2, vocab_size+1), np.float32)]
        inputs = np.log(np.asarray(inputs, dtype=np.float32))

        grad_truth = np.array([
            np.vstack(
                [gradient_log_prob_0[t, :], gradient_log_prob_1[t, :]])
            for t in range(5)
        ] + 2 * [np.zeros((2, vocab_size+1), np.float32)])

        if blank_label == 'first':
            inputs = np.roll(inputs, 1, axis=2)
            grad_truth = np.roll(grad_truth, 1, axis=2)

        labels = (np.asarray([x + [padding_mask]*(max_label_len-len(x))
                             for x in [targets_0, targets_1]])+(blank_label == 'first'))

        seq_lens = np.array([5, 5], dtype=np.int32)
        label_lens = np.array([5, 4], dtype=np.int32)
        loss_truth = np.array([-loss_log_prob_0, -loss_log_prob_1], np.float32)

        with default_context():
            data = mx.nd.array(inputs)
            label = mx.nd.array(labels)
            data.attach_grad()
            with mx.autograd.record():
                l = mx.ndarray.CTCLoss(data, label,
                                       use_data_lengths=True,
                                       use_label_lengths=True,
                                       data_lengths=mx.nd.array(seq_lens),
                                       label_lengths=mx.nd.array(label_lens),
                                       blank_label=blank_label)
                l.backward()
            assert_almost_equal(l.asnumpy(), loss_truth, atol=1e-5, rtol=1e-5)
            assert_almost_equal(data.grad.asnumpy(), grad_truth, atol=1e-5, rtol=1e-5)

    # check contrib operator for backward compatibility
    def check_contrib_ctc_loss_grad(blank_label): # from tf
        vocab_size = 5
        max_label_len = 5
        padding_mask = -1+ (blank_label=='first')

        targets_0 = [0, 1, 2, 1, 0]
        loss_log_prob_0 = -3.34211
        input_prob_matrix_0 = np.asarray(
            [[0.633766, 0.221185, 0.0917319, 0.0129757, 0.0142857, 0.0260553],
             [0.111121, 0.588392, 0.278779, 0.0055756, 0.00569609, 0.010436],
             [0.0357786, 0.633813, 0.321418, 0.00249248, 0.00272882, 0.0037688],
             [0.0663296, 0.643849, 0.280111, 0.00283995, 0.0035545, 0.00331533],
             [0.458235, 0.396634, 0.123377, 0.00648837, 0.00903441, 0.00623107]],
            dtype=np.float32)
        gradient_log_prob_0 = np.asarray(
            [[-0.366234, 0.221185, 0.0917319, 0.0129757, 0.0142857, 0.0260553],
             [0.111121, -0.411608, 0.278779, 0.0055756, 0.00569609, 0.010436],
             [0.0357786, 0.633813, -0.678582, 0.00249248, 0.00272882, 0.0037688],
             [0.0663296, -0.356151, 0.280111, 0.00283995, 0.0035545, 0.00331533],
             [-0.541765, 0.396634, 0.123377, 0.00648837, 0.00903441, 0.00623107]],
            dtype=np.float32)

        targets_1 = [0, 1, 1, 0]
        loss_log_prob_1 = -5.42262
        input_prob_matrix_1 = np.asarray(
            [[0.30176, 0.28562, 0.0831517, 0.0862751, 0.0816851, 0.161508],
             [0.24082, 0.397533, 0.0557226, 0.0546814, 0.0557528, 0.19549],
             [0.230246, 0.450868, 0.0389607, 0.038309, 0.0391602, 0.202456],
             [0.280884, 0.429522, 0.0326593, 0.0339046, 0.0326856, 0.190345],
             [0.423286, 0.315517, 0.0338439, 0.0393744, 0.0339315, 0.154046]],
            dtype=np.float32)
        gradient_log_prob_1 = np.asarray(
            [[-0.69824, 0.28562, 0.0831517, 0.0862751, 0.0816851, 0.161508],
             [0.24082, -0.602467, 0.0557226, 0.0546814, 0.0557528, 0.19549],
             [0.230246, 0.450868, 0.0389607, 0.038309, 0.0391602, -0.797544],
             [0.280884, -0.570478, 0.0326593, 0.0339046, 0.0326856, 0.190345],
             [-0.576714, 0.315517, 0.0338439, 0.0393744, 0.0339315, 0.154046]],
            dtype=np.float32)

        inputs = [
            np.vstack(
                [input_prob_matrix_0[t, :], input_prob_matrix_1[t, :]])
            for t in range(5)
        ] + 2 * [np.nan * np.ones((2, vocab_size+1), np.float32)]
        inputs = np.log(np.asarray(inputs, dtype=np.float32))

        grad_truth = np.array([
            np.vstack(
                [gradient_log_prob_0[t, :], gradient_log_prob_1[t, :]])
            for t in range(5)
        ] + 2 * [np.zeros((2, vocab_size+1), np.float32)])

        if blank_label == 'first':
            inputs = np.roll(inputs, 1, axis=2)
            grad_truth = np.roll(grad_truth, 1, axis=2)

        labels = (np.asarray([x + [padding_mask]*(max_label_len-len(x))
                             for x in [targets_0, targets_1]])+(blank_label == 'first'))

        seq_lens = np.array([5, 5], dtype=np.int32)
        label_lens = np.array([5, 4], dtype=np.int32)
        loss_truth = np.array([-loss_log_prob_0, -loss_log_prob_1], np.float32)

        with default_context():
            data = mx.nd.array(inputs)
            label = mx.nd.array(labels)
            data.attach_grad()
            with mx.autograd.record():
                l = mx.contrib.ndarray.CTCLoss(data, label,
                                               use_data_lengths=True,
                                               use_label_lengths=True,
                                               data_lengths=mx.nd.array(seq_lens),
                                               label_lengths=mx.nd.array(label_lens),
                                               blank_label=blank_label)
                l.backward()
            assert_almost_equal(l.asnumpy(), loss_truth, atol=1e-5, rtol=1e-5)
            assert_almost_equal(data.grad.asnumpy(), grad_truth, atol=1e-5, rtol=1e-5)


    check_ctc_loss_grad('first')
    check_ctc_loss_grad('last')
    check_contrib_ctc_loss_grad('first')
    check_contrib_ctc_loss_grad('last')


@with_seed()
def test_quantization_op():
    min0 = mx.nd.array([0.0])
    max0 = mx.nd.array([1.0])
    a  = mx.nd.array([[0.1392, 0.5928], [0.6027, 0.8579]])
    qa, min1, max1 = mx.nd.contrib.quantize(a, min0, max0, out_type='uint8')
    a_ = mx.nd.contrib.dequantize(qa, min1, max1, out_type='float32')

    qa_real = mx.nd.array([[35, 151], [154, 219]])
    a_real  = mx.nd.array([[0.13725491, 0.59215689], [0.60392159, 0.8588236]])

    assert same(qa.asnumpy(), qa_real.asnumpy())
    assert same(a_.asnumpy(),  a_real.asnumpy())

@with_seed()
def test_index_copy():
    x = mx.nd.zeros((5,3))
    t = mx.nd.array([[1,2,3],[4,5,6],[7,8,9]])
    index = mx.nd.array([0,4,2], dtype=np.int64)
    tensor = mx.nd.array([[1,2,3],[0,0,0],[7,8,9],[0,0,0],[4,5,6]])
    x_grad = mx.nd.array([[0,0,0],[1,1,1],[0,0,0],[1,1,1],[0,0,0]])
    t_grad = mx.nd.array([[1,1,1],[1,1,1],[1,1,1]])

    t.attach_grad()
    with mx.autograd.record():
        out = mx.nd.contrib.index_copy(x, index, t)
    out.backward()
    assert same(out.asnumpy(), tensor.asnumpy())
    assert same(t.grad.asnumpy(), t_grad.asnumpy())

    x.attach_grad()
    t.attach_grad()
    with mx.autograd.record():
        out = mx.nd.contrib.index_copy(x, index, t)
    out.backward()
    assert same(out.asnumpy(), tensor.asnumpy())
    assert same(x.grad.asnumpy(), x_grad.asnumpy())
    assert same(t.grad.asnumpy(), t_grad.asnumpy())


@with_seed()
def test_boolean_mask():
    if default_context().device_type != 'cpu':
        return
    data = mx.nd.array([[1, 2, 3],[4, 5, 6],[7, 8, 9]])
    index = mx.nd.array([0, 1, 0])
    data.attach_grad()
    with mx.autograd.record():
        out = mx.nd.contrib.boolean_mask(data, index)
    out.backward()
    data.grad.wait_to_read()
    expected = np.array([[4, 5, 6]])
    expected_grad = np.array([[0, 0, 0], [1, 1, 1], [0, 0, 0]])
    assert same(out.asnumpy(), expected)
    assert same(data.grad.asnumpy(), expected_grad)


@with_seed()
def test_div_sqrt_dim():
    data_tmp = np.random.normal(0, 1, (5, 10, 8))
    data = mx.symbol.Variable('data')
    test = mx.sym.contrib.div_sqrt_dim(data)

    check_numeric_gradient(test, [data_tmp], numeric_eps=1E-2)
    check_symbolic_forward(test, [data_tmp], [data_tmp / np.sqrt(data_tmp.shape[-1])])


@with_seed()
def test_reciprocal_op():
    eps = 2**(-11)
    data_tmp = np.random.rand(3, 4) * 10 - 5
    # Avoid possible division by 0 errors and finite difference method inaccuracies.
    # Factor of 6 below set empirically, depends on eps.
    # Issue exposed by seed 879579887.
    # Replace problematic inputs with 1.0.
    data_tmp[abs(data_tmp) < 6*eps] = 1.0
    data = mx.symbol.Variable('data')
    test = mx.sym.reciprocal(data)

    check_numeric_gradient(test, [data_tmp], numeric_eps = eps)
    check_symbolic_forward(test, [data_tmp], [np.reciprocal(data_tmp)])


@with_seed()
def test_cbrt_op():
    eps = 2**(-11)
    data_tmp = np.random.rand(3, 4) * 10 - 5
    # Avoid finite difference method inaccuracies due to infinite gradient at the origin.
    # Factor of 4 below set empirically, depends on eps.
    # Issue exposed by seed 553872106.
    # Replace problematic inputs with 1.0.
    data_tmp[abs(data_tmp) < 4*eps] = 1.0
    data = mx.symbol.Variable('data')
    test = mx.sym.cbrt(data)

    check_numeric_gradient(test, [data_tmp], numeric_eps=eps)
    check_symbolic_forward(test, [data_tmp], [np.cbrt(data_tmp)])


@with_seed()
def test_rcbrt_op():
    eps = 2**(-11)
    data_tmp = np.random.rand(3, 4) * 10 - 5
    # Avoid possible division by 0 errors and finite difference method inaccuracies.
    # Factor of 4 below set empirically, depends on eps.
    # Issue exposed by seed 788174893.
    # Replace problematic inputs with 1.0.
    data_tmp[abs(data_tmp) < 4*eps] = 1.0
    data = mx.symbol.Variable('data')
    test = mx.sym.rcbrt(data)

    check_numeric_gradient(test, [data_tmp], numeric_eps = eps)
    check_symbolic_forward(test, [data_tmp], [1/np.cbrt(data_tmp)])


@with_seed()
def test_custom_op():
    class Sqr(mx.operator.CustomOp):
        def forward(self, is_train, req, in_data, out_data, aux):
            if in_data[0].stype == 'default':
                aux[0][:] = 1
                self.assign(out_data[0], req[0], in_data[0]*in_data[0])
            else:
                inp = in_data[0]
                csr_m = inp.data * inp.data
                out = mx.nd.sparse.csr_matrix((csr_m, inp.indices, inp.indptr), shape=inp.shape)
                self.assign(out_data[0], req[0], out)
                if (in_data[0].stype == 'csr'):
                    assert(isinstance(out_data[0], mx.nd.sparse.CSRNDArray))


        def backward(self, req, out_grad, in_data, out_data, in_grad, aux):
            self.assign(in_grad[0], req[0], 2 * mx.nd.sparse.elemwise_mul(in_data[0], out_grad[0]))
            if in_data[0].stype == 'default':
                assert (aux[0].asnumpy() == 1).all()

    @mx.operator.register("sqr")
    class SqrProp(mx.operator.CustomOpProp):
        def __init__(self):
            super(SqrProp, self).__init__(need_top_grad=True)

        def list_arguments(self):
            return ['data']

        def list_outputs(self):
            return ['output']

        def list_auxiliary_states(self):
            return ['aux']

        def infer_shape(self, in_shape):
            return in_shape, [in_shape[0]], [in_shape[0]]

        def infer_type(self, in_type):
            return in_type, [in_type[0]], [in_type[0]]

        def infer_storage_type(self, in_stype):
            if in_stype[0] == 'default':
                return ['default'], ['default'], ['default']
            return ['csr'], ['csr'], ['csr']

        def infer_storage_type_backward(self, ograd_stype, in_stype,
                                        out_stype, igrad_stype, aux_stype):
            if in_stype[0] == 'default':
                return ['default'], ['default'], ['default'], ['default'], ['default']
            return ['default'], ['csr'], ['csr'], ['csr'], ['csr']

        def create_operator(self, ctx, shapes, dtypes):
            return Sqr()

    data = mx.symbol.Variable('data')
    aux = mx.symbol.Variable('aux')
    op = mx.symbol.Custom(data=data, aux=aux, name='sqr', op_type='sqr')
    x = mx.nd.array(np.random.uniform(-1, 1, size=(4, 10)))
    aux = mx.nd.zeros_like(x)
    check_numeric_gradient(op, [x], [aux])

    data = mx.symbol.cast(data, dtype='float64')
    op = mx.symbol.cast(op, dtype='float32')
    check_numeric_gradient(op, [x], [aux])

    data = mx.symbol.Variable('data', stype='csr')
    aux = mx.symbol.Variable('aux')
    op2 = mx.symbol.Custom(data=data, aux=aux, name='sqr', op_type='sqr')
    x = x.tostype('csr')
    aux = mx.nd.zeros_like(x)
    check_numeric_gradient(op2, [x], [aux], grad_stype_dict={"data": "csr"})

    x2 = mx.nd.array(np.random.uniform(-1, 1, size=(4, 10)))
    x2 = x2.tostype('csr')
    aux2 = mx.nd.zeros_like(x2)
    x2.attach_grad()
    with mx.autograd.record():
        output = mx.nd.Custom(x2, aux2, name='sqr', op_type='sqr')
        output.backward()
    expected_output = mx.nd.sparse.square(x2)
    expected_grad = 2 * x2
    rtol = 1e-4
    atol = 1e-6
    assert_almost_equal(output.asnumpy(), expected_output.asnumpy(), rtol=rtol, atol=atol)
    assert_almost_equal(x2.grad.asnumpy(), expected_grad.asnumpy(), rtol=rtol, atol=atol)


    # test for backward compatibility, i.e. the correctness of default implementation of
    # infer storage in custom operator
    class Mult(mx.operator.CustomOp):
        def forward(self, is_train, req, in_data, out_data, aux):
            self.assign(out_data[0], req[0], in_data[0]*in_data[1])

        def backward(self, req, out_grad, in_data, out_data, in_grad, aux):
            self.assign(in_grad[0], req[0], in_data[1])
            self.assign(in_grad[1], req[1], in_data[0])

    @mx.operator.register("mult")
    class MultProp(mx.operator.CustomOpProp):
        def __init__(self):
            super(MultProp, self).__init__(need_top_grad=True)

        def list_arguments(self):
            return ['lhs', 'rhs']

        def list_outputs(self):
            return ['output']

        def infer_shape(self, in_shape):
            return in_shape, [in_shape[0]], []

        def create_operator(self, ctx, shapes, dtypes):
            return Mult()

    lhs = mx.nd.array(np.random.uniform(-1, 1, size=(4, 10)))
    rhs = mx.nd.array(np.random.uniform(-1, 1, size=(4, 10)))
    lhs.attach_grad()
    rhs.attach_grad()
    with mx.autograd.record():
        y = mx.nd.Custom(lhs, rhs, name='mult', op_type='mult')
        y.backward()
    assert_almost_equal(rhs.asnumpy(), lhs.grad.asnumpy(), rtol=rtol, atol=atol)
    assert_almost_equal(lhs.asnumpy(), rhs.grad.asnumpy(), rtol=rtol, atol=atol)

    class MultNoGrad(mx.operator.CustomOp):
        def forward(self, is_train, req, in_data, out_data, aux):
            self.assign(out_data[0], req[0], in_data[0]*in_data[1])

        def backward(self, req, out_grad, in_data, out_data, in_grad, aux):
            self.assign(in_grad[0], req[0], in_data[1])
            self.assign(in_grad[1], req[1], in_data[0])

    @mx.operator.register("mult_no_grad")
    class MultNoGradProp(mx.operator.CustomOpProp):
        def __init__(self):
            super(MultNoGradProp, self).__init__(need_top_grad=False)

        def list_arguments(self):
            return ['lhs', 'rhs']

        def list_outputs(self):
            return ['output']

        def infer_shape(self, in_shape):
            return in_shape, [in_shape[0]], []

        def create_operator(self, ctx, shapes, dtypes):
            return MultNoGrad()

        def infer_storage_type_backward(self, ograd_stype, in_stype, out_stype, igrad_stype, aux_stype):
            return ograd_stype, in_stype, out_stype, igrad_stype, aux_stype

    with mx.autograd.record():
        y2 = mx.nd.Custom(lhs, rhs, name="mult_no_grad", op_type="mult_no_grad")
        y2.backward()
    assert_almost_equal(rhs.asnumpy(), lhs.grad.asnumpy(), rtol=rtol, atol=atol)
    assert_almost_equal(lhs.asnumpy(), rhs.grad.asnumpy(), rtol=rtol, atol=atol)

    class NoInputOp(mx.operator.CustomOp):
        def __init__(self, length, depth):
            super(NoInputOp, self).__init__()
            self.output = np.ones(shape=(length, depth), dtype=np.float32)

        def forward(self, is_train, req, in_data, out_data, aux):
            self.assign(out_data[0], req[0], self.output)

        def backward(self, req, out_grad, in_data, out_data, in_grad, aux):
            pass

    @mx.operator.register("no_input_op")
    class NoInputOpProp(mx.operator.CustomOpProp):
        def __init__(self, length, depth):
            super(NoInputOpProp, self).__init__()
            self.length = int(length)
            self.depth = int(depth)

        def list_arguments(self):
            return []

        def list_outputs(self):
            return ['output']

        def infer_shape(self, in_shape):
            return [], [(self.length, self.depth)], []

        def infer_type(self, in_type):
            return [], [np.float32], []

        def create_operator(self, ctx, shapes, dtypes):
            return NoInputOp(length=self.length, depth=self.depth)

    with mx.autograd.record():
        x = mx.nd.Custom(length=10, depth=10, op_type="no_input_op")
    assert_almost_equal(x.asnumpy(), np.ones(shape=(10, 10), dtype=np.float32))

@with_seed()
def test_psroipooling():
    for num_rois in [1, 2]:
        for num_classes, num_group in itertools.product([2, 3], [2, 3]):
            for image_height, image_width in itertools.product([168, 224], [168, 224]):
                for grad_nodes in [['im_data']]:
                    spatial_scale = 0.0625
                    feat_height = np.int(image_height * spatial_scale)
                    feat_width = np.int(image_width * spatial_scale)
                    im_data = np.random.rand(1, num_classes*num_group*num_group, feat_height, feat_width)
                    rois_data = np.zeros([num_rois, 5])
                    rois_data[:, [1,3]] = np.sort(np.random.rand(num_rois, 2)*(image_width-1))
                    rois_data[:, [2,4]] = np.sort(np.random.rand(num_rois, 2)*(image_height-1))

                    im_data_var = mx.symbol.Variable(name="im_data")
                    rois_data_var = mx.symbol.Variable(name="rois_data")
                    op = mx.sym.contrib.PSROIPooling(data=im_data_var, rois=rois_data_var, spatial_scale=spatial_scale,
                                                     group_size=num_group, pooled_size=num_group,
                                                     output_dim=num_classes, name='test_op')
                    rtol, atol = 1e-2, 1e-3
                    check_numeric_gradient(op, [im_data, rois_data], rtol=rtol, atol=atol,
                                           grad_nodes=grad_nodes)


@with_seed()
def test_psroipooling_with_type():
    arg_params = {
        'psroipool_rois': np.array([[0, 10, 22, 161, 173], [0, 20, 15, 154, 160]])}

    # plain psroipooling
    sym = mx.sym.contrib.PSROIPooling(spatial_scale=0.0625, output_dim=2, pooled_size=3, name='psroipool')
    ctx_list = [{'ctx': mx.cpu(0),
                 'psroipool_data': (1, 18, 14, 14),
                 'psroipool_rois': (2, 5),
                 'type_dict': {'psroipool_data': np.float64, 'psroipool_rois': np.float64}},
                {'ctx': mx.cpu(0),
                 'psroipool_data': (1, 18, 14, 14),
                 'psroipool_rois': (2, 5),
                 'type_dict': {'psroipool_data': np.float32, 'psroipool_rois': np.float32}},
                {'ctx': mx.cpu(0),
                 'psroipool_data': (1, 18, 14, 14),
                 'psroipool_rois': (2, 5),
                 'type_dict': {'psroipool_data': np.float16, 'psroipool_rois': np.float16}},
                ]

    check_consistency(sym, ctx_list, grad_req={'psroipool_data': 'write',
                                               'psroipool_rois': 'null'}, arg_params=arg_params)


@with_seed()
def test_deformable_convolution():
    for num_batch in [1, 2]:
        for num_channel_data, num_deformable_group in itertools.product([4, 8], [1, 2]):
            for input_height, input_width in itertools.product([5, 6], [5, 6]):
                for dilate in [(1, 1), (2, 2)]:
                    for grad_nodes in [['im_data'], ['offset_data'], ['weight']]:
                        output_height = input_height
                        output_width = input_width
                        im_data = np.random.rand(num_batch, num_channel_data, input_height, input_width)
                        offset_data = \
                            np.random.rand(num_batch, num_deformable_group * 3 * 3 * 2, output_height, output_width)\
                            * 0.8 + 0.1

                        weight = np.random.normal(0, 0.001, (num_channel_data, num_channel_data, 3, 3))
                        bias = np.zeros(num_channel_data)

                        im_data_var = mx.symbol.Variable(name="im_data")
                        offset_data_var = mx.symbol.Variable(name="offset_data")
                        weight_var = mx.symbol.Variable(name="weight")
                        bias_var = mx.symbol.Variable(name="bias")
                        op = mx.sym.contrib.DeformableConvolution(name='test_op', data=im_data_var,
                                                                  offset=offset_data_var,
                                                                  weight=weight_var, bias=bias_var,
                                                                  num_filter=num_channel_data, pad=dilate,
                                                                  kernel=(3, 3), stride=(1, 1), dilate=dilate,
                                                                  num_deformable_group=num_deformable_group)
                        if grad_nodes[0] == 'offset_data':
                            # wider tolerance needed for coordinate differential
                            rtol, atol = 1.0, 1e-2
                        else:
                            rtol, atol = 0.05, 1e-3
                        # By now we only have gpu implementation
                        if default_context().device_type == 'gpu':
                            check_numeric_gradient(op, [im_data, offset_data, weight, bias], rtol=rtol, atol=atol,
                                                   grad_nodes=grad_nodes, ctx=mx.gpu(0))


def _validate_sample_location(input_rois, input_offset, spatial_scale, pooled_w, pooled_h, sample_per_part, part_size, output_dim, num_classes, trans_std, feat_h, feat_w):
    num_rois = input_rois.shape[0]
    output_offset = input_offset.copy()
    # simulate deformable psroipooling forward function
    for roi_idx in range(num_rois):
        sub_rois = input_rois[roi_idx, :].astype(np.float32)
        img_idx, x0, y0, x1, y1 = int(sub_rois[0]), sub_rois[1], sub_rois[2], sub_rois[3], sub_rois[4]
        roi_start_w = round(x0) * spatial_scale - 0.5
        roi_start_h = round(y0) * spatial_scale - 0.5
        roi_end_w = round(x1 + 1) * spatial_scale - 0.5
        roi_end_h = round(y1 + 1) * spatial_scale - 0.5
        roi_w, roi_h = roi_end_w - roi_start_w, roi_end_h - roi_start_h
        bin_size_w, bin_size_h = roi_w / pooled_w, roi_h / pooled_h
        sub_bin_size_w, sub_bin_size_h = bin_size_w / sample_per_part, bin_size_h / sample_per_part
        for c_top in range(output_dim):
            channel_each_cls = output_dim / num_classes
            class_id = int(c_top / channel_each_cls)
            for ph in range(pooled_h):
                for pw in range(pooled_w):
                    part_h = int(math.floor(float(ph) / pooled_h * part_size))
                    part_w = int(math.floor(float(pw) / pooled_w * part_size))
                    trans_x = input_offset[roi_idx, class_id * 2, part_h, part_w] * trans_std
                    trans_y = input_offset[roi_idx, class_id * 2 + 1, part_h, part_w] * trans_std
                    bin_h_start, bin_w_start = ph * bin_size_h + roi_start_h, pw * bin_size_w + roi_start_w

                    need_check = True
                    while need_check:
                        pass_check = True
                        for ih in range(sample_per_part):
                            for iw in range(sample_per_part):
                                h = bin_h_start + trans_y * roi_h + ih * sub_bin_size_h
                                w = bin_w_start + trans_x * roi_w + iw * sub_bin_size_w

                                if w < -0.5 or w > feat_w - 0.5 or h < -0.5 or h > feat_h - 0.5:
                                    continue

                                w = min(max(w, 0.1), feat_w - 1.1)
                                h = min(max(h, 0.1), feat_h - 1.1)
                                # if the following condiiton holds, the sampling location is not differentiable
                                # therefore we need to re-do the sampling process
                                if h - math.floor(h) < 1e-3 or math.ceil(h) - h < 1e-3 or w - math.floor(w) < 1e-3 or math.ceil(w) - w < 1e-3:
                                    trans_x, trans_y = random.random() * trans_std, random.random() * trans_std
                                    pass_check = False
                                    break
                            if not pass_check:
                                break
                        if pass_check:
                            output_offset[roi_idx, class_id * 2 + 1, part_h, part_w] = trans_y / trans_std
                            output_offset[roi_idx, class_id * 2, part_h, part_w] = trans_x / trans_std
                            need_check = False

    return output_offset

@unittest.skip("Flaky test, tracked at https://github.com/apache/incubator-mxnet/issues/11713")
@with_seed()
def test_deformable_psroipooling():
    sample_per_part = 4
    trans_std = 0.1
    for num_rois in [1, 2]:
        for num_classes, num_group in itertools.product([2, 3], [2, 3]):
            for image_height, image_width in itertools.product([160, 224], [160, 224]):
                for grad_nodes in [['im_data'], ['offset_data']]:
                    spatial_scale = 0.0625
                    stride = int(1 / spatial_scale)
                    feat_height = np.int(image_height * spatial_scale)
                    feat_width = np.int(image_width * spatial_scale)
                    im_data = np.random.rand(1, num_classes*num_group*num_group, feat_height, feat_width)
                    rois_data = np.zeros([num_rois, 5])
                    rois_data[:, [1,3]] = np.sort(np.random.rand(num_rois, 2)*(image_width-1 - 2 * stride)) + stride
                    rois_data[:, [2,4]] = np.sort(np.random.rand(num_rois, 2)*(image_height-1 - 2 * stride)) + stride
                    offset_data = np.random.rand(num_rois, 2*num_classes, num_group, num_group)
                    # at certain points, the bilinear interpolation function may be non-differentiable
                    # to avoid this, we check whether the input locates on the valid points
                    offset_data = _validate_sample_location(rois_data, offset_data, spatial_scale, num_group, num_group,
                                                            sample_per_part, num_group, num_classes, num_classes, trans_std, feat_height, feat_width)
                    im_data_var = mx.symbol.Variable(name="im_data")
                    rois_data_var = mx.symbol.Variable(name="rois_data")
                    offset_data_var = mx.symbol.Variable(name="offset_data")
                    op = mx.sym.contrib.DeformablePSROIPooling(data=im_data_var, rois=rois_data_var,
                                                               trans=offset_data_var, spatial_scale=spatial_scale,
                                                               sample_per_part=4, group_size=num_group,
                                                               pooled_size=num_group, output_dim=num_classes,
                                                               trans_std=0.1, no_trans=False, name='test_op')
                    rtol, atol = 1e-2, 1e-3
                    # By now we only have gpu implementation
                    if default_context().device_type == 'gpu':
                        check_numeric_gradient(op, [im_data, rois_data, offset_data], rtol=rtol, atol=atol,
                                               grad_nodes=grad_nodes, ctx=mx.gpu(0))


def _gemm_test_helper(dtype, grad_check, rtol_fw = 1e-7, atol_fw = 1e-9):
    num_eps = 1e-6
    rtol_bw = 1e-5
    atol_bw = 1e-6

    data1 = mx.symbol.Variable('data1')
    data2 = mx.symbol.Variable('data2')
    data3 = mx.symbol.Variable('data3')

    check_fw = lambda sym, location, expected :\
        check_symbolic_forward(sym, location, expected, rtol=rtol_fw,
                               atol=atol_fw, dtype=dtype)
    check_grad = lambda sym, location:\
        check_numeric_gradient(sym, location, numeric_eps=num_eps, rtol=rtol_bw,
                               atol=atol_bw, dtype=dtype)
    rep_3x = lambda a, m, n :\
        np.reshape(np.tile(np.array(a).flatten(), 3), (3, 1, m, n))

    shape1 = (2, 3)
    shape2 = (3, 2)
    shape3 = (3, 3)
    shape4 = (2, 2)
    data_in1 = np.random.uniform(1, 10, shape1).astype(dtype)
    data_in2 = np.random.uniform(1, 10, shape2).astype(dtype)
    data_in3 = np.random.uniform(1, 10, shape3).astype(dtype)
    data_in4 = np.random.uniform(1, 10, shape4).astype(dtype)
    # Check all transpositions of gemm operator.
    data_in1_t = np.transpose(data_in1)
    data_in2_t = np.transpose(data_in2)
    res_gemm = 4. * np.dot(data_in1, data_in2) + 7. * data_in4
    test_gemm = mx.sym.linalg.gemm(data1, data2, data3, alpha=4., beta=7.)
    check_fw(test_gemm, [data_in1, data_in2, data_in4], [res_gemm])
    if grad_check == 1:
        check_grad(test_gemm, [data_in1, data_in2, data_in4])
    res_gemm = 4. * np.dot(data_in1_t, data_in2_t) + 7. * data_in3
    test_gemm = mx.sym.linalg.gemm(data1, data2, data3, alpha=4., beta=7.,
                                   transpose_a=True, transpose_b=True)
    check_fw(test_gemm, [data_in1, data_in2, data_in3], [res_gemm])
    if grad_check == 1:
        check_grad(test_gemm, [data_in1, data_in2, data_in3])
    res_gemm = 4. * np.dot(data_in1_t, data_in1) + 7. * data_in3
    test_gemm = mx.sym.linalg.gemm(data1, data2, data3, alpha=4., beta=7.,
                                   transpose_a=True)
    check_fw(test_gemm, [data_in1, data_in1, data_in3], [res_gemm])
    if grad_check == 1:
        check_grad(test_gemm, [data_in1, data_in1, data_in3])
    res_gemm = 4. * np.dot(data_in1, data_in1_t) + 7. * data_in4
    test_gemm = mx.sym.linalg.gemm(data1, data2, data3, alpha=4., beta=7.,
                                   transpose_b=True)
    check_fw(test_gemm, [data_in1, data_in1, data_in4], [res_gemm])
    if grad_check == 1:
        check_grad(test_gemm, [data_in1, data_in1, data_in4])

    # Check batch of gemm.
    a = rep_3x(data_in1, 2, 3)
    b = rep_3x(data_in2, 3, 2)
    c = rep_3x(data_in4, 2, 2)
    r = 4. * np.dot(data_in1, data_in2) + 7. * data_in4
    r = rep_3x(r, 2, 2)
    test_gemm = mx.sym.linalg.gemm(data1, data2, data3, alpha=4., beta=7.)
    check_fw(test_gemm, [a, b, c], [r])
    if grad_check == 1:
        check_grad(test_gemm, [a, b, c])
    # Check for different axis that describes matrix rows.
    a2 = np.copy(np.swapaxes(a, 0, 2))
    b2 = np.copy(np.swapaxes(b, 0, 2))
    c2 = np.copy(np.swapaxes(c, 0, 2))
    r2 = np.copy(np.swapaxes(r, 0, 2))
    test_gemm = mx.sym.linalg.gemm(data1, data2, data3, alpha=4., beta=7., axis = 0)
    check_fw(test_gemm, [a2, b2, c2], [r2])
    if grad_check == 1:
        check_grad(test_gemm, [a2, b2, c2])
    a2 = np.copy(np.swapaxes(a, 1, 2))
    b2 = np.copy(np.swapaxes(b, 1, 2))
    c2 = np.copy(np.swapaxes(c, 1, 2))
    r2 = np.copy(np.swapaxes(r, 1, 2))
    test_gemm = mx.sym.linalg.gemm(data1, data2, data3, alpha=4., beta=7., axis = -3)
    check_fw(test_gemm, [a2, b2, c2], [r2])
    if grad_check == 1:
        check_grad(test_gemm, [a2, b2, c2])

    # Check gemm2 operator same way as gemm.
    res_gemm = 4. * np.dot(data_in1, data_in2)
    test_gemm = mx.sym.linalg.gemm2(data1, data2, alpha=4.)
    check_fw(test_gemm, [data_in1, data_in2], [res_gemm])
    if grad_check == 1:
        check_grad(test_gemm, [data_in1, data_in2])
    res_gemm = 4. * np.dot(data_in1_t, data_in2_t)
    test_gemm = mx.sym.linalg.gemm2(data1, data2, alpha=4., transpose_a=True,
                                    transpose_b=True)
    check_fw(test_gemm, [data_in1, data_in2], [res_gemm])
    if grad_check == 1:
        check_grad(test_gemm, [data_in1, data_in2])
    res_gemm = 4. * np.dot(data_in1_t, data_in1)
    test_gemm = mx.sym.linalg.gemm2(data1, data2, alpha=4., transpose_a=True)
    check_fw(test_gemm, [data_in1, data_in1], [res_gemm])
    if grad_check == 1:
        check_grad(test_gemm, [data_in1, data_in1])
    res_gemm = 4. * np.dot(data_in1, data_in1_t)
    test_gemm = mx.sym.linalg.gemm2(data1, data2, alpha=4., transpose_b=True)
    check_fw(test_gemm, [data_in1, data_in1], [res_gemm])
    if grad_check == 1:
        check_grad(test_gemm, [data_in1, data_in1])

    # Check batch of gemm2.
    a = rep_3x(data_in1, 2, 3)
    b = rep_3x(data_in2, 3, 2)
    r = rep_3x(4. * np.dot(data_in1, data_in2), 2, 2)
    test_gemm = mx.sym.linalg.gemm2(data1, data2, alpha=4.)
    check_fw(test_gemm, [a, b], [r])
    if grad_check == 1:
        check_grad(test_gemm, [a, b])
    a2 = np.copy(np.swapaxes(a, 0, 2))
    b2 = np.copy(np.swapaxes(b, 0, 2))
    r2 = np.copy(np.swapaxes(r, 0, 2))
    test_gemm = mx.sym.linalg.gemm2(data1, data2, alpha=4., axis = 0)
    check_fw(test_gemm, [a2, b2], [r2])
    if grad_check == 1:
        check_grad(test_gemm, [a2, b2])
    a2 = np.copy(np.swapaxes(a, 1, 2))
    b2 = np.copy(np.swapaxes(b, 1, 2))
    r2 = np.copy(np.swapaxes(r, 1, 2))
    test_gemm = mx.sym.linalg.gemm2(data1, data2, alpha=4., axis = -3)
    check_fw(test_gemm, [a2, b2], [r2])
    if grad_check == 1:
        check_grad(test_gemm, [a2, b2])

# Test gemm separately from other la-operators.
@with_seed()
def test_gemm():
    _gemm_test_helper(np.float64, True)
    os.environ["MXNET_CUDA_TENSOR_OP_MATH_ALLOW_CONVERSION"] = "0"
    _gemm_test_helper(np.float32, False, rtol_fw = 1e-5, atol_fw = 1e-7)
    if default_context().device_type == 'gpu':
        os.environ["MXNET_CUDA_TENSOR_OP_MATH_ALLOW_CONVERSION"] = "1"
        _gemm_test_helper(np.float32, False, rtol_fw = 2e-5, atol_fw = 2e-7)
        os.environ["MXNET_CUDA_TENSOR_OP_MATH_ALLOW_CONVERSION"] = "0"

# Helper functions for test_laop

def _make_symm_symbol(a, ndims):
    assert ndims >= 2
    tr_shape = list(range(ndims))
    tr_shape[-1] = ndims-2
    tr_shape[-2] = ndims-1
    tr_shape = tuple(tr_shape)
    return 0.5 * (a + mx.sym.transpose(a, axes=tr_shape))

def _make_triangle_symm(a, ndims, m, lower, dtype=np.float32):
    assert ndims >= 2
    # The last two dimensions must both be m
    # Create mask for lower triangle and diagonal
    index = mx.sym.arange(start=0, stop=m, step=1, dtype=np.int32)
    lt_mask = mx.sym.one_hot(index, depth=m, dtype=dtype)
    for j in range(1, m):
        part1 = mx.sym.zeros(shape=(j, m), dtype=dtype)
        index = mx.sym.arange(start=0, stop=m-j, step=1, dtype=np.int32)
        part2 = mx.sym.one_hot(index, depth=m, dtype=dtype)
        lt_mask = lt_mask + mx.sym.concat(*[part1, part2], dim=0)
    if not lower:
        lt_mask = mx.sym.reshape(lt_mask, shape=(m, m))
        lt_mask = mx.sym.transpose(lt_mask, axes=(1, 0))
    shp = tuple([1]*(ndims-2) + [m, m])
    lt_mask = mx.sym.reshape(lt_mask, shape=shp)
    return mx.sym.broadcast_mul(a, lt_mask)

# @ankkhedia: Getting rid of fixed seed as flakiness could not be reproduced
# tracked at https://github.com/apache/incubator-mxnet/issues/11718
@with_seed()
def test_laop():
    dtype = np.float64
    rtol_fw = 1e-7
    atol_fw = 1e-9
    num_eps = 1e-6
    rtol_bw = 1e-5
    atol_bw = 1e-6
    # enable numerical checking of gradients
    grad_check = 1

    data1 = mx.symbol.Variable('data1')
    data2 = mx.symbol.Variable('data2')
    data3 = mx.symbol.Variable('data3')

    check_fw = lambda sym, location, expected :\
        check_symbolic_forward(sym, location, expected, rtol=rtol_fw,
                               atol=atol_fw, dtype=dtype)
    check_grad = lambda sym, location:\
        check_numeric_gradient(sym, location, numeric_eps=num_eps, rtol=rtol_bw,
                               atol=atol_bw, dtype=dtype)
    rep_3x = lambda a, m, n :\
        np.reshape(np.tile(np.array(a).flatten(), 3), (3, 1, m, n))

    for lower in [True, False]:
        upper = not lower

        # Tests with trivial 1x1 matrices.
        shape = (4, 4, 1, 1)
        data_in = np.random.uniform(1, 10, shape)
        # test potrf
        # Note: Have to symmetrize input, for gradient test to work
        res_potrf = np.sqrt(data_in)
        test_potrf = mx.sym.linalg.potrf(data1, lower=lower)
        check_fw(test_potrf, [data_in], [res_potrf])
        if grad_check == 1:
            check_grad(test_potrf, [data_in])
        # test potri
        ones = mx.nd.ones(shape).asnumpy()
        res_potri = np.divide(ones, data_in * data_in)
        test_potri = mx.sym.linalg.potri(data1, lower=lower)
        check_fw(test_potri, [data_in], [res_potri])
        if grad_check == 1:
            check_grad(test_potri, [data_in])
        # test trsm
        trian_in = data_in * 7.
        test_trsm = mx.sym.linalg.trsm(data1, data2, alpha=7., lower=lower)
        check_fw(test_trsm, [trian_in, data_in], [ones])
        if grad_check == 1:
            check_grad(test_trsm, [trian_in,data_in])
        # test trmm
        trian_in = np.divide(ones, trian_in)
        test_trmm = mx.sym.linalg.trmm(data1, data2, alpha=7., transpose=True,
                                       rightside=True, lower=lower)
        check_fw(test_trmm, [trian_in, data_in], [ones])
        if grad_check == 1:
            check_grad(test_trmm, [trian_in, data_in])
        # test sumlogdiag
        res_sumlogdiag = np.reshape(np.log(data_in), (4, 4))
        test_sumlogdiag = mx.sym.linalg.sumlogdiag(data1)
        check_fw(test_sumlogdiag, [data_in], [res_sumlogdiag])
        if grad_check == 1:
            check_grad(test_sumlogdiag, [data_in])

        # more elaborate example of Cholesky factorization
        matrix = np.array([[9., 3., -6., 12.],
                           [3., 26., -7., -11.],
                           [-6., -7., 9., 7.],
                           [12., -11., 7., 65.]])
        trian  = np.array([[3., 0., 0., 0.],
                           [1., 5., 0., 0.],
                           [-2., -1., 2., 0.],
                           [4., -3., 6., 2.]])
        pow    = np.array([[2., 1., 1., 1.],
                           [1., 4., 1., 1.],
                           [1., 1., 8., 1.],
                           [1., 1., 1., 16.]])
        inv    = np.array([[8.95/3., 0.05/3., 2.65, -2.5/3.],
                           [0.05/3., 0.05, 0.05, 0.],
                           [2.65, 0.05, 2.5, -0.75],
                           [-2.5/3., 0., -0.75, 0.25]])
        ident  = np.eye(4)

        low_trian = trian
        if not lower:
            trian = np.transpose(trian)

        # test potrf
        test_potrf = mx.sym.linalg.potrf(_make_symm_symbol(data1, ndims=4), lower=lower)
        a = rep_3x(matrix, 4, 4)
        r = rep_3x(trian, 4, 4)
        check_fw(test_potrf, [a], [r])
        if grad_check == 1:
            check_grad(test_potrf, [a])

        #test potri
        data1_ltri = _make_triangle_symm(
            data1, ndims=4, m=4, lower=lower, dtype=dtype)
        test_potri = mx.sym.linalg.potri(data1_ltri, lower=lower)
        a = rep_3x(trian, 4, 4)
        r = rep_3x(inv, 4, 4)
        check_fw(test_potri, [a], [r])
        if grad_check == 1:
            check_grad(test_potri, [a])

        # test trsm
        test_trsm = mx.sym.linalg.trsm(data1_ltri, data2, alpha=7., transpose=upper, lower=lower)
        a = rep_3x(trian, 4, 4)
        b = rep_3x(matrix, 4, 4)
        r = rep_3x(7. * np.transpose(low_trian), 4, 4)
        check_fw(test_trsm, [a, b], [r])
        if grad_check == 1:
            check_grad(test_trsm, [a, b])

        test_trsm2 = mx.sym.linalg.trsm(
            data1_ltri, data2, alpha=-2., rightside=True, transpose=lower, lower=lower)
        r = rep_3x(-2. * low_trian, 4, 4)
        check_fw(test_trsm2, [a, b], [r])
        if grad_check == 1:
            check_grad(test_trsm2, [a, b])

        test_trsm3 = mx.sym.linalg.trsm(
            data1_ltri, data2, alpha=0.5, transpose=lower, lower=lower)
        b = rep_3x(np.transpose(low_trian), 4, 4)
        r = rep_3x(0.5 * ident, 4, 4)
        check_fw(test_trsm3, [a, b], [r])
        if grad_check == 1:
            check_grad(test_trsm3, [a, b])

        test_trsm4 = mx.sym.linalg.trsm(
            data1_ltri, data2, alpha=-0.5, rightside=True, transpose=upper, lower=lower)
        b = rep_3x(low_trian, 4, 4)
        r = rep_3x(-0.5 * ident, 4, 4)
        check_fw(test_trsm4, [a, b], [r])
        if grad_check == 1:
            check_grad(test_trsm4, [a, b])

        # test trmm
        test_trmm = mx.sym.linalg.trmm(
            data1_ltri, data2, alpha=7., transpose=True, rightside=True, lower=lower)
        a = rep_3x(trian, 4, 4)
        b = rep_3x(matrix, 4, 4)
        r = rep_3x(7. * np.dot(matrix, trian.T), 4, 4)
        check_fw(test_trmm, [a, b], [r])
        if grad_check == 1:
            check_grad(test_trmm, [a, b])

        test_trmm2 = mx.sym.linalg.trmm(data1_ltri, data2, alpha=-2., lower=lower)
        r = rep_3x(-2. * np.dot(trian, matrix), 4, 4)
        check_fw(test_trmm2, [a, b], [r])
        if grad_check == 1:
            check_grad(test_trmm2, [a, b])

        test_trmm3 = mx.sym.linalg.trmm(data1_ltri, data2, rightside=True, lower=lower)
        r = rep_3x(np.dot(matrix, trian), 4, 4)
        check_fw(test_trmm3, [a, b], [r])
        if grad_check == 1:
            check_grad(test_trmm3, [a, b])

        test_trmm4 = mx.sym.linalg.trmm(
            data1_ltri, data2, alpha=1.2, transpose=True, lower=lower)
        r = rep_3x(1.2 * np.dot(trian.T, matrix), 4, 4)
        check_fw(test_trmm4, [a, b], [r])
        if grad_check == 1:
            check_grad(test_trmm4, [a, b])

    # test sumlogdiag
    a = rep_3x(pow, 4, 4)
    r = np.reshape(np.tile(10. * np.log(np.array([2.])), 3), (3,))
    check_fw(test_sumlogdiag, [a], [r])
    if grad_check == 1:
        check_grad(test_sumlogdiag, [a])


# Tests for operators linalg.syrk, linalg.gelqf

def _gelqf_combined_symbol(a):
    q, l = mx.sym.linalg.gelqf(a)
    q_qt = mx.sym.linalg.syrk(q, transpose=False, alpha=1., name='Q_times_Qt')
    l_q = mx.sym.linalg.trmm(l, q, alpha=1., name='L_times_Q')
    return mx.sym.Group([q_qt, l_q])

# NOTE: If we leave the unused output dangling, things break if dtype=np.float64. Namely, the
# backward gradient for the unused output is of dtype np.float32 then.
# ==> Very annoying!
def _gelqf_first_output(a):
    q, l = mx.sym.linalg.gelqf(a)
    bogus_scal = mx.sym.sum(mx.sym.BlockGrad(l), axis=(), keepdims=True) * 0.0
    return mx.sym.broadcast_add(q, bogus_scal)

def _gelqf_second_output(a):
    q, l = mx.sym.linalg.gelqf(a)
    bogus_scal = mx.sym.sum(mx.sym.BlockGrad(q), axis=(), keepdims=True) * 0.0
    return mx.sym.broadcast_add(l, bogus_scal)

def _syevd_combined_symbol(a):
    u, lam = mx.sym.linalg.syevd(a)
    u_ut = mx.sym.linalg.syrk(u, transpose=False, alpha=1., name='U_times_Ut')
    lam_u = mx.sym.broadcast_mul(mx.sym.reshape(lam, shape=(-2, 1)), u)
    ut_lam_u = mx.sym.linalg.gemm2(u, lam_u, alpha=1., transpose_a=True,
                                   transpose_b=False, name='Ut_L_U')
    return mx.sym.Group([u_ut, ut_lam_u])

@with_seed()
def test_laop_2():
    dtype = np.float64
    rtol_fw = 1e-7
    atol_fw = 1e-9
    num_eps = 1e-6
    rtol_bw = 1e-5
    atol_bw = 1e-6
    # enable numerical checking of gradients
    grad_check = 1

    data1 = mx.symbol.Variable('data1')

    check_fw = lambda sym, location, expected :\
        check_symbolic_forward(sym, location, expected, rtol=rtol_fw,
                               atol=atol_fw, dtype=dtype)
    check_grad = lambda sym, location:\
        check_numeric_gradient(sym, location, numeric_eps=num_eps, rtol=rtol_bw,
                               atol=atol_bw, dtype=dtype)
    rep_3x = lambda a, m, n :\
        np.reshape(np.tile(np.array(a).flatten(), 3), (3, 1, m, n))

    # Tests for linalg.syrk
    mnalpha_lst = [(2, 3, 1.), (5, 3, -2.), (1, 6, 5.), (3, 3, 0.5), (4, 1, 10.), (1, 1, 1.)]
    for m, n, alpha in mnalpha_lst:
        #print('syrk: m={}, n={}, alpha={}'.format(m, n, alpha))
        data_in1 = np.random.uniform(1, 10, (m, n))
        res_syrk1 = alpha * np.dot(data_in1, data_in1.T)
        test_syrk1 = mx.sym.linalg.syrk(data1, transpose=False, alpha=alpha)
        check_fw(test_syrk1, [data_in1], [res_syrk1])
        if grad_check == 1:
            check_grad(test_syrk1, [data_in1])
        res_syrk2 = alpha * np.dot(data_in1.T, data_in1)
        test_syrk2 = mx.sym.linalg.syrk(data1, transpose=True, alpha=alpha)
        check_fw(test_syrk2, [data_in1], [res_syrk2])
        if grad_check == 1:
            check_grad(test_syrk2, [data_in1])
        # Batch mode (3x the same thing)
        a_batch = rep_3x(data_in1, m, n)
        r1_batch = rep_3x(res_syrk1, m, m)
        check_fw(test_syrk1, [a_batch], [r1_batch])
        if grad_check == 1:
            check_grad(test_syrk1, [a_batch])
        r2_batch = rep_3x(res_syrk2, n, n)
        check_fw(test_syrk2, [a_batch], [r2_batch])
        if grad_check == 1:
            check_grad(test_syrk2, [a_batch])

    # Tests for linalg.gelqf
    # Currently disabled on GPU as they need cuda8
    # and MxNet builds use cuda 7.5
    if not (default_context() == mx.cpu()):
        return

    test_gelqf2 = _gelqf_combined_symbol(data1)  # Outputs (dot(Q, Q.T), dot(L, Q))
    test_gelqf_q = _gelqf_first_output(data1)  # Output Q (L is not dangling)
    test_gelqf_l = _gelqf_second_output(data1)  # Output L (Q is not dangling)
    mn_lst = [(4, 4), (1, 1), (5, 20), (1, 10), (15, 50)]
    for m, n in mn_lst:
        #print('gelqf: m={}, n={}'.format(m, n))
        data_in1 = np.random.normal(0., 10., (m, n))
        res_eye = np.eye(m)
        res_a = data_in1
        check_fw(test_gelqf2, [data_in1], [res_eye, res_a])
        if grad_check == 1:
            # A => Q
            check_grad(test_gelqf_q, [data_in1])
            # A => L
            check_grad(test_gelqf_l, [data_in1])
        # Batch mode (3x the same thing)
        a_batch = rep_3x(data_in1, m, n)
        reye_batch = rep_3x(res_eye, m, m)
        ra_batch = a_batch
        check_fw(test_gelqf2, [a_batch], [reye_batch, ra_batch])
        if grad_check == 1:
            # A => Q
            check_grad(test_gelqf_q, [a_batch])
            # A => L
            check_grad(test_gelqf_l, [a_batch])


# Tests for operator linalg.syevd

def _syevd_first_output(a):
    u, lam = mx.sym.linalg.syevd(a)
    bogus_scal = mx.sym.sum(mx.sym.BlockGrad(lam), axis=(), keepdims=True) * 0.0
    return mx.sym.broadcast_add(u, bogus_scal)

def _syevd_second_output(a):
    u, lam = mx.sym.linalg.syevd(a)
    bogus_scal = mx.sym.sum(mx.sym.BlockGrad(u), axis=(), keepdims=True) * 0.0
    return mx.sym.broadcast_add(lam, bogus_scal)

def _syevd_forward(a):
    lam, ut = np.linalg.eig(a)
    ind = np.argsort(lam)
    lam = lam[ind]
    u = ut[:, ind].T
    for i in range(0, a.shape[0]):
        _syevd_forw_eigvec_sign(u[i])
    return u, lam

def _syevd_forw_eigvec_sign(v):
    ind = np.argmax(np.abs(v))
    if v[ind] < 0.:
        v[:] = -v

def _syevd_backward(grad_u, grad_l, u, l):
    n = l.size
    assert grad_l.size == n
    assert grad_u.shape == (n, n)
    assert u.shape == (n, n)
    temp = np.dot(grad_u, u.T)
    temp2 = np.diag(grad_l)
    for i in range(1, n):
        for j in range(0, i):
            denom = 2. * (l[i] - l[j])
            elem = (temp[i, j] - temp[j, i])/denom
            temp2[i, j] = elem
            temp2[j, i] = elem
    temp3 = np.dot(u.T, temp2)
    return np.dot(temp3, u)

# Seed set because the test is not robust enough to operate on random data
@with_seed(1896893923)
def test_laop_3():
    # Currently disabled on GPU as syevd needs cuda8
    # and MxNet builds use cuda 7.5
    if not (default_context() == mx.cpu()):
        return

    dtype = np.float64
    rtol_fw = 1e-6
    atol_fw = 1e-6
    num_eps = 1e-4
    rtol_bw = 1e-2
    atol_bw = 1e-2
    # enable numerical checking of gradients
    grad_check = 1

    data1 = mx.symbol.Variable('data1')
    check_fw = lambda sym, location, expected :\
        check_symbolic_forward(sym, location, expected, rtol=rtol_fw,
                               atol=atol_fw, dtype=dtype)
    check_grad = lambda sym, location:\
        check_numeric_gradient(sym, location, numeric_eps=num_eps, rtol=rtol_bw,
                               atol=atol_bw, dtype=dtype)
    rep_3x = lambda a, m, n :\
        np.reshape(np.tile(np.array(a).flatten(), 3), (3, 1, m, n))
    check_bw = lambda sym, location, out_grads, expected :\
        check_symbolic_backward(sym, location, out_grads, expected,
                                rtol=rtol_fw, atol=atol_fw, dtype=dtype)

    # Tests for linalg.syevd
    test_syevd2 = _syevd_combined_symbol(data1)  # Outputs (U U^T, U^T (diag L) U)
    data1_s2 = _make_symm_symbol(data1, ndims=2)
    test_syevd_u_2 = _syevd_first_output(data1_s2)
    test_syevd_l_2 = _syevd_second_output(data1_s2)
    data1_s4 = _make_symm_symbol(data1, ndims=4)
    test_syevd_u_4 = _syevd_first_output(data1_s4)
    test_syevd_l_4 = _syevd_second_output(data1_s4)
    n_lst = [4, 1, 2, 10, 14]
    for n in n_lst:
        #print('\n** syevd: n={}'.format(n))
        data_in1 = np.random.normal(0., 10., (n, n))
        data_in1 = 0.5 * (data_in1 + data_in1.T)
        res_eye = np.eye(n)
        res_a = data_in1
        check_fw(test_syevd2, [data_in1], [res_eye, res_a])
        # Check backward
        grad_u = np.random.normal(0., 2., (n, n))
        grad_l = np.random.normal(0., 2., (n,))
        bw_u, bw_l = _syevd_forward(data_in1)
        grad_a = _syevd_backward(grad_u, grad_l, bw_u, bw_l)
        check_bw(mx.sym.linalg.syevd(data1), [data_in1], [grad_u, grad_l], [grad_a])
        if grad_check == 1:
            # A => U
            check_grad(test_syevd_u_2, [data_in1])
            # A => L
            check_grad(test_syevd_l_2, [data_in1])
        # Batch mode (3x the same thing)
        a_batch = rep_3x(data_in1, n, n)
        reye_batch = rep_3x(res_eye, n, n)
        ra_batch = a_batch
        check_fw(test_syevd2, [a_batch], [reye_batch, ra_batch])
        if grad_check == 1:
            # A => U
            check_grad(test_syevd_u_4, [a_batch])
            # A => L
            check_grad(test_syevd_l_4, [a_batch])


# @piyushghai - Removing the fixed seed for this test.
# Issue for flakiness is tracked at - https://github.com/apache/incubator-mxnet/issues/11721
@with_seed()
def test_laop_4():
    # Currently disabled on GPU as syevd needs cuda8
    # and MxNet builds use cuda 7.5
    if not (default_context() == mx.cpu()):
        return

    rtol_fw = 1e-6
    atol_fw = 1e-6

    data1 = mx.symbol.Variable('data1')

    check_fw = lambda sym, location, expected, dtype :\
        check_symbolic_forward(sym, location, expected, rtol=rtol_fw,
                               atol=atol_fw, dtype=dtype)

    a_np = np.array([[1., 2.], [2., 4.]])
    u_np = np.array([[0.89442718, -0.44721359], [0.44721359, 0.89442718]])
    l_np = np.array([0., 5.])
    test_syevd = mx.sym.linalg.syevd(data1)
    # float64
    #print('float64')
    check_fw(test_syevd, [a_np], [u_np, l_np], np.float64)
    # float32
    #print('float32')
    check_fw(test_syevd, [a_np], [u_np, l_np], np.float32)


@with_seed()
def test_stack():
    for _ in range(100):
        ndim = random.randint(1, 5)
        axis = random.randint(0, ndim)
        if random.randint(0, 1):
            axis = axis - ndim - 1
        nin = random.randint(1, 3)
        dshape = [random.randint(1, 5) for _ in range(ndim)]
        inputs = [np.random.uniform(size=dshape) for _ in range(nin)]
        output = np.stack(inputs, axis=axis)
        sym_ins = [mx.sym.var('x%d'%i) for i in range(nin)]
        out = mx.sym.stack(*sym_ins, axis=axis)
        check_symbolic_forward(out, inputs, [output])
        check_numeric_gradient(out, inputs)


@with_seed()
def test_dropout():
    def zero_count(array, ratio):
        zeros = 0
        for i in array:
            if i == 0:
                zeros += 1
            elif math.isnan(i):
                assert ratio == 1  # Only valid for ratio = 1
                zeros += 1
        return zeros

    def check_correctness(executor, input, ratio):
        input = input.ravel()
        output = executor.outputs[0].asnumpy().ravel()
        input_sum = np.sum(input)
        output_sum = np.sum(output)

        # Make sure input zeroes are none (test data setup check)
        assert zero_count(input, ratio) == 0

        # count number of zeroes in output
        output_zeroes = zero_count(output, ratio)

        # Hopefully should be within ratio/2 %
        error = abs(output_sum - input_sum) / input_sum
        if ratio == 1.0:
            assert output_zeroes == len(input)
        elif ratio > 0.2:
            assert output_zeroes > 0
            assert error < (ratio/2)
        elif ratio == 0:
            assert output_zeroes == 0

    def check_dropout_ratio(ratio, shape, cudnn_off=True):
        # test dropout
        x = mx.sym.var('data')
        y = mx.sym.Dropout(x, p=ratio, cudnn_off=cudnn_off)
        exe = y.simple_bind(ctx=default_context(), data=shape)

        if ratio == 1:
            max_value = float('nan')
        else:
            max_value = 1 if ratio == 0 else 1/ratio

        if ratio == 1:
            min_value = float('nan')
        else:
            min_value = 1 if ratio == 0 else 0

        exe.arg_arrays[0][:] = 1
        exe.forward(is_train=True)

        if not math.isnan(max_value):
            assert exe.outputs[0].asnumpy().max() > 0
        else:
            assert math.isnan(exe.outputs[0].asnumpy().max())
        if not math.isnan(min_value):
            assert exe.outputs[0].asnumpy().min() == min_value
        else:
            assert math.isnan(exe.outputs[0].asnumpy().min())

        check_correctness(exe, exe.arg_arrays[0].asnumpy(), ratio)

        if ratio == 0.5:
            exe.backward([mx.nd.ones(shape)])
            assert (exe.grad_arrays[0].asnumpy() == exe.outputs[0].asnumpy()).all()

            exe.forward(is_train=False)
            assert (exe.outputs[0].asnumpy() == exe.arg_arrays[0].asnumpy()).all()
            exe.backward([mx.nd.ones(shape)], is_train=False)
            assert (exe.grad_arrays[0].asnumpy() == exe.arg_arrays[0].asnumpy()).all()

            # test permanent dropout
            x = mx.sym.var('data')
            y = mx.sym.Dropout(x, p=ratio, mode='always', cudnn_off=cudnn_off)
            exe = y.simple_bind(ctx=default_context(), data=shape)

            exe.arg_arrays[0][:] = 1
            exe.forward(is_train=True)
            assert exe.outputs[0].asnumpy().max() == max_value
            assert exe.outputs[0].asnumpy().min() == min_value
            exe.backward([mx.nd.ones(shape)])
            assert (exe.grad_arrays[0].asnumpy() == exe.outputs[0].asnumpy()).all()

            exe.forward(is_train=False)
            assert exe.outputs[0].asnumpy().max() == max_value
            assert exe.outputs[0].asnumpy().min() == min_value
            exe.backward([mx.nd.ones(shape)], is_train=False)
            assert (exe.grad_arrays[0].asnumpy() == exe.outputs[0].asnumpy()).all()

    def get_slice(x, axis, idx):
        ix = ()
        for i in range(x.ndim):
            if i == axis:
                ix += (idx,)
            else:
                ix += (slice(None, None, None),)
        return x[ix]

    def check_dropout_axes(ratio, shape, axes, cudnn_off=True):
        compactshape = list(shape)
        for axis in axes:
            compactshape[axis] = 1
        compactx = mx.random.uniform(shape=tuple(compactshape))
        broadcastx = compactx.broadcast_to(shape)
        dropouty = mx.nd.Dropout(broadcastx, p=ratio, axes=axes, cudnn_off=cudnn_off)
        for axis in axes:
            target = get_slice(dropouty, axis, 0).asnumpy()
            for i in range(1, shape[axis]):
                assert(get_slice(dropouty, axis, i).asnumpy() == target).all()

    def check_passthrough(ratio, shape, cudnn_off=True):
        # test inference_mode forward and then backward
        a = mx.random.uniform(shape=shape)
        a.attach_grad()
        with mx.autograd.record(train_mode=False):
            b = mx.nd.Dropout(a, ratio, cudnn_off=cudnn_off) # dropout acts as identity
        b.backward()
        assert_almost_equal(a.grad.asnumpy(), mx.nd.ones_like(b).asnumpy())

    shape = (100, 100)
    check_dropout_ratio(0.5, shape)
    check_dropout_ratio(0.0, shape)
    check_dropout_ratio(1.0, shape)
    check_dropout_ratio(0.75, shape)
    check_dropout_ratio(0.25, shape)
    check_dropout_ratio(0.5, shape, cudnn_off=False)
    check_dropout_ratio(0.0, shape, cudnn_off=False)
    check_dropout_ratio(1.0, shape, cudnn_off=False)
    check_dropout_ratio(0.75, shape, cudnn_off=False)
    check_dropout_ratio(0.25, shape, cudnn_off=False)

    check_passthrough(0.5, shape)
    check_passthrough(0.0, shape)
    check_passthrough(1.0, shape)
    check_passthrough(0.5, shape, cudnn_off=False)
    check_passthrough(0.0, shape, cudnn_off=False)
    check_passthrough(1.0, shape, cudnn_off=False)

    nshape = (10, 10, 10, 10)
    with mx.autograd.train_mode():
        check_dropout_axes(0.25, nshape, axes = (0,))
        check_dropout_axes(0.25, nshape, axes = (1,))
        check_dropout_axes(0.25, nshape, axes = (2,))
        check_dropout_axes(0.25, nshape, axes = (3,))
        check_dropout_axes(0.25, nshape, axes = (0, 1))
        check_dropout_axes(0.25, nshape, axes = (0, 2))
        check_dropout_axes(0.25, nshape, axes = (0, 3))
        check_dropout_axes(0.25, nshape, axes = (1, 2))
        check_dropout_axes(0.25, nshape, axes = (1, 3))
        check_dropout_axes(0.25, nshape, axes = (2, 3))
        check_dropout_axes(0.25, nshape, axes = (0, 1, 2))
        check_dropout_axes(0.25, nshape, axes = (0, 2, 3))
        check_dropout_axes(0.25, nshape, axes = (1, 2, 3))
        check_dropout_axes(0.25, nshape, axes = (0,), cudnn_off=False)
        check_dropout_axes(0.25, nshape, axes = (1,), cudnn_off=False)
        check_dropout_axes(0.25, nshape, axes = (2,), cudnn_off=False)
        check_dropout_axes(0.25, nshape, axes = (3,), cudnn_off=False)
        check_dropout_axes(0.25, nshape, axes = (0, 1), cudnn_off=False)
        check_dropout_axes(0.25, nshape, axes = (0, 2), cudnn_off=False)
        check_dropout_axes(0.25, nshape, axes = (0, 3), cudnn_off=False)
        check_dropout_axes(0.25, nshape, axes = (1, 2), cudnn_off=False)
        check_dropout_axes(0.25, nshape, axes = (1, 3), cudnn_off=False)
        check_dropout_axes(0.25, nshape, axes = (2, 3), cudnn_off=False)
        check_dropout_axes(0.25, nshape, axes = (0, 1, 2), cudnn_off=False)
        check_dropout_axes(0.25, nshape, axes = (0, 2, 3), cudnn_off=False)
        check_dropout_axes(0.25, nshape, axes = (1, 2, 3), cudnn_off=False)



@unittest.skip("test fails intermittently. temporarily disabled till it gets fixed. tracked at https://github.com/apache/incubator-mxnet/issues/11290")
@with_seed()
def test_scatter_gather_nd():
    def check(data, idx):
        data.attach_grad()
        with mx.autograd.record():
            y = mx.nd.gather_nd(data, idx)
            y.backward(y)
        npidx = tuple(i.asnumpy() for i in idx)
        assert (data.asnumpy()[npidx] == y.asnumpy()).all()
        npdata = np.zeros_like(data.asnumpy())
        npdata[npidx] = y.asnumpy()
        assert (npdata == data.grad.asnumpy()).all()
        assert (mx.nd._internal._backward_gather_nd(y, idx, shape=data.shape).asnumpy() == data.grad.asnumpy()).all()
    for dtype in ['int32', 'int64', 'float16', 'float32', 'float64']:
        data = mx.nd.arange(360, dtype=dtype).reshape((3,4,5,6))
        idx = mx.nd.array([[1,1,2], [3, 3, 0], [3,2,1]], dtype='int32')
        check(data, idx)

        idx = mx.nd.array([[1,1,2], [3,3,0], [3,2,1], [5,2,4]], dtype='int32')

        check(data, idx)

        data = mx.nd.array([2, 3, 0], dtype=dtype)
        idx = mx.nd.array([[1, 1, 0], [0, 1, 0]], dtype='int32')
        assert (mx.nd.scatter_nd(data, idx, shape=(2, 2)).asnumpy() == [[0, 0], [2, 3]]).all()

        data = mx.nd.array([2, 3, 0], dtype=dtype)
        idx = mx.nd.array([[1, 1, 0], [1, 1, 0]], dtype='int32')
        assert (mx.nd._internal._backward_gather_nd(data, idx, shape=(2, 2)).asnumpy() == [[0, 0], [0, 5]]).all()
        data_npy = np.random.randint(0, 10, (100,))
        data = mx.nd.array(data_npy, dtype=dtype)
        idx = mx.nd.zeros(shape=(1, 100), dtype='int32')
        assert (mx.nd._internal._backward_gather_nd(data, idx, shape=(1,)).asscalar() == data_npy.sum())
        if dtype == 'int64':
            data = mx.nd.array([2123162361283621, -31231236374787,
                                -112372937128970, -1378278798172378], dtype=dtype)
            idx = mx.nd.array([[0, 0, 0, 0]], dtype='int32')
            assert (mx.nd._internal._backward_gather_nd(data, idx, shape=(1,)).asscalar() == data.asnumpy().sum())

def compare_forw_backw_unary_op(
        name, forward_mxnet_call, forward_numpy_call,
        backward_numpy_call, shape, input_low, input_high, rtol, atol,
        dtype=np.float32):
    check_fw = lambda sym, location, expected :\
        check_symbolic_forward(sym, location, expected, rtol=rtol,
                               atol=atol, dtype=dtype)
    check_bw = lambda sym, location, out_grads, expected :\
        check_symbolic_backward(sym, location, out_grads, expected,
                                rtol=rtol, atol=atol, dtype=dtype)
    op_name = 'unary_op={}, dtype={}'.format(name, dtype)
    data = mx.symbol.Variable(op_name + '_data', dtype=dtype)
    # Comparison: Forward expression
    data_np = np.random.uniform(input_low, input_high, shape).astype(dtype)
    res_np = forward_numpy_call(data_np)
    op_ex = mx.sym.broadcast_add(
        forward_mxnet_call(data), mx.sym.zeros_like(data),
        name=op_name)
    check_fw(op_ex, [data_np], [res_np])
    # Comparison: Backward expression
    res_grad = np.random.uniform(-2.0, 2.0, shape).astype(dtype)
    data_grad = backward_numpy_call(data_np) * res_grad
    check_bw(op_ex, [data_np], [res_grad], [data_grad])

def finite_diff_unary_op(
        name, forward_mxnet_call, shape, input_low, input_high, rtol, atol,
        num_eps):
    # Finite difference tests are done in float64
    dtype = np.float64
    check_grad = lambda sym, location:\
        check_numeric_gradient(sym, location, numeric_eps=num_eps, rtol=rtol,
                               atol=atol, dtype=dtype)
    data_np = np.random.uniform(input_low, input_high, shape).astype(dtype)
    data = mx.symbol.Variable('data', dtype=dtype)
    op_name = 'unary_op={}, dtype={}'.format(name, dtype)
    op_ex = mx.sym.broadcast_add(
        forward_mxnet_call(data), mx.sym.zeros_like(data),
        name=op_name)
    check_grad(op_ex, [data_np])

def np_smooth_l1(x, sigma):
    issq = 1. / sigma / sigma
    absx = np.abs(x)
    temp = x * sigma
    return np.where(absx < issq, 0.5 * (temp ** 2), absx - 0.5 * issq)

def np_smooth_l1_grad(x, sigma):
    ssq = sigma * sigma
    return np.where(np.abs(x) < 1. / ssq, x * ssq, np.sign(x))

# Tests for unary operators (basic mathematical functions):
# - Forward: Comparison to NumPy (several dtype)
# - Backward: Comparison to NumPy (several dtype)
# - Finite difference tests (only dtype = float64)
# Seed set because the test is not robust enough to operate on random data
@with_seed(192837465)
def test_unary_math_operators():
    have_scipy = True
    try:
        from scipy import special as scipy_special
    except:
        print("Could not import scipy. Skipping unit tests for special functions")
        have_scipy = False
    shape=(9, 10)
    dtype_l = [np.float64, np.float32, np.float16]
    rtol_l = [1e-7, 1e-6, 1e-2]
    rtol_less_l = [1e-6, 1e-5, 1e-2]
    atol_l = [1e-7, 1e-6, 1e-2]
    atol_less_l = [1e-6, 1e-5, 1e-2]
    rtol_fd = 1e-5
    atol_fd = 1e-6
    num_eps = 1e-6
    unary_ops = {
        'arccos' : [lambda x: mx.sym.arccos(x),
                    lambda x: np.arccos(x),
                    lambda x: -1. / np.sqrt(1. - x ** 2.),
                    -0.95, 0.95],
        'arccosh': [lambda x: mx.sym.arccosh(x),
                    lambda x: np.arccosh(x),
                    lambda x: 1. / np.sqrt(x ** 2 - 1.),
                    1.05, 10.0],
        'arcsin': [lambda x: mx.sym.arcsin(x),
                   lambda x: np.arcsin(x),
                   lambda x: 1. / np.sqrt(1. - x ** 2),
                   -0.95, 0.95],
        'arcsinh': [lambda x: mx.sym.arcsinh(x),
                    lambda x: np.arcsinh(x),
                    lambda x: 1. / np.sqrt(x**2 + 1.),
                    -5.0, 5.0],
        'arctan': [lambda x: mx.sym.arctan(x),
                   lambda x: np.arctan(x),
                   lambda x: 1. / (x ** 2. + 1.),
                   -5.0, 5.0],
        'arctanh': [lambda x: mx.sym.arctanh(x),
                    lambda x: np.arctanh(x),
                    lambda x: 1. / (1. - x ** 2),
                    -0.95, 0.95],
        'cbrt': [lambda x: mx.sym.cbrt(x),
                 lambda x: np.cbrt(x),
                 lambda x: 1. / (3. * np.cbrt(x) ** 2),
                 -10.0, 10.0],
        'cos': [lambda x: mx.sym.cos(x),
                lambda x: np.cos(x),
                lambda x: -np.sin(x),
                -5.0, 5.0],
        'cosh': [lambda x: mx.sym.cosh(x),
                 lambda x: np.cosh(x),
                 lambda x: np.sinh(x),
                 -2.0, 2.0],
        'exp': [lambda x: mx.sym.exp(x),
                lambda x: np.exp(x),
                lambda x: np.exp(x),
                -4.0, 4.0],
        'expm1': [lambda x: mx.sym.expm1(x),
                  lambda x: np.expm1(x),
                  lambda x: np.exp(x),
                  -0.1, 0.1],
        'log': [lambda x: mx.sym.log(x),
                lambda x: np.log(x),
                lambda x: 1. / x,
                0.01, 100.0],
        'log10': [lambda x: mx.sym.log10(x),
                lambda x: np.log10(x),
                lambda x: 1. / (x * np.log(10.)),
                0.01, 100.0],
        'log2': [lambda x: mx.sym.log2(x),
                lambda x: np.log2(x),
                lambda x: 1. / (x * np.log(2.)),
                0.01, 100.0],
        'log1p': [lambda x: mx.sym.log1p(x),
                  lambda x: np.log1p(x),
                  lambda x: 1. / (1. + x),
                  -0.1, 0.1],
        'rcbrt': [lambda x: mx.sym.rcbrt(x),
                  lambda x: 1. / np.cbrt(x),
                  lambda x: -1. / (3. * x * np.cbrt(x)),
                  0.01, 100.0],
        'reciprocal': [lambda x: mx.sym.reciprocal(x),
                       lambda x: 1. / x,
                       lambda x: -1. / (x ** 2),
                       0.01, 100.0],
        'relu': [lambda x: mx.sym.relu(x),
                 lambda x: np.maximum(x, 0.),
                 lambda x: 1. * (x > 0.),
                 -5.0, 5.0],
        'rsqrt': [lambda x: mx.sym.rsqrt(x),
                  lambda x: 1. / np.sqrt(x),
                  lambda x: -0.5 / (x * np.sqrt(x)),
                  0.01, 100.0],
        'sigmoid': [lambda x: mx.sym.sigmoid(x),
                    lambda x: 1. / (np.exp(-x) + 1.),
                    lambda x: 1. / (np.exp(-x) + 1.) / (np.exp(x) + 1.),
                    -3.0, 3.0],
        'softsign': [lambda x: mx.sym.softsign(x),
                    lambda x: x / (1. + np.abs(x)),
                    lambda x: 1. / np.square(1. + np.abs(x)),
                    -3.0, 3.0],
        'sin': [lambda x: mx.sym.sin(x),
                lambda x: np.sin(x),
                lambda x: np.cos(x),
                -5.0, 5.0],
        'sinh': [lambda x: mx.sym.sinh(x),
                 lambda x: np.sinh(x),
                 lambda x: np.cosh(x),
                 -2.0, 2.0],
        'sqrt': [lambda x: mx.sym.sqrt(x),
                 lambda x: np.sqrt(x),
                 lambda x: 0.5 / np.sqrt(x),
                 0.01, 100.0],
        'tan': [lambda x: mx.sym.tan(x),
                lambda x: np.tan(x),
                lambda x: np.tan(x) ** 2 + 1.,
                -1.5, 1.5],
        'tanh': [lambda x: mx.sym.tanh(x),
                 lambda x: np.tanh(x),
                 lambda x: 1. - np.tanh(x) ** 2,
                 -4.0, 4.0],
        'smooth_l1_sig1': [lambda x: mx.sym.smooth_l1(x, scalar=1.),
                           lambda x: np_smooth_l1(x, 1.),
                           lambda x: np_smooth_l1_grad(x, 1.),
                           -2.0, 2.0],
        'smooth_l1_sig_default': [lambda x: mx.sym.smooth_l1(x),
                                  lambda x: np_smooth_l1(x, 1.),
                                  lambda x: np_smooth_l1_grad(x, 1.),
                                  -2.0, 2.0],
        'smooth_l1_sig2': [lambda x: mx.sym.smooth_l1(x, scalar=2.),
                           lambda x: np_smooth_l1(x, 2.),
                           lambda x: np_smooth_l1_grad(x, 2.),
                           -1.0, 1.0]
    }
    if have_scipy:
        unary_ops['gamma'] = [lambda x: mx.sym.gamma(x),
                              lambda x: scipy_special.gamma(x),
                              lambda x: scipy_special.gamma(x) * scipy_special.psi(x),
                              0.01, 5.0]
        unary_ops['gammaln'] = [lambda x: mx.sym.gammaln(x),
                                lambda x: scipy_special.gammaln(x),
                                lambda x: scipy_special.psi(x),
                                0.01, 20.0]
    # Loop over operators
    for name, op in unary_ops.items():
        # Loop over dtype's
        for ind in range(len(dtype_l)):
            dtype = dtype_l[ind]
            if name == 'gammaln' or name == 'gamma':
                rtol = rtol_less_l[ind]
                atol = atol_less_l[ind]
            else:
                rtol = rtol_l[ind]
                atol = atol_l[ind]
            compare_forw_backw_unary_op(
                name, op[0], op[1], op[2], shape, op[3], op[4], rtol, atol,
                dtype)
        # Finite difference testing
        finite_diff_unary_op(
            name, op[0], shape, op[3], op[4], rtol_fd, atol_fd, num_eps)

def compare_forw_backw_binary_op(
        name, forward_mxnet_call, forward_numpy_call,
        backward1_numpy_call, backward2_numpy_call, shape, input1_low,
        input1_high, input2_low, input2_high, rtol, atol, dtype=np.float32):
    check_fw = lambda sym, location, expected :\
        check_symbolic_forward(sym, location, expected, rtol=rtol,
                               atol=atol, dtype=dtype)
    check_bw = lambda sym, location, out_grads, expected :\
        check_symbolic_backward(sym, location, out_grads, expected,
                                rtol=rtol, atol=atol, dtype=dtype)
    op_name = 'binary_op={}, dtype={}'.format(name, dtype)
    data1 = mx.symbol.Variable(op_name + '_data1', dtype=dtype)
    data2 = mx.symbol.Variable(op_name + '_data2', dtype=dtype)
    # Comparison: Forward expression
    data1_np = np.random.uniform(input1_low, input1_high, shape).astype(dtype)
    data2_np = np.random.uniform(input2_low, input2_high, shape).astype(dtype)
    res_np = forward_numpy_call(data1_np, data2_np)
    op_ex = mx.sym.broadcast_add(
        forward_mxnet_call(data1, data2), mx.sym.zeros_like(data1),
        name=op_name)
    check_fw(op_ex, [data1_np, data2_np], [res_np])
    # Comparison: Backward expression
    res_grad = np.random.uniform(-2.0, 2.0, shape).astype(dtype)
    data1_grad = backward1_numpy_call(data1_np, data2_np) * res_grad
    data2_grad = backward2_numpy_call(data1_np, data2_np) * res_grad
    check_bw(op_ex, [data1_np, data2_np], [res_grad], [data1_grad, data2_grad])

def finite_diff_binary_op(
        name, forward_mxnet_call, shape, input1_low, input1_high, input2_low,
        input2_high, rtol, atol, num_eps):
    # Finite difference tests are done in float64
    dtype = np.float64
    check_grad = lambda sym, location:\
        check_numeric_gradient(sym, location, numeric_eps=num_eps, rtol=rtol,
                               atol=atol, dtype=dtype)
    data1_np = np.random.uniform(input1_low, input1_high, shape).astype(dtype)
    data2_np = np.random.uniform(input2_low, input2_high, shape).astype(dtype)
    data1 = mx.symbol.Variable('data1', dtype=dtype)
    data2 = mx.symbol.Variable('data2', dtype=dtype)
    op_name = 'binary_op={}, dtype={}'.format(name, dtype)
    op_ex = mx.sym.broadcast_add(
        forward_mxnet_call(data1, data2), mx.sym.zeros_like(data1),
        name=op_name)
    check_grad(op_ex, [data1_np, data2_np])

# Tests for unary operators (basic mathematical functions):
# - Forward: Comparison to NumPy (several dtype)
# - Backward: Comparison to NumPy (several dtype)
# - Finite difference tests (only dtype = float64)
@with_seed()
def test_binary_math_operators():
    shape=(9, 10)
    dtype_l = [np.float64, np.float32, np.float16]
    rtol_l = [1e-7, 1e-6, 1e-2]
    atol_l = [1e-7, 1e-6, 1e-2]
    rtol_fd = 1e-5
    atol_fd = 1e-6
    num_eps = 1e-6
    binary_ops = {
        'hypot' : [lambda x, y: mx.sym.hypot(x, y),
                   lambda x, y: np.hypot(x, y),
                   lambda x, y: x / np.hypot(x, y),
                   lambda x, y: y / np.hypot(x, y),
                    -5.0, 5.0, -5.0, 5.0],
        'pow': [lambda x, y: mx.sym.pow(x, y),
                lambda x, y: np.power(x, y),
                lambda x, y: np.power(x, y - 1.) * y,
                lambda x, y: np.power(x, y) * np.log(x),
                0.2, 5.0, -4.0, 4.0]
    }
    # Loop over operators
    for name, op in binary_ops.items():
        # Loop over dtype's
        for ind in range(len(dtype_l)):
            dtype = dtype_l[ind]
            compare_forw_backw_binary_op(
                name, op[0], op[1], op[2], op[3], shape, op[4], op[5], op[6],
                op[7], rtol_l[ind], atol_l[ind], dtype)
        # Finite difference testing
        finite_diff_binary_op(
            name, op[0], shape, op[4], op[5], op[6], op[7], rtol_fd, atol_fd,
            num_eps)


@with_seed()
def test_softmax():
    check_softmax_with_shape((3, 4), default_context(), preserve_shape=False)
    check_softmax_with_shape((3, 4), default_context(), preserve_shape=True)
    check_softmax_with_shape((3, 4, 2), default_context(), preserve_shape=True)
    check_softmax_grad(default_context())
    check_smoothed_softmax_grad(default_context())


@with_seed()
def test_slice():
    def test_slice_forward_backward(a, index):
        a_np = a.asnumpy()
        begin = []
        end = []
        step = []
        for slice_i in index:
            begin.append(slice_i.start)
            end.append(slice_i.stop)
            step.append(slice_i.step)
        b = mx.nd.slice(a, begin=begin, end=end, step=step)
        b_np = a_np[index]
        assert same(b.asnumpy(), b_np)

        data = mx.sym.Variable('data')
        slice_sym = mx.sym.slice(data, begin=begin, end=end, step=step)
        expected_in_grad = np.zeros_like(a_np)
        expected_in_grad[index] = b_np
        check_symbolic_backward(slice_sym, [a_np], [b_np], [expected_in_grad])

    shape = (16, 14, 17, 20)
    arr = mx.nd.arange(np.prod(shape)).reshape(shape=shape)
    index_list = [(slice(None),), (slice(None), slice(None)), (slice(1, 10),), (slice(1, 10), slice(3, 9)),
                  (slice(1, 10), slice(2, 5), slice(3, 6), slice(7, 10)),
                  (slice(1, 10, 2), slice(2, 9, 3), slice(3, 6, 5), slice(7, 10, 2)),
                  (slice(None, None, -1), slice(None, None, -1), slice(None, None, -1)),
                  (slice(10, 0, -2), slice(5, 2, -1), slice(7, None, 3), slice(None, 12, 4))]
    for index in index_list:
        test_slice_forward_backward(arr, index)

    # check numeric gradient
    in_data = np.arange(36).reshape(2, 2, 3, 3)
    data = mx.sym.Variable('data')
    slice_sym = mx.sym.slice(data, begin=[0, None], end=[1, None], step=[2, -1])
    check_numeric_gradient(slice_sym, [in_data])

def test_slice_partial_infer():
    def check_slice_partial_infer(data, begin, end, step, expected_out_shape):
        out = mx.sym.slice(data, begin=begin, end=end, step=step)
        assert (out.infer_shape_partial()[1][0] == expected_out_shape), out.infer_shape_partial()[1]

    def check_slice_axis_partial_infer(data, axis, begin, end, expected_out_shape):
        out = mx.sym.slice_axis(data, axis=axis, begin=begin, end=end)
        assert (out.infer_shape_partial()[1][0] == expected_out_shape), out.infer_shape_partial()[1]

    var1 = mx.sym.var(name="data", shape=(0, 20))
    check_slice_partial_infer(var1, (None, None), (None, 10), [], (0, 10))
    check_slice_partial_infer(var1, (None, None), (None, 10), (None, 2), (0, 5))
    check_slice_partial_infer(var1, (None, 3), (None, 10), [], (0, 7))
    check_slice_partial_infer(var1, (None, 3), (5, 10), [], (0, 7))
    check_slice_partial_infer(var1, (2, 3), (None, 10), [], (0, 7))
    check_slice_partial_infer(var1, (2, 3), (None, 10), (None, 1), (0, 7))
    check_slice_partial_infer(var1, (2, 3), (None, 10), (3, 3), (0, 3))

    var1 = mx.sym.var(name="data", shape=(10, 0))
    check_slice_axis_partial_infer(var1, 0, 0, 5, (5, 0))
    check_slice_axis_partial_infer(var1, 1, 0, 5, (10, 0))

@with_seed()
def test_float16_min_max():
    """Test for issue: https://github.com/apache/incubator-mxnet/issues/9007"""
    a = mx.nd.array([np.finfo('float16').min, np.finfo('float16').max], dtype='float16')
    assert a.dtype == np.float16
    assert np.finfo('float16').min == mx.nd.min(a).asscalar()
    assert np.finfo('float16').max == mx.nd.max(a).asscalar()


@with_seed()
def test_squeeze_op():
    def check_squeeze_op(shape, axis=None):
        data = mx.nd.random.uniform(low=-10.0, high=10.0, shape=shape)
        if axis is None:
            out = mx.nd.squeeze(data).asnumpy()
            out_expected = np.squeeze(data.asnumpy())
        else:
            out = mx.nd.squeeze(data, axis=axis).asnumpy()
            out_expected = np.squeeze(data.asnumpy(), axis=axis)
        if out.shape == (1,):  # as an exception (1, 1, 1) will be squeezed to (1,)
            out_expected = np.squeeze(data.asnumpy(), axis=tuple([i for i in range(1, len(shape))]))
        assert same(out, out_expected)

    # check forward
    check_squeeze_op((1, 5, 1, 3, 1), 0)
    check_squeeze_op((1, 5, 1, 3, 1), 2)
    check_squeeze_op((1, 5, 1, 3, 1), 4)
    check_squeeze_op((1, 5, 1, 3, 1), (0, 4))
    check_squeeze_op((1, 5, 1, 3, 1), (0, 2, 4))
    check_squeeze_op((1, 5, 1, 3, 1))
    check_squeeze_op((1, 1, 1, 1))

    # check gradient
    data = mx.symbol.Variable('data')
    shape = (1, 2, 1, 3, 1)
    data_tmp = np.ones(shape)
    test = mx.sym.squeeze(data)
    check_numeric_gradient(test, [data_tmp])
    test = mx.sym.squeeze(data, axis=2)
    check_numeric_gradient(test, [data_tmp])
    test = mx.sym.squeeze(data, axis=(2, 4))
    check_numeric_gradient(test, [data_tmp])

@with_seed()
def test_adaptive_avg_pool_op():
    def py_adaptive_avg_pool(x, height, width):
        # 2D per frame adaptive avg pool
        def adaptive_avg_pool_frame(x, y):
            isizeH, isizeW = x.shape
            osizeH, osizeW = y.shape
            for oh in range(osizeH):
                istartH = int(np.floor(1.0 * (oh * isizeH) / osizeH))
                iendH = int(np.ceil(1.0 * (oh + 1) * isizeH / osizeH))
                kH = iendH - istartH
                for ow in range(osizeW):
                    istartW = int(np.floor(1.0 * (ow * isizeW) / osizeW))
                    iendW = int(np.ceil(1.0 * (ow + 1) * isizeW / osizeW))
                    kW = iendW - istartW
                    xsum = 0
                    for ih in range(kH):
                        for iw in range(kW):
                            xsum += x[istartH+ih][istartW+iw]
                    y[oh][ow] = xsum / kH / kW

        B,C,_,_ = x.shape
        y = np.empty([B,C,height, width], dtype=x.dtype)
        for b in range(B):
            for c in range(C):
                adaptive_avg_pool_frame(x[b][c], y[b][c])
        return y
    def check_adaptive_avg_pool_op(shape, output_height, output_width=None):
        x = mx.nd.random.uniform(shape=shape)
        if output_width is None:
            y = mx.nd.contrib.AdaptiveAvgPooling2D(x, output_size=output_height)
            npy = py_adaptive_avg_pool(x.asnumpy(), output_height, output_height)
        else:
            y = mx.nd.contrib.AdaptiveAvgPooling2D(x, output_size=(output_height, output_width))
            npy = py_adaptive_avg_pool(x.asnumpy(), output_height, output_width)
        assert_almost_equal(y.asnumpy(), npy)
    shape = (2, 2, 10, 10)
    for i in range(1, 11):
        check_adaptive_avg_pool_op(shape, i)
        for j in range(1, 11):
            check_adaptive_avg_pool_op(shape, i, j)

@with_seed()
def test_bilinear_resize_op():
    def py_bilinear_resize(x, outputHeight, outputWidth):
        batch, channel, inputHeight, inputWidth = x.shape
        if outputHeight == inputHeight and outputWidth == inputWidth:
            return x
        y = np.empty([batch, channel, outputHeight, outputWidth])
        rheight = 1.0 * (inputHeight - 1) / (outputHeight - 1) if outputHeight > 1 else 0.0
        rwidth = 1.0 * (inputWidth - 1) / (outputWidth - 1) if outputWidth > 1 else 0.0
        for h2 in range(outputHeight):
            h1r = 1.0 * h2 * rheight
            h1 = int(np.floor(h1r))
            h1lambda = h1r - h1
            h1p = 1 if h1 < (inputHeight - 1) else 0
            for w2 in range(outputWidth):
                w1r = 1.0 * w2 * rwidth
                w1 = int(np.floor(w1r))
                w1lambda = w1r - w1
                w1p = 1 if w1 < (inputHeight - 1) else 0
                for b in range(batch):
                    for c in range(channel):
                        y[b][c][h2][w2] = (1-h1lambda)*((1-w1lambda)*x[b][c][h1][w1] + \
                            w1lambda*x[b][c][h1][w1+w1p]) + \
                            h1lambda*((1-w1lambda)*x[b][c][h1+h1p][w1] + \
                            w1lambda*x[b][c][h1+h1p][w1+w1p])
        return y
    def check_bilinear_resize_op(shape, height, width):
        x = mx.nd.random.uniform(shape=shape)
        y = mx.nd.contrib.BilinearResize2D(x, height=height, width=width)
        assert_almost_equal(y.asnumpy(), py_bilinear_resize(x.asnumpy(), height, width))

        x_scale = width / shape[-1]
        y_scale = height / shape[-2]
        y = mx.nd.contrib.BilinearResize2D(x, scale_height=y_scale, scale_width=x_scale)
        assert_almost_equal(y.asnumpy(), py_bilinear_resize(x.asnumpy(), height, width))
    shape = (2, 2, 10, 10)
    check_bilinear_resize_op(shape, 5, 5)
    check_bilinear_resize_op(shape, 10, 10)
    check_bilinear_resize_op(shape, 15, 15)
    check_bilinear_resize_op(shape, 3, 7)
    check_bilinear_resize_op(shape, 13, 17)

def test_multi_proposal_op():
    # paramters
    feature_stride = 16
    scales = (8, 16, 32)
    ratios = (0.5, 1, 2)
    rpn_pre_nms_top_n = 12000
    rpn_post_nms_top_n = 2000
    threshold = 0.7
    rpn_min_size = 16

    batch_size = 20
    feat_len = (1000 + 15) // 16
    H, W = feat_len, feat_len
    num_anchors = len(scales) * len(ratios)
    count_anchors = H * W * num_anchors

    '''
    cls_prob: (batch_size, 2 * num_anchors, H, W)
    bbox_pred: (batch_size, 4 * num_anchors, H, W)
    im_info: (batch_size, 3)
    '''

    cls_prob = mx.nd.empty((batch_size, 2 * num_anchors, H, W), dtype = np.float32)
    bbox_pred = mx.nd.empty((batch_size, 4 * num_anchors, H, W), dtype = np.float32)
    im_info = mx.nd.empty((batch_size, 3), dtype = np.float32)

    cls_prob = mx.nd.array(np.random.random(cls_prob.shape))
    bbox_pred = mx.nd.array(np.random.random(bbox_pred.shape))

    for i in range(batch_size):
        im_size = np.random.randint(100, feat_len * feature_stride, size = (2,))
        im_scale = np.random.randint(70, 100) / 100.0
        im_info[i, :] = [im_size[0], im_size[1], im_scale]

    def get_sub(arr, i):
        new_shape = list(arr.shape)
        new_shape[0] = 1
        res = arr[i].reshape(new_shape)
        return res

    def check_forward(rpn_pre_nms_top_n, rpn_post_nms_top_n):
        single_proposal = []
        single_score = []
        for i in range(batch_size):
            rois, score = mx.nd.contrib.Proposal(
                    cls_prob = get_sub(cls_prob, i),
                    bbox_pred = get_sub(bbox_pred, i),
                    im_info = get_sub(im_info, i),
                    feature_stride = feature_stride,
                    scales = scales,
                    ratios = ratios,
                    rpn_pre_nms_top_n = rpn_pre_nms_top_n,
                    rpn_post_nms_top_n = rpn_post_nms_top_n,
                    threshold = threshold,
                    rpn_min_size = rpn_min_size, output_score = True)
            single_proposal.append(rois)
            single_score.append(score)

        multi_proposal, multi_score = mx.nd.contrib.MultiProposal(
                cls_prob = cls_prob,
                bbox_pred = bbox_pred,
                im_info = im_info,
                feature_stride = feature_stride,
                scales = scales,
                ratios = ratios,
                rpn_pre_nms_top_n = rpn_pre_nms_top_n,
                rpn_post_nms_top_n = rpn_post_nms_top_n,
                threshold = threshold,
                rpn_min_size = rpn_min_size, output_score = True)

        single_proposal = mx.nd.stack(*single_proposal).reshape(multi_proposal.shape)
        single_score = mx.nd.stack(*single_score).reshape(multi_score.shape)

        single_proposal_np = single_proposal.asnumpy()
        multi_proposal_np = multi_proposal.asnumpy()

        single_score_np = single_score.asnumpy()
        multi_score_np = multi_score.asnumpy()

        # check rois x1,y1,x2,y2
        assert np.allclose(single_proposal_np[:, 1:], multi_proposal_np[:, 1:])
        # check rois batch_idx
        for i in range(batch_size):
            start = i * rpn_post_nms_top_n
            end = start + rpn_post_nms_top_n
            assert (multi_proposal_np[start:end, 0] == i).all()
        # check score
        assert np.allclose(single_score_np, multi_score_np)

    def check_backward(rpn_pre_nms_top_n, rpn_post_nms_top_n):

        im_info_sym = mx.sym.Variable('im_info')
        cls_prob_sym = mx.sym.Variable('cls_prob')
        bbox_pred_sym = mx.sym.Variable('bbox_pred')

        sym = mx.sym.contrib.MultiProposal(
                cls_prob = cls_prob_sym,
                bbox_pred = bbox_pred_sym,
                im_info = im_info_sym,
                feature_stride = feature_stride,
                scales = scales,
                ratios = ratios,
                rpn_pre_nms_top_n = rpn_pre_nms_top_n,
                rpn_post_nms_top_n = rpn_post_nms_top_n,
                threshold = threshold,
                rpn_min_size = rpn_min_size, output_score = False)

        location = [cls_prob.asnumpy(), bbox_pred.asnumpy(), im_info.asnumpy()]

        expected = [np.zeros_like(e) for e in location]

        out_grads = [np.ones((rpn_post_nms_top_n, 5))]

        check_symbolic_backward(sym, location, out_grads, expected)

    check_forward(rpn_pre_nms_top_n, rpn_post_nms_top_n)
    check_forward(rpn_pre_nms_top_n, 1500)
    check_forward(1000, 500)
    check_backward(rpn_pre_nms_top_n, rpn_post_nms_top_n)

@with_seed()
def test_quadratic_function():
    def f(x, a, b, c):
        return a * x**2 + b * x + c

    a = np.random.random_sample()
    b = np.random.random_sample()
    c = np.random.random_sample()
    data = mx.symbol.Variable('data')
    quad_sym = mx.sym.contrib.quadratic(data=data, a=a, b=b, c=c)
    for dtype in [np.float16, np.float32, np.float64]:
        for ndim in range(1, 6):
            shape = rand_shape_nd(ndim, 5)
            data_np = np.random.randn(*shape).astype(dtype)
            expected = f(data_np, a, b, c)
            backward_expected = 2 * a * data_np + b

            # check imperative forward
            output = mx.nd.contrib.quadratic(mx.nd.array(data_np), a=a, b=b, c=c)
            assert_almost_equal(output.asnumpy(),expected,
                                rtol=1e-2 if dtype is np.float16 else 1e-5,
                                atol=1e-2 if dtype is np.float16 else 1e-5)
            # check forward
            check_symbolic_forward(quad_sym, [data_np], [expected],
                                   rtol=1e-2 if dtype is np.float16 else 1e-5,
                                   atol=1e-2 if dtype is np.float16 else 1e-5)
            # check backward
            check_symbolic_backward(quad_sym, [data_np], [np.ones(expected.shape)],
                                    [backward_expected],
                                    rtol=1e-2 if dtype is np.float16 else 1e-5,
                                    atol=1e-2 if dtype is np.float16 else 1e-5)
            # check backward using finite difference
            check_numeric_gradient(quad_sym, [data_np], atol=0.001)


@with_seed()
def test_histogram():
    def f(x, bins=10, range=None):
        return np.histogram(x, bins, range=range)

    for ndim in range(1, 6):
        shape = rand_shape_nd(ndim)
        x = rand_ndarray(shape, stype='default', dtype=np.float64)
        mx_bins = mx.nd.array([-1.0, 0.5, 2.0, 4.5, 50.0], dtype=np.float64)
        np_bins = mx_bins.asnumpy()
        bin_cnt = random.randint(2, 10)
        bin_range = (-2.5, 2.5)
        mx_histo1, mx_bins1 = mx.nd.histogram(x, bins=bin_cnt, range=bin_range)
        np_histo1, np_bins1 = f(x.asnumpy(), bins=bin_cnt, range=bin_range)
        assert_almost_equal(mx_bins1.asnumpy(), np_bins1)
        assert_almost_equal(mx_histo1.asnumpy(), np_histo1, rtol=1e-3, atol=1e-5)
        mx_histo2, mx_bins2 = mx.nd.histogram(x, bins=mx_bins)
        np_histo2, np_bins2 = f(x.asnumpy(), bins=np_bins)
        assert_almost_equal(mx_histo2.asnumpy(), np_histo2, rtol=1e-3, atol=1e-5)
        assert_almost_equal(mx_bins2.asnumpy(), np_bins2, rtol=1e-3, atol=1e-5)

        data = mx.sym.Variable("data")

        bins = mx.sym.Variable("bins")
        histo1 = mx.sym.histogram(a=data, bins=bin_cnt, range=bin_range)
        histo2 = mx.sym.histogram(a=data, bins=bins)
        executor1 = histo1.bind(ctx=default_context(), args={"data" : x})
        executor1.forward(is_train=False)
        assert_almost_equal(np_histo1, executor1.outputs[0].asnumpy(), 0, 0, ("EXPECTED_histo1", "FORWARD_histo1"), equal_nan=False)
        executor2 = histo2.bind(ctx=default_context(), args={"data" : x, "bins" : mx_bins})
        executor2.forward(is_train=False)
        assert_almost_equal(np_histo2, executor2.outputs[0].asnumpy(), 0, 0, ("EXPECTED_histo2", "FORWARD_histo2"), equal_nan=False)


@unittest.skip("skip for ngraph-mxnet as output names are handled internally")
def test_op_output_names_monitor():
    def check_name(op_sym, expected_names):
        output_names = []

        def get_output_names_callback(name, arr):
            output_names.append(py_str(name))

        op_exe = op_sym.simple_bind(ctx=mx.current_context(), grad_req='null')
        op_exe.set_monitor_callback(get_output_names_callback, monitor_all=False)
        op_exe.forward()
        for output_name, expected_name in zip(output_names, expected_names):
            assert output_name == expected_name

    data = mx.sym.Variable('data', shape=(10, 3, 10, 10))
    conv_sym = mx.sym.Convolution(data, kernel=(2, 2), num_filter=1, name='conv')
    check_name(conv_sym, ['conv_output'])

    deconv_sym = mx.sym.Deconvolution(data, kernel=(2, 2), num_filter=1, name='deconv')
    check_name(deconv_sym, ['deconv_output'])

    fc_sym = mx.sym.FullyConnected(data, num_hidden=10, name='fc')
    check_name(fc_sym, ['fc_output'])

    lrn_sym = mx.sym.LRN(data, nsize=1, name='lrn')
    check_name(lrn_sym, ['lrn_output', 'lrn_tmp_norm'])

    act_sym = mx.sym.Activation(data, act_type='relu', name='act')
    check_name(act_sym, ['act_output'])

    cc_sym = mx.sym.concat(data, data, dim=0, name='concat')
    check_name(cc_sym, ['concat_output'])

    sm_sym = mx.sym.softmax(data, name='softmax')
    check_name(sm_sym, ['softmax_output'])

    sa_sym = mx.sym.SoftmaxActivation(data, name='softmax')
    check_name(sa_sym, ['softmax_output'])

    us_sym = mx.sym.UpSampling(data, scale=2, sample_type='nearest',
                               name='upsampling')
    check_name(us_sym, ['upsampling_output'])

    us_sym = mx.sym.Pooling(data, kernel=(2, 2), pool_type='avg',
                            name='pooling')
    check_name(us_sym, ['pooling_output'])

def test_op_all_names_monitor():
    def check_name(op_sym, expected_names):
        output_names = []

        def get_output_names_callback(name, arr):
            output_names.append(py_str(name))

        op_exe = op_sym.simple_bind(ctx=mx.current_context(), grad_req='null')
        op_exe.set_monitor_callback(get_output_names_callback, monitor_all=True)
        op_exe.forward()
        for output_name, expected_name in zip(output_names, expected_names):
            assert output_name == expected_name

    data = mx.sym.Variable('data', shape=(10, 3, 10, 10))
    conv_sym = mx.sym.Convolution(data, kernel=(2, 2), num_filter=1, name='conv')
    check_name(conv_sym, ['data', 'conv_data', 'conv_weight', 'conv_weight', 'conv_bias', 'conv_bias', 'conv_output'])

    deconv_sym = mx.sym.Deconvolution(data, kernel=(2, 2), num_filter=1, name='deconv')
    check_name(deconv_sym, ['data', 'deconv_data', 'deconv_weight', 'deconv_weight', 'deconv_output'])

    fc_sym = mx.sym.FullyConnected(data, num_hidden=10, name='fc')
    check_name(fc_sym, ['data', 'fc_data', 'fc_weight', 'fc_weight', 'fc_bias', 'fc_bias', 'fc_output'])

    lrn_sym = mx.sym.LRN(data, nsize=1, name='lrn')
    check_name(lrn_sym, ['data', 'lrn_data', 'lrn_output', 'lrn_tmp_norm'])

    act_sym = mx.sym.Activation(data, act_type='relu', name='act')
    check_name(act_sym, ['data', 'act_input0', 'act_output'])

    cc_sym = mx.sym.concat(data, data, dim=0, name='concat')
    check_name(cc_sym, ['data', 'concat_arg0', 'data', 'concat_arg1', 'concat_output'])

    sm_sym = mx.sym.softmax(data, name='softmax')
    check_name(sm_sym, ['data', 'softmax_input0', 'softmax_output'])

    sa_sym = mx.sym.SoftmaxActivation(data, name='softmax')
    check_name(sa_sym, ['data', 'softmax_input0', 'softmax_output'])

    us_sym = mx.sym.UpSampling(data, scale=2, sample_type='nearest',
                               name='upsampling')
    check_name(us_sym, ['data', 'upsampling_arg0', 'upsampling_output'])

    us_sym = mx.sym.Pooling(data, kernel=(2, 2), pool_type='avg',
                            name='pooling')
    check_name(us_sym, ['data', 'pooling_data', 'pooling_output'])

@with_seed()
def test_activation():
    shapes = [(9,), (9, 10), (9, 10, 10), (1, 9, 10, 10)]
    dtype_l = [np.float64, np.float32, np.float16]
    rtol_l = [1e-7, 1e-6, 1e-2]
    atol_l = [1e-7, 1e-6, 1e-2]
    rtol_fd = 1e-5
    atol_fd = 1e-6
    num_eps = 1e-6
    unary_ops = {
        'relu': [lambda x: mx.sym.Activation(x, act_type='relu'),
                 lambda x: np.maximum(x, 0.),
                 lambda x: 1. * (x > 0.),
                 -5.0, 5.0],
        'sigmoid': [lambda x: mx.sym.Activation(x, act_type='sigmoid'),
                    lambda x: 1. / (np.exp(-x) + 1.),
                    lambda x: 1. / (np.exp(-x) + 1.) / (np.exp(x) + 1.),
                    -3.0, 3.0],
        'tanh': [lambda x: mx.sym.Activation(x, act_type='tanh'),
                 lambda x: np.tanh(x),
                 lambda x: 1. - np.tanh(x) ** 2,
                 -4.0, 4.0],
        'softrelu': [lambda x: mx.sym.Activation(x, act_type='softrelu'),
                    lambda x: np.log(1. + np.exp(x)),
                    lambda x: 1. - 1 / (1 + np.exp(x)),
                    -3.0, 3.0],
        'softsign': [lambda x: mx.sym.Activation(x, act_type='softsign'),
                     lambda x: x / (1. + np.abs(x)),
                     lambda x: 1. / np.square(1. + np.abs(x)),
                     -3.0, 3.0],
    }
    # Loop over operators
    for name, op in unary_ops.items():
        # Loop over shapes
        for shape in shapes:
            # Loop over dtype's
            for ind in range(len(dtype_l)):
                dtype = dtype_l[ind]
                rtol = rtol_l[ind]
                atol = atol_l[ind]
                compare_forw_backw_unary_op(
                    name, op[0], op[1], op[2], shape, op[3], op[4], rtol, atol,
                    dtype)
            # Finite difference testing
            finite_diff_unary_op(
                name, op[0], shape, op[3], op[4], rtol_fd, atol_fd, num_eps)

@with_seed()
def test_ravel():
    # be aware that check_symbolic_forward will use float type internally
    # for the arrays and that limits the representable flat index range.
    # Taking dim==4 and a range of [0,..,100] for the data can already
    # cause precision issues and break this test.
    for dim in [1, 2, 3, 4]:
      data = np.random.randint(50, size=(dim, 500))
      shape = tuple(np.add(np.amax(data, axis=1), [1]))
      a = mx.sym.Variable('a')
      ravel_npy = np.ravel_multi_index(data, shape)
      b = mx.sym.ravel_multi_index(a, shape=shape)
      check_symbolic_forward(b, location={'a': data}, expected=[ravel_npy])
      c = mx.sym.unravel_index(a, shape=shape)
      check_symbolic_forward(c, location={'a': ravel_npy}, expected=[data])

def test_context_num_gpus():
    try:
        # Note: the test is run both on GPU and CPU hosts, so that we can not assert
        # on a specific number here.
        assert mx.context.num_gpus() >= 0
    except mx.MXNetError as e:
        # Note: On a CPU only host CUDA sometimes is not able to determine the number
        # of GPUs
        if str(e).find("CUDA") == -1:
            raise e


@with_seed()
def test_op_roi_align():
    T = np.float32

    def assert_same_dtype(dtype_a, dtype_b):
        '''
        Assert whether the two data type are the same
        Parameters
        ----------
        dtype_a, dtype_b: type
            Input data types to compare
        '''
        assert dtype_a == dtype_b,\
            TypeError('Unmatched data types: %s vs %s' % (dtype_a, dtype_b))

    def bilinear_interpolate(bottom, height, width, y, x):
        if y < -1.0 or y > height or x < -1.0 or x > width:
            return T(0.0), []
        x = T(max(0.0, x))
        y = T(max(0.0, y))
        x_low = int(x)
        y_low = int(y)
        if x_low >= width - 1:
            x_low = x_high = width - 1
            x = T(x_low)
        else:
            x_high = x_low + 1
        if y_low >= height - 1:
            y_low = y_high = height - 1
            y = T(y_low)
        else:
            y_high = y_low + 1
        ly = y - T(y_low)
        lx = x - T(x_low)
        hy = T(1.0) - ly
        hx = T(1.0) - lx
        v1 = bottom[y_low, x_low]
        v2 = bottom[y_low, x_high]
        v3 = bottom[y_high, x_low]
        v4 = bottom[y_high, x_high]
        w1 = hy * hx
        w2 = hy * lx
        w3 = ly * hx
        w4 = ly * lx
        assert_same_dtype(w1.dtype, T)
        assert_same_dtype(w2.dtype, T)
        assert_same_dtype(w3.dtype, T)
        assert_same_dtype(w4.dtype, T)
        val = w1 * v1 + w2 * v2 + w3 * v3 + w4 * v4
        assert_same_dtype(val.dtype, T)
        grad = [(y_low, x_low, w1), (y_low, x_high, w2),
                (y_high, x_low, w3), (y_high, x_high, w4)
                ]
        return val, grad

    def roialign_forward_backward(data, rois, pooled_size, spatial_scale, sampling_ratio,
<<<<<<< HEAD
            position_sensitive, dy):
        N, C, H, W = data.shape
        R = rois.shape[0]
        PH, PW = pooled_size
        assert len(rois.shape) == 2
        assert rois.shape[1] == 5

        C_out = C // PH // PW if position_sensitive else C
        out = np.zeros((R, C_out, PH, PW))
=======
                                  position_sensitive, dy):
        N, C, H, W = data.shape
        R = rois.shape[0]
        PH, PW = pooled_size
        assert rois.ndim == 2,\
            ValueError(
                'The ndim of rois should be 2 rather than %d' % rois.ndim)
        assert rois.shape[1] == 5,\
            ValueError(
                'The length of the axis 1 of rois should be 5 rather than %d' % rois.shape[1])
        assert_same_dtype(data.dtype, T)
        assert_same_dtype(rois.dtype, T)

        C_out = C // PH // PW if position_sensitive else C
        out = np.zeros((R, C_out, PH, PW), dtype=T)
>>>>>>> 0a2419ff
        dx = np.zeros_like(data)
        drois = np.zeros_like(rois)

        for r in range(R):
            batch_ind = int(rois[r, 0])
            sw, sh, ew, eh = rois[r, 1:5] * T(spatial_scale)
            roi_w = T(max(ew - sw, 1.0))
            roi_h = T(max(eh - sh, 1.0))
            bin_h = roi_h / T(PH)
            bin_w = roi_w / T(PW)
            bdata = data[batch_ind]
            if sampling_ratio > 0:
                roi_bin_grid_h = roi_bin_grid_w = sampling_ratio
            else:
<<<<<<< HEAD
                roi_bin_grid_h = int(np.ceil(roi_h * 1.0 / PH))
                roi_bin_grid_w = int(np.ceil(roi_w * 1.0 / PW))
            count = roi_bin_grid_h * roi_bin_grid_w
            for c in range(C_out):
                for ph in range(PH):
                    for pw in range(PW):
                        val = 0.0
=======
                roi_bin_grid_h = int(np.ceil(roi_h / T(PH)))
                roi_bin_grid_w = int(np.ceil(roi_w / T(PW)))
            count = T(roi_bin_grid_h * roi_bin_grid_w)
            for c in range(C_out):
                for ph in range(PH):
                    for pw in range(PW):
                        val = T(0.0)
>>>>>>> 0a2419ff
                        c_in = c * PH * PW + ph * PW + pw if position_sensitive else c
                        for iy in range(roi_bin_grid_h):
                            y = sh + T(ph) * bin_h + (T(iy) + T(0.5)) * \
                                bin_h / T(roi_bin_grid_h)
                            for ix in range(roi_bin_grid_w):
<<<<<<< HEAD
                                x = sw + pw * bin_w + (ix + 0.5) * bin_w / roi_bin_grid_w
                                v, g = bilinear_interpolate(bdata[c_in], H, W, y, x)
                                val += v
                                # compute grad
                                for qy, qx, qw in g:
                                    dx[batch_ind, c_in, qy, qx] += dy[r, c, ph, pw] * qw * 1.0 / count

                        out[r, c, ph, pw] = val * 1.0 / count
        return out, [dx, drois]

    def test_roi_align_value(sampling_ratio=0, position_sensitive=False):
        ctx=default_context()
=======
                                x = sw + T(pw) * bin_w + (T(ix) + T(0.5)) * \
                                    bin_w / T(roi_bin_grid_w)
                                v, g = bilinear_interpolate(
                                    bdata[c_in], H, W, y, x)
                                assert_same_dtype(v.dtype, T)
                                val += v
                                # compute grad
                                for qy, qx, qw in g:
                                    assert_same_dtype(qw.dtype, T)
                                    dx[batch_ind, c_in, qy, qx] += dy[r,
                                                                      c, ph, pw] * qw / count
                        out[r, c, ph, pw] = val / count
        assert_same_dtype(out.dtype, T)
        return out, [dx, drois]

    def test_roi_align_value(sampling_ratio=0, position_sensitive=False):
        ctx = default_context()
>>>>>>> 0a2419ff
        dtype = np.float32
        dlen = 224
        N, C, H, W = 5, 3, 16, 16
        R = 7
        pooled_size = (3, 4)
        C = C * pooled_size[0] * pooled_size[1] if position_sensitive else C
<<<<<<< HEAD

=======
>>>>>>> 0a2419ff
        spatial_scale = H * 1.0 / dlen
        data = mx.nd.array(
            np.arange(N * C * W * H).reshape((N, C, H, W)), ctx=ctx, dtype=dtype)
        center_xy = mx.nd.random.uniform(0, dlen, (R, 2), ctx=ctx, dtype=dtype)
        wh = mx.nd.random.uniform(0, dlen, (R, 2), ctx=ctx, dtype=dtype)
        batch_ind = mx.nd.array(np.random.randint(0, N, size=(R, 1)), ctx=ctx)
        pos = mx.nd.concat(center_xy - wh / 2, center_xy + wh / 2, dim=1)
        rois = mx.nd.concat(batch_ind, pos, dim=1)

        data.attach_grad()
        rois.attach_grad()
        with mx.autograd.record():
            output = mx.nd.contrib.ROIAlign(data, rois, pooled_size=pooled_size,
<<<<<<< HEAD
                    spatial_scale=spatial_scale, sample_ratio=sampling_ratio,
                    position_sensitive=position_sensitive)
        C_out = C // pooled_size[0] // pooled_size[1] if position_sensitive else C
        dy = mx.nd.random.uniform(-1, 1, (R, C_out) + pooled_size, ctx=ctx, dtype = dtype)
=======
                                            spatial_scale=spatial_scale, sample_ratio=sampling_ratio,
                                            position_sensitive=position_sensitive)
        C_out = C // pooled_size[0] // pooled_size[1] if position_sensitive else C
        dy = mx.nd.random.uniform(-1, 1, (R, C_out) +
                                  pooled_size, ctx=ctx, dtype=dtype)
>>>>>>> 0a2419ff
        output.backward(dy)
        real_output, [dx, drois] = roialign_forward_backward(data.asnumpy(), rois.asnumpy(), pooled_size,
                                                             spatial_scale, sampling_ratio,
                                                             position_sensitive, dy.asnumpy())
<<<<<<< HEAD
        assert np.allclose(output.asnumpy(), real_output)
        # It seems that the precision between Cfloat and Pyfloat is different.
        assert np.allclose(data.grad.asnumpy(), dx, atol = 1e-5), np.abs(data.grad.asnumpy() - dx).max()
        assert np.allclose(rois.grad.asnumpy(), drois)
=======

        assert_almost_equal(output.asnumpy(), real_output, atol=1e-3)
        assert_almost_equal(data.grad.asnumpy(), dx, atol=1e-3)
        assert_almost_equal(rois.grad.asnumpy(), drois, atol=1e-3)
>>>>>>> 0a2419ff

    # modified from test_roipooling()
    def test_roi_align_autograd(sampling_ratio=0):
        ctx = default_context()
        data = mx.symbol.Variable(name='data')
        rois = mx.symbol.Variable(name='rois')
        test = mx.symbol.contrib.ROIAlign(data=data, rois=rois, pooled_size=(4, 4), spatial_scale=1,
                                          sample_ratio=sampling_ratio)

        x1 = np.random.rand(4, 1, 12, 12).astype('float64')
        x2 = np.array([[0, 1.1, 1.1, 6.2, 6.2], [2, 6.1, 2.1, 8.2, 11.2],
                       [1, 3.1, 1.1, 5.2, 10.2]], dtype='float64')

        check_numeric_gradient(sym=test, location=[x1, x2],
                               grad_nodes={'data': 'write', 'rois': 'null'},
                               numeric_eps=1e-4, rtol=1e-1, atol=1e-4, ctx=ctx)
        check_numeric_gradient(sym=test, location=[x1, x2],
                               grad_nodes={'data': 'add', 'rois': 'null'},
                               numeric_eps=1e-4, rtol=1e-1, atol=1e-4, ctx=ctx)

    test_roi_align_value()
    test_roi_align_value(sampling_ratio=2)
    test_roi_align_value(position_sensitive=True)
    test_roi_align_autograd()


@with_seed()
def test_diag():

    # Test 2d input
    h = np.random.randint(2,9)
    w = np.random.randint(2,9)
    a_np = np.random.random((h, w)).astype(np.float32)
    a = mx.nd.array(a_np).astype('float32')

    # k == 0
    r = mx.nd.diag(a)
    assert_almost_equal(r.asnumpy(), np.diag(a_np))

    # k == 1
    k = 1
    r = mx.nd.diag(a, k=k)
    assert_almost_equal(r.asnumpy(), np.diag(a_np, k=k))

    # k == -1
    k = -1
    r = mx.nd.diag(a, k=k)
    assert_almost_equal(r.asnumpy(), np.diag(a_np, k=k))

    # random k
    k = np.random.randint(-min(h,w) + 1, min(h,w))
    r = mx.nd.diag(a, k=k)
    assert_almost_equal(r.asnumpy(), np.diag(a_np, k=k))

    # invalid k
    k = max(h,w) + 1
    assertRaises(MXNetError, mx.nd.diag, a, k=k)

    # Test 2d backward, k=0
    data = mx.sym.Variable('data')
    diag_sym = mx.sym.diag(data=data)
    check_numeric_gradient(diag_sym, [a_np])

    # Test 2d backward, k=1
    data = mx.sym.Variable('data')
    diag_sym = mx.sym.diag(data=data, k=1)
    check_numeric_gradient(diag_sym, [a_np])

    # Test 2d backward, k=-1
    data = mx.sym.Variable('data')
    diag_sym = mx.sym.diag(data=data, k=-1)
    check_numeric_gradient(diag_sym, [a_np])

    # test 1d input
    d = np.random.randint(2,9)
    a_np = np.random.random((d))
    a = mx.nd.array(a_np)

    # k is random
    k = np.random.randint(-d,d)
    r = mx.nd.diag(a, k=k)

    assert_almost_equal(r.asnumpy(), np.diag(a_np, k=k))

    # Test 2d backward, k=0
    data = mx.sym.Variable('data')
    diag_sym = mx.sym.diag(data=data)
    check_numeric_gradient(diag_sym, [a_np])

    # Test 2d backward, k=1
    data = mx.sym.Variable('data')
    diag_sym = mx.sym.diag(data=data, k=1)
    check_numeric_gradient(diag_sym, [a_np])

    # Test 2d backward, k=-1
    data = mx.sym.Variable('data')
    diag_sym = mx.sym.diag(data=data, k=-1)
    check_numeric_gradient(diag_sym, [a_np])

    # Test 4d input
    x1 = np.random.randint(3,9)
    x2 = np.random.randint(3,9)
    x3 = np.random.randint(3,9)
    x4 = np.random.randint(3,9)
    a_np = np.random.random((x1, x2, x3, x4)).astype(np.float32)
    a = mx.nd.array(a_np).astype('float32')

    # k = 0, axis1=0, axis2=1
    r = mx.nd.diag(data=a, k=0, axis1=0, axis2=1)
    assert_almost_equal(r.asnumpy(), np.diagonal(a_np, offset=0, axis1=0, axis2=1))

    # k = 1, axis1=1, axis2=0
    r = mx.nd.diag(data=a, k=1, axis1=1, axis2=0)
    assert_almost_equal(r.asnumpy(), np.diagonal(a_np, offset=1, axis1=1, axis2=0))

    # k = -1 axis1=1, axis3=3
    r = mx.nd.diag(data=a, k=-1, axis1=1, axis2=3)
    assert_almost_equal(r.asnumpy(), np.diagonal(a_np, offset=-1, axis1=1, axis2=3))

    # k = 2, axis1=-2, axis2=0
    r = mx.nd.diag(data=a, k=2, axis1=-2, axis2=0)
    assert_almost_equal(r.asnumpy(), np.diagonal(a_np, offset=2, axis1=-2, axis2=0))

    # Test 4d backward, k=0, axis1=3, axis2=0
    data = mx.sym.Variable('data')
    diag_sym = mx.sym.diag(data=data, k=0, axis1=3, axis2=0)
    check_numeric_gradient(diag_sym, [a_np])

    # Test 4d backward, k=1, axis1=1, axis2=2
    data = mx.sym.Variable('data')
    diag_sym = mx.sym.diag(data=data, k=1, axis1=1, axis2=2)
    check_numeric_gradient(diag_sym, [a_np])

    # Test 4d backward, k=-1, axis1=2, axis2=0
    data = mx.sym.Variable('data')
    diag_sym = mx.sym.diag(data=data, k=-1, axis1=2, axis2=0)
    check_numeric_gradient(diag_sym, [a_np])

    # Test 4d backward, k=-2, axis1=1, axis2=-1
    data = mx.sym.Variable('data')
    diag_sym = mx.sym.diag(data=data, k=-2, axis1=1, axis2=-1)
    check_numeric_gradient(diag_sym, [a_np])

@with_seed()
def test_depthtospace():
    def f(x, blocksize):
        b, c, h, w = x.shape[0], x.shape[1], x.shape[2], x.shape[3]
        tmp = np.reshape(x, [b, blocksize, blocksize, c // (blocksize**2), h, w])
        tmp = np.transpose(tmp, [0, 3, 4, 1, 5, 2])
        y = np.reshape(tmp, [b, c // (blocksize**2), h * blocksize, w * blocksize])
        return y

    block = random.randint(2, 4)
    rand_mul1 = random.randint(1, 4)
    n = random.randint(1, 5)
    c = block * block * rand_mul1
    h = random.randint(1, 5)
    w = random.randint(1, 5)
    shape_inp = (n, c, h, w)
    data = rand_ndarray(shape_inp, 'default')
    data_np = data.asnumpy()
    expected = f(data_np, block)
    output = mx.nd.depth_to_space(data, block)
    assert_almost_equal(output.asnumpy(), expected, atol=1e-3, rtol=1e-3)

    shape_out = (n, c // (block ** 2), h * block, w * block)
    data = mx.sym.Variable('data')
    dts_sym = mx.sym.depth_to_space(data, block)
    check_numeric_gradient(dts_sym, [np.ones(shape_inp)])

    check_symbolic_forward(dts_sym, [data_np], [expected])
    check_symbolic_backward(dts_sym, [data_np], [np.ones(shape_out)], [np.ones(shape_inp)])

    def test_invalid_depth_dim():
        invalid_shape_inp = (n, block - 1, h, w)
        data = rand_ndarray(invalid_shape_inp, 'default')
        assertRaises(MXNetError, mx.nd.depth_to_space, data, block)

    def test_invalid_space_dim():
        invalid_shape_inp = (n, block ** 2, 0, block + 1)
        data = rand_ndarray(invalid_shape_inp, 'default')
        assertRaises(MXNetError, mx.nd.depth_to_space, data, block)

    def test_invalid_block_size():
        block = 0
        invalid_shape_inp = (n , c, h, w)
        data = rand_ndarray(invalid_shape_inp, 'default')
        assertRaises(MXNetError, mx.nd.depth_to_space, data, block)

    test_invalid_depth_dim()
    test_invalid_space_dim()
    test_invalid_block_size()

@with_seed()
def test_spacetodepth():
    def f(x, blocksize):
        b, c, h, w = x.shape[0], x.shape[1], x.shape[2], x.shape[3]
        tmp = np.reshape(x, [b, c, h // blocksize, blocksize, w // blocksize, blocksize])
        tmp = np.transpose(tmp, [0, 3, 5, 1, 2, 4])
        y = np.reshape(tmp, [b, c * (blocksize**2), h // blocksize, w // blocksize])
        return y

    block = random.randint(2, 4)
    rand_mul1 = random.randint(1, 4)
    rand_mul2 = random.randint(1, 4)
    n = random.randint(1, 5)
    c = random.randint(1, 5)
    h = block * rand_mul1
    w = block * rand_mul2
    shape_inp = (n, c, h, w)
    data = rand_ndarray(shape_inp, 'default')
    data_np = data.asnumpy()
    expected = f(data_np, block)
    output = mx.nd.space_to_depth(data, block)
    assert_almost_equal(output.asnumpy(), expected, atol=1e-3, rtol=1e-3)

    shape_out = (n, c * (block ** 2), h // block, w // block)
    data = mx.sym.Variable('data')
    dts_sym = mx.sym.space_to_depth(data, block)
    check_numeric_gradient(dts_sym, [np.ones(shape_inp)])

    check_symbolic_forward(dts_sym, [data_np], [expected])
    check_symbolic_backward(dts_sym, [data_np], [np.ones(shape_out)], [np.ones(shape_inp)])

    def test_invalid_space_dim():
        invalid_shape_inp = (n , c, block - 1, w)
        data = rand_ndarray(invalid_shape_inp, 'default')
        assertRaises(MXNetError, mx.nd.space_to_depth, data, block)

    def test_invalid_block_size():
        block = 0
        invalid_shape_inp = (n, c, h, w)
        data = rand_ndarray(invalid_shape_inp, 'default')
        assertRaises(MXNetError, mx.nd.space_to_depth, data, block)

    def test_invalid_depth_dim():
        invalid_shape_inp = (n, 0, h, w)
        data = rand_ndarray(invalid_shape_inp, 'default')
        assertRaises(MXNetError, mx.nd.space_to_depth, data, block)

    test_invalid_space_dim()
    test_invalid_block_size()
    test_invalid_depth_dim()


@with_seed()
def test_softmax_cross_entropy():
    def f_sm_ce(data, label):
        return np.sum(-np.log(data) * label)

    data = mx.sym.Variable('data')
    label = mx.sym.Variable('label')
    sym = mx.sym.softmax_cross_entropy(data=data, label=label)
    num_labels = random.randint(100, 200)
    batch_size = random.randint(100, 200)
    np_data = rand_ndarray((batch_size, num_labels), stype='default').asnumpy()
    np_sm = np_softmax(np_data)
    np_label = np.random.randint(0, num_labels, (batch_size, ))
    np_one_hot_label = np.zeros((batch_size, num_labels))
    np_one_hot_label[np.arange(batch_size), np_label] = 1.
    check_symbolic_forward(sym, {'data' : np_data, 'label' : np_label}, [np.array([f_sm_ce(np_sm, np_one_hot_label)])], rtol=1e-3, atol=1e-5)


@with_seed()
def test_split_v2():
    dim = random.randint(2, 6)
    shape = rand_shape_nd(dim)
    axis = random.randint(-dim, dim-1)
    axis_size = shape[axis]
    samples = random.randint(0, axis_size - 1)
    indices = sorted(random.sample([i for i in range(1, axis_size)], samples))
    indices = tuple(indices)
    mx_data = rand_ndarray(shape)
    np_data = mx_data.asnumpy()
    np_out = np.split(np_data, indices_or_sections=indices, axis=axis)
    data = mx.sym.Variable("data")
    sym = mx.sym.split_v2(data, indices_or_sections=indices, axis=axis)
    check_symbolic_forward(sym, {"data": mx_data}, np_out, rtol=1e-3, atol=1e-5)
    out_grad = [np.ones(arr.shape) for arr in np_out]
    check_symbolic_backward(sym, {"data": mx_data}, out_grad, [np.concatenate(out_grad, axis=axis)])


@with_seed()
def test_invalid_kernel_size():
    invalid_kernel_size = 28
    assert_exception(
        mx.nd.Correlation,
        MXNetError,
        mx.nd.array(np.random.rand(1, 1, 28, 28)),
        mx.nd.array(np.random.rand(1, 1, 28, 28)),
        kernel_size=invalid_kernel_size)

@with_seed()
def test_valid_kernel_size():
    valid_kernel_size = 9
    mx.nd.Correlation(
        mx.nd.array(np.random.rand(1, 1, 28, 28)),
        mx.nd.array(np.random.rand(1, 1, 28, 28)),
        kernel_size=valid_kernel_size)

@with_seed()
def test_valid_max_pooling_pad_type_same():
    import math
    input_data = mx.nd.array(np.random.rand(1,1,10))
    stride = 2
    kernel = 2
    output_data=mx.nd.Pooling(
        input_data,
        kernel=kernel,
        stride=stride,
        pad=(0,0,0),
        pool_type='max',
        name='pooling',
        pooling_convention="same")
    assert(math.ceil(input_data.shape[2]/stride) == output_data.shape[2])

@with_seed()
def test_invalid_max_pooling_pad_type_same():
    import math
    input_data = mx.nd.array(np.random.rand(1,1,10))
    stride = 2
    kernel = 2
    pad = 2
    assert_exception(
        mx.nd.Pooling,
        MXNetError,
        input_data,
        stride=stride,
        kernel=kernel,
        pad=pad,
        pool_type='max',
        name='pooling',
        pooling_convention="same")


@with_seed()
def test_image_normalize():
    # Part 1 - Test 3D Input
    shape_3d = (3, 28, 28)
    mean = (0, 1, 2)
    std = (3, 2, 1)

    data_in_3d = mx.nd.random.uniform(0, 1, shape_3d)
    data_expected_3d = data_in_3d.asnumpy()
    data_expected_3d[:][:][0] = data_expected_3d[:][:][0] / 3.0
    data_expected_3d[:][:][1] = (data_expected_3d[:][:][1] - 1.0) / 2.0
    data_expected_3d[:][:][2] = data_expected_3d[:][:][2] - 2.0

    data = mx.symbol.Variable('data')
    img_norm_sym = mx.sym.image.normalize(data=data, mean=mean, std=std)

    # check forward
    check_symbolic_forward(img_norm_sym, [data_in_3d], [data_expected_3d],
                           rtol=1e-5, atol=1e-5)

    # Gradient is 1/std_dev
    grad_expected_3d = np.ones(shape_3d)
    grad_expected_3d[:][:][0] = 1 / 3.0
    grad_expected_3d[:][:][1] = 1 / 2.0
    grad_expected_3d[:][:][2] = 1 / 1.0

    # check backward
    check_symbolic_backward(img_norm_sym, location=[data_in_3d], out_grads=[mx.nd.ones(shape_3d)],
                            expected=[grad_expected_3d], rtol=1e-5, atol=1e-5)

    # check backward using finite difference
    check_numeric_gradient(img_norm_sym, [data_in_3d], atol=0.001)

    # Part 2 - Test 4D Input
    shape_4d = (2, 3, 28, 28)

    data_in_4d = mx.nd.random.uniform(0, 1, shape_4d)
    data_expected_4d = data_in_4d.asnumpy()
    data_expected_4d[0][:][:][0] = data_expected_4d[0][:][:][0] / 3.0
    data_expected_4d[0][:][:][1] = (data_expected_4d[0][:][:][1] - 1.0) / 2.0
    data_expected_4d[0][:][:][2] = data_expected_4d[0][:][:][2] - 2.0
    data_expected_4d[1][:][:][0] = data_expected_4d[1][:][:][0] / 3.0
    data_expected_4d[1][:][:][1] = (data_expected_4d[1][:][:][1] - 1.0) / 2.0
    data_expected_4d[1][:][:][2] = data_expected_4d[1][:][:][2] - 2.0

    # check forward
    check_symbolic_forward(img_norm_sym, [data_in_4d], [data_expected_4d],
                           rtol=1e-5, atol=1e-5)

    # Gradient is 1/std_dev
    grad_expected_4d = np.ones(shape_4d)
    grad_expected_4d[0][:][:][0] = 1 / 3.0
    grad_expected_4d[0][:][:][1] = 1 / 2.0
    grad_expected_4d[0][:][:][2] = 1 / 1.0
    grad_expected_4d[1][:][:][0] = 1 / 3.0
    grad_expected_4d[1][:][:][1] = 1 / 2.0
    grad_expected_4d[1][:][:][2] = 1 / 1.0

    # check backward
    check_symbolic_backward(img_norm_sym, location=[data_in_4d], out_grads=[mx.nd.ones(shape_4d)],
                            expected=[grad_expected_4d], rtol=1e-5, atol=1e-5)

    # check backward using finite difference
    check_numeric_gradient(img_norm_sym, [data_in_4d], atol=0.001)


if __name__ == '__main__':
    import nose
    nose.runmodule()<|MERGE_RESOLUTION|>--- conflicted
+++ resolved
@@ -1632,11 +1632,7 @@
                 np.testing.assert_allclose(arr1.asnumpy(), arr2.asnumpy(), rtol=1e-3, atol=1e-3)
 
 
-<<<<<<< HEAD
-@unittest.skip("Flaky test https://github.com/apache/incubator-mxnet/issues/12203")
-=======
 @unittest.skip("Flaky test https://github.com/apache/incubator-mxnet/issues/14052")
->>>>>>> 0a2419ff
 @with_seed()
 def test_depthwise_convolution():
     for dim in [1,2]:
@@ -3507,15 +3503,11 @@
 
     # erf
     mathematical_core("erf", lambda x: mx.sym.erf(x), lambda x: scipy_special.erf(x),
-<<<<<<< HEAD
-                     lambda x: 2.0 / math.sqrt(math.pi) * math.exp(-(x ** 2)), 0.5, 0.5)
-=======
                      lambda x: 2.0 / math.sqrt(math.pi) * np.exp(-(x ** 2)), 0.5, 0.5)
 
     # erfinv
     mathematical_core("erfinv", lambda x: mx.sym.erfinv(x), lambda x: scipy_special.erfinv(x),
                      lambda x: 0.5 * math.sqrt(math.pi) * np.exp(scipy_special.erfinv(x) ** 2), 0.5, 0.5)
->>>>>>> 0a2419ff
 
 
 def rounding(name, forward_mxnet_call, forward_numpy_call, data_init=5., grad_init=2.):
@@ -7046,17 +7038,6 @@
         return val, grad
 
     def roialign_forward_backward(data, rois, pooled_size, spatial_scale, sampling_ratio,
-<<<<<<< HEAD
-            position_sensitive, dy):
-        N, C, H, W = data.shape
-        R = rois.shape[0]
-        PH, PW = pooled_size
-        assert len(rois.shape) == 2
-        assert rois.shape[1] == 5
-
-        C_out = C // PH // PW if position_sensitive else C
-        out = np.zeros((R, C_out, PH, PW))
-=======
                                   position_sensitive, dy):
         N, C, H, W = data.shape
         R = rois.shape[0]
@@ -7072,7 +7053,6 @@
 
         C_out = C // PH // PW if position_sensitive else C
         out = np.zeros((R, C_out, PH, PW), dtype=T)
->>>>>>> 0a2419ff
         dx = np.zeros_like(data)
         drois = np.zeros_like(rois)
 
@@ -7087,15 +7067,6 @@
             if sampling_ratio > 0:
                 roi_bin_grid_h = roi_bin_grid_w = sampling_ratio
             else:
-<<<<<<< HEAD
-                roi_bin_grid_h = int(np.ceil(roi_h * 1.0 / PH))
-                roi_bin_grid_w = int(np.ceil(roi_w * 1.0 / PW))
-            count = roi_bin_grid_h * roi_bin_grid_w
-            for c in range(C_out):
-                for ph in range(PH):
-                    for pw in range(PW):
-                        val = 0.0
-=======
                 roi_bin_grid_h = int(np.ceil(roi_h / T(PH)))
                 roi_bin_grid_w = int(np.ceil(roi_w / T(PW)))
             count = T(roi_bin_grid_h * roi_bin_grid_w)
@@ -7103,26 +7074,11 @@
                 for ph in range(PH):
                     for pw in range(PW):
                         val = T(0.0)
->>>>>>> 0a2419ff
                         c_in = c * PH * PW + ph * PW + pw if position_sensitive else c
                         for iy in range(roi_bin_grid_h):
                             y = sh + T(ph) * bin_h + (T(iy) + T(0.5)) * \
                                 bin_h / T(roi_bin_grid_h)
                             for ix in range(roi_bin_grid_w):
-<<<<<<< HEAD
-                                x = sw + pw * bin_w + (ix + 0.5) * bin_w / roi_bin_grid_w
-                                v, g = bilinear_interpolate(bdata[c_in], H, W, y, x)
-                                val += v
-                                # compute grad
-                                for qy, qx, qw in g:
-                                    dx[batch_ind, c_in, qy, qx] += dy[r, c, ph, pw] * qw * 1.0 / count
-
-                        out[r, c, ph, pw] = val * 1.0 / count
-        return out, [dx, drois]
-
-    def test_roi_align_value(sampling_ratio=0, position_sensitive=False):
-        ctx=default_context()
-=======
                                 x = sw + T(pw) * bin_w + (T(ix) + T(0.5)) * \
                                     bin_w / T(roi_bin_grid_w)
                                 v, g = bilinear_interpolate(
@@ -7140,17 +7096,12 @@
 
     def test_roi_align_value(sampling_ratio=0, position_sensitive=False):
         ctx = default_context()
->>>>>>> 0a2419ff
         dtype = np.float32
         dlen = 224
         N, C, H, W = 5, 3, 16, 16
         R = 7
         pooled_size = (3, 4)
         C = C * pooled_size[0] * pooled_size[1] if position_sensitive else C
-<<<<<<< HEAD
-
-=======
->>>>>>> 0a2419ff
         spatial_scale = H * 1.0 / dlen
         data = mx.nd.array(
             np.arange(N * C * W * H).reshape((N, C, H, W)), ctx=ctx, dtype=dtype)
@@ -7164,33 +7115,19 @@
         rois.attach_grad()
         with mx.autograd.record():
             output = mx.nd.contrib.ROIAlign(data, rois, pooled_size=pooled_size,
-<<<<<<< HEAD
-                    spatial_scale=spatial_scale, sample_ratio=sampling_ratio,
-                    position_sensitive=position_sensitive)
-        C_out = C // pooled_size[0] // pooled_size[1] if position_sensitive else C
-        dy = mx.nd.random.uniform(-1, 1, (R, C_out) + pooled_size, ctx=ctx, dtype = dtype)
-=======
                                             spatial_scale=spatial_scale, sample_ratio=sampling_ratio,
                                             position_sensitive=position_sensitive)
         C_out = C // pooled_size[0] // pooled_size[1] if position_sensitive else C
         dy = mx.nd.random.uniform(-1, 1, (R, C_out) +
                                   pooled_size, ctx=ctx, dtype=dtype)
->>>>>>> 0a2419ff
         output.backward(dy)
         real_output, [dx, drois] = roialign_forward_backward(data.asnumpy(), rois.asnumpy(), pooled_size,
                                                              spatial_scale, sampling_ratio,
                                                              position_sensitive, dy.asnumpy())
-<<<<<<< HEAD
-        assert np.allclose(output.asnumpy(), real_output)
-        # It seems that the precision between Cfloat and Pyfloat is different.
-        assert np.allclose(data.grad.asnumpy(), dx, atol = 1e-5), np.abs(data.grad.asnumpy() - dx).max()
-        assert np.allclose(rois.grad.asnumpy(), drois)
-=======
 
         assert_almost_equal(output.asnumpy(), real_output, atol=1e-3)
         assert_almost_equal(data.grad.asnumpy(), dx, atol=1e-3)
         assert_almost_equal(rois.grad.asnumpy(), drois, atol=1e-3)
->>>>>>> 0a2419ff
 
     # modified from test_roipooling()
     def test_roi_align_autograd(sampling_ratio=0):
