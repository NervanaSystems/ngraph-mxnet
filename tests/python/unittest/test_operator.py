--- conflicted
+++ resolved
@@ -6664,9 +6664,6 @@
         quad_sym = mx.sym.contrib.quadratic(data=data, a=a, b=b, c=c)
         check_numeric_gradient(quad_sym, [data_np], atol=0.001)
 
-<<<<<<< HEAD
-@unittest.skip("The bridge replaces the node instead of using the node in NNVM , so the assumptions in this test are no longer valid")
-=======
 
 @with_seed()
 def test_histogram():
@@ -6702,7 +6699,6 @@
         assert_almost_equal(np_histo2, executor2.outputs[0].asnumpy(), 0, 0, ("EXPECTED_histo2", "FORWARD_histo2"), equal_nan=False)
 
 
->>>>>>> e870890a
 def test_op_output_names_monitor():
     def check_name(op_sym, expected_names):
         output_names = []
