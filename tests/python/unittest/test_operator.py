--- conflicted
+++ resolved
@@ -255,12 +255,6 @@
                      shape)
     check_regression(mx.symbol.LinearRegressionOutput,
                      lambda x: x,
-<<<<<<< HEAD
-                     lambda x, y : x - y)
-    check_regression(mx.symbol.MAERegressionOutput,
-                     lambda x: x,
-                     lambda x, y : np.where(x > y, np.ones(x.shape), -np.ones(x.shape)))
-=======
                      lambda x, y : x - y,
                      shape)
     check_regression(mx.symbol.MAERegressionOutput,
@@ -276,7 +270,6 @@
                      lambda x, y : x - y,
                      shape, stype='csr')
 
->>>>>>> f220ad07
 
 def check_softmax_grad(xpu):
     x = mx.sym.Variable('x')
@@ -1383,7 +1376,7 @@
 
 
 def check_binary_op_forward(symbol, baseline, gen_data, rtol=1e-3, atol=1e-5, mx_nd_func=None):
-    sample_num = 20
+    sample_num = 200
     for i in range(sample_num):
         d = gen_data(i)
         x = baseline(d[0], d[1])
@@ -1411,7 +1404,7 @@
 
 
 def check_binary_op_backward(symbol, baseline, gen_data, rtol=1e-3, atol=1e-5):
-    sample_num = 20
+    sample_num = 200
     for i in range(sample_num):
         d = gen_data(i)
         out = np.random.random((d[0] + d[1]).shape)
@@ -4043,12 +4036,8 @@
     data_tmp[abs(data_tmp) < 4*eps] = 1.0
     data = mx.symbol.Variable('data')
     test = mx.sym.cbrt(data)
-<<<<<<< HEAD
-    check_numeric_gradient(test, [data_tmp])
-=======
 
     check_numeric_gradient(test, [data_tmp], numeric_eps=eps)
->>>>>>> f220ad07
     check_symbolic_forward(test, [data_tmp], [np.cbrt(data_tmp)])
 
 
