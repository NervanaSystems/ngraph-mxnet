--- conflicted
+++ resolved
@@ -4534,8 +4534,6 @@
     softmax_forward(mx.nd.array([[[[1e30,1e30]]]]), np.array([1.0,1.0]))
     softmax_forward(mx.nd.array([[[[-3.4e38,-3.4e38]]]]), np.array([1.0,1.0]))
     softmax_forward(mx.nd.array([[[[3.4e38,3.4e38]]]]), np.array([1.0,1.0]))
-<<<<<<< HEAD
-=======
 
 @with_seed()
 def test_softmax_dtype():
@@ -4577,7 +4575,6 @@
                               'float32', 'float64')
     check_dtypes_almost_equal('log_softmax', 1e-3, 1e-3, 1e-3, 1e-3,
                               'float32', 'float64', 'float64')
->>>>>>> 0f88f613
 
 @with_seed()
 def test_pick():
@@ -4925,11 +4922,6 @@
 
 @with_seed()
 def test_boolean_mask():
-<<<<<<< HEAD
-    if default_context().device_type != 'cpu':
-        return
-=======
->>>>>>> 0f88f613
     data = mx.nd.array([[1, 2, 3],[4, 5, 6],[7, 8, 9]])
     index = mx.nd.array([0, 1, 0])
     data.attach_grad()
@@ -6998,10 +6990,6 @@
                             name='pooling')
     check_name(us_sym, ['pooling_output'])
 
-<<<<<<< HEAD
-@unittest.skip("skip for ngraph-mxnet as output names are handled internally")
-=======
->>>>>>> 0f88f613
 def test_op_all_names_monitor():
     def check_name(op_sym, expected_names):
         output_names = []
