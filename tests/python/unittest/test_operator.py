# Licensed to the Apache Software Foundation (ASF) under one
# or more contributor license agreements.  See the NOTICE file
# distributed with this work for additional information
# regarding copyright ownership.  The ASF licenses this file
# to you under the Apache License, Version 2.0 (the
# "License"); you may not use this file except in compliance
# with the License.  You may obtain a copy of the License at
#
#   http://www.apache.org/licenses/LICENSE-2.0
#
# Unless required by applicable law or agreed to in writing,
# software distributed under the License is distributed on an
# "AS IS" BASIS, WITHOUT WARRANTIES OR CONDITIONS OF ANY
# KIND, either express or implied.  See the License for the
# specific language governing permissions and limitations
# under the License.

# pylint: skip-file
from __future__ import print_function
import numpy as np
import mxnet as mx
import random
import itertools
from numpy.testing import assert_allclose, assert_array_equal
from mxnet.test_utils import *
import unittest


def np_softmax(x, axis=-1):
    # fix for old numpy on Travis not supporting keepdims
    # x = x - np.max(x, axis=-1, keepdims=True)
    x = x - np.max(x, axis=axis, keepdims=True)
    x = np.exp(x)
    # x /= np.sum(x, axis=-1, keepdims=True)
    x /= np.sum(x, axis=axis, keepdims=True)
    return x


def check_elementwise_sum_with_shape(shape, n):
    # forward
    inputs = [mx.symbol.Variable('arg%d' % i) for i in range(n)]
    out = mx.symbol.ElementWiseSum(*inputs, name='esum')
    arr = [mx.nd.empty(shape) for i in range(n)]
    arr_grad = [mx.nd.empty(shape) for i in range(n)]
    for i in range(n):
        arr[i][:] = np.random.uniform(-10, 10, shape)
    exec1 = out.bind(default_context(),
                     args=arr,
                     args_grad=arr_grad)
    out1 = exec1.outputs[0].asnumpy()
    exec1.forward(is_train=True)
    out1 = exec1.outputs[0].asnumpy()
    out = sum(a.asnumpy() for a  in arr)
    assert_almost_equal(out, out1)

    out_grad = mx.nd.empty(shape)
    out_grad[:] = np.random.uniform(-10, 10, shape)
    # backward
    exec1.backward([out_grad])
    for a in arr_grad:
        assert_almost_equal(a.asnumpy(), out_grad.asnumpy())


def test_elementwise_sum():
    np.random.seed(0)
    nrepeat = 2
    maxdim = 4
    for repeat in range(nrepeat):
        for dim in range(1, maxdim):
            shape = tuple(np.random.randint(1, int(1000**(1.0/dim)), size=dim))
            check_elementwise_sum_with_shape(shape, np.random.randint(1, 8))


def check_concat_with_shape(shapes, dimension, skip_second):
    # if skip_second is True, second argument will not have gradient.
    # it is to test #1130
    n = len(shapes)
    # forward
    target_dim = 0
    for shape in shapes:
        target_dim += shape[dimension]

    inputs = [mx.symbol.Variable('arg%d' % i) for i in range(n)]
    out = mx.symbol.Concat(*inputs, name='conc',dim=dimension)
    arr = [mx.nd.empty(shape) for shape in shapes]
    for i in range(n):
        arr[i][:] = shapes[i][dimension]
    arr_np = [np.copy(narray.asnumpy()) for narray in arr]
    arr_grad = [mx.nd.empty(shape) for shape in shapes]
    dict_grad = {}
    arg_names = out.list_arguments()

    for name, g in zip(arg_names, arr_grad):
        if not skip_second or name != 'arg1':
            dict_grad[name] = g

    args = out.list_arguments()
    arg_shapes, out_shapes, aux_shapes = out.infer_shape(**dict(zip(args, shapes)))
    out_grad = mx.nd.empty(out_shapes[0])
    exec1 = out.bind(default_context(),
                     args=arr,
                     args_grad=dict_grad)
    exec1.forward(is_train=True)
    out1 = exec1.outputs[0]
    ret = np.concatenate([narray.asnumpy() for narray in arr], axis=dimension)
    assert_almost_equal(out1.asnumpy(), ret)
    # backward
    out1.copyto(out_grad)
    out_grad[:] += 1
    exec1.backward([out_grad])

    for i, name in enumerate(arg_names):
        if not skip_second or name != 'arg1':
            grad = dict_grad[name]
            np_grad = arr_np[i]
            assert_almost_equal(grad.asnumpy(), np_grad + 1)


def test_concat():
    for dimension in range(4):
        n = 2
        merge = [2, 3, 4, 5, 6]
        a = 2
        b = 3
        c = 4
        # test  2D
        if dimension<2:
            for dim in range(2, 6):
                shapes = []
                for i in range(dim):
                    if dimension == 0:
                        shapes.append((merge[i], a))
                    elif dimension == 1:
                        shapes.append((a, merge[i]))
                    check_concat_with_shape(shapes,dimension,True)
                    check_concat_with_shape(shapes,dimension,False)
        #test 3D
        if dimension<3:
            for dim in range(2, 6):
                shapes = []
                for i in range(dim):
                    if dimension == 0:
                        shapes.append((merge[i], a,b))
                    elif dimension ==1:
                        shapes.append((a,merge[i],b))
                    elif dimension ==2:
                        shapes.append((a,b,merge[i]))
                check_concat_with_shape(shapes,dimension,True)
                check_concat_with_shape(shapes,dimension,False)
        # test 4D
        for dim in range(2, 6):
            shapes = []
            for i in range(dim):
                if dimension == 0:
                    shapes.append((merge[i],a,b,c))
                elif dimension == 1:
                    shapes.append((a,merge[i],b,c))
                elif dimension ==2:
                    shapes.append((a,b,merge[i],c))
                elif dimension ==3:
                    shapes.append((a,b,c,merge[i]))
            check_concat_with_shape(shapes,dimension,True)
            check_concat_with_shape(shapes,dimension,False)


def test_slice_channel():
    def check_slice_channel(data_ndim, axis, num_outputs, squeeze_axis):
        ins = []
        if squeeze_axis:
            shape = np.random.randint(2, 5, data_ndim).tolist()
            shape[axis] = num_outputs
            out_ele_shape = [ele for ele in shape]
            del out_ele_shape[axis]
        else:
            shape = np.random.randint(1, 5, data_ndim).tolist()
            shape[axis] *= num_outputs
            out_ele_shape = [ele for ele in shape]
            out_ele_shape[axis] //= num_outputs
        data_npy = np.random.normal(size=shape)
        out_grads_npy = [np.random.normal(size=out_ele_shape) for i in range(num_outputs)]
        data = mx.sym.Variable('data')
        sym = mx.sym.SliceChannel(data=data, num_outputs=num_outputs, axis=axis, squeeze_axis=squeeze_axis)
        exe = sym.simple_bind(ctx=default_context(), data=data_npy.shape)
        assert len(exe.outputs) == num_outputs
        outputs = exe.forward(is_train=True, data=data_npy)
        for i in range(num_outputs):
            gt = data_npy.take(np.arange(i * shape[axis]/num_outputs,
                                         (i+1) * shape[axis]/num_outputs).astype(np.int), axis=axis)
            if squeeze_axis:

                assert_almost_equal(outputs[i].asnumpy(), gt.reshape(outputs[i].shape))
            else:
                assert_almost_equal(outputs[i].asnumpy(), gt)
        # test backward
        exe.backward(out_grads=[mx.nd.array(ele, ctx=default_context()) for ele in out_grads_npy])
        if squeeze_axis:
            assert_almost_equal(exe.grad_arrays[0].asnumpy(),
                                np.concatenate([np.expand_dims(ele, axis=axis) for ele in out_grads_npy],
                                               axis=axis))
        else:
            assert_almost_equal(exe.grad_arrays[0].asnumpy(),
                                np.concatenate(out_grads_npy, axis=axis))
    check_slice_channel(data_ndim=2, axis=1, num_outputs=3, squeeze_axis=True)
    check_slice_channel(data_ndim=4, axis=2, num_outputs=3, squeeze_axis=False)
    check_slice_channel(data_ndim=3, axis=-1, num_outputs=2, squeeze_axis=False)
    check_slice_channel(data_ndim=5, axis=-2, num_outputs=3, squeeze_axis=True)


def check_regression(symbol, forward, backward):
    data = mx.symbol.Variable('data')
    label = mx.symbol.Variable('label')
    out = symbol(data, label)
    shape = (3, 1)
    arr_data = mx.random.uniform(-1, 1, shape, ctx=mx.cpu()).copyto(default_context())
    arr_label = mx.random.uniform(0, 1, shape[0], ctx=mx.cpu()).copyto(default_context())
    arr_grad = mx.nd.empty(shape)
    exec1 = out.bind(default_context(),
                     args=[arr_data, arr_label],
                     args_grad={"data" : arr_grad})
    exec1.forward(is_train=True)
    out1 = exec1.outputs[0].asnumpy()
    npout = forward(arr_data.asnumpy())
    assert_almost_equal(npout, out1)

    exec1.backward()
    npout = backward(npout,  arr_label.asnumpy().reshape(npout.shape))
    assert_almost_equal(npout, arr_grad.asnumpy())


def test_regression():
    check_regression(mx.symbol.LogisticRegressionOutput,
                     lambda x: 1.0 / (1.0 + np.exp(-x)),
                     lambda x, y : x - y)
    check_regression(mx.symbol.LinearRegressionOutput,
                     lambda x: x,
                     lambda x, y : x - y)


def check_softmax_grad(xpu):
    x = mx.sym.Variable('x')
    label = mx.sym.Variable('label')
    x_nd = mx.nd.array([[1, 6, 4, 2]], ctx=xpu)
    grad_x = mx.nd.zeros((1,4), ctx=xpu)
    label_nd = mx.nd.array([1], ctx=xpu)

    sym = mx.sym.SoftmaxOutput(data=x, label=label, ignore_label=0, use_ignore=False)
    ex = sym.bind(ctx=xpu, args={'x': x_nd, 'label': label_nd}, args_grad={'x': grad_x})

    ex.forward(is_train=True)
    softmax_out = ex.outputs[0].asnumpy()
    expected_softmax_out = [[0.005806628, 0.861780069, 0.116629249, 0.015784052]]
    assert np.isclose(softmax_out, expected_softmax_out).all()

    ex.backward(is_train=True)
    grad_out = ex.grad_arrays[0].asnumpy()
    k = int(label_nd[0].asscalar())
    expected_grad_out = np.zeros((1,4))
    expected_grad_out[0, k] = -1
    assert np.isclose(grad_out - softmax_out, expected_grad_out).all()


def check_smoothed_softmax_grad(xpu):
    alpha = 0.2
    x = mx.sym.Variable('x')
    label = mx.sym.Variable('label')
    x_nd = mx.nd.array([[1, 6, 4, 2]], ctx=xpu)
    grad_x = mx.nd.zeros((1,4), ctx=xpu)
    label_nd = mx.nd.array([1], ctx=xpu)

    sym = mx.sym.SoftmaxOutput(data=x, label=label, ignore_label=0, use_ignore=False, smooth_alpha=alpha)
    ex = sym.bind(ctx=xpu, args={'x': x_nd, 'label': label_nd}, args_grad={'x': grad_x})

    ex.forward(is_train=True)
    softmax_out = ex.outputs[0].asnumpy()
    expected_softmax_out = [[0.005806628, 0.861780069, 0.116629249, 0.015784052]]
    assert np.isclose(softmax_out, expected_softmax_out).all()

    ex.backward(is_train=True)
    grad_out = ex.grad_arrays[0].asnumpy()
    k = int(label_nd[0].asscalar())
    expected_grad_out = np.full((1,4), fill_value=-alpha/float(4-1))
    expected_grad_out[0, k] = - (1 - alpha)
    assert np.isclose(grad_out - softmax_out, expected_grad_out).all()


def check_softmax_with_ignore_label(xpu):
    X = mx.symbol.Variable('X')
    L = mx.symbol.Variable('L')
    Y = mx.symbol.SoftmaxOutput(data=X, label=L, ignore_label=0, use_ignore=True)

    shape = (20, 10)
    x = mx.nd.empty(shape, ctx = xpu)
    l = mx.nd.empty((shape[0],), ctx = xpu)
    x_np = np.random.rand(*shape)
    l_np = np.random.randint(0, shape[1]-1, (shape[0],))
    x[:] = x_np
    l[:] = l_np

    grad = mx.nd.empty(shape, ctx = xpu)

    exec1 = Y.bind(xpu, args = [x, l], args_grad = {'X': grad})
    exec1.forward(is_train=True)
    exec1.backward()

    grad0 = grad.asnumpy()

    for i in range(int(shape[0]/2)):
        l_np[i] = 0
    l[:] = l_np

    exec1.forward(is_train=True)
    exec1.backward()
    grad1 = grad.asnumpy()

    assert abs(np.sum(grad1[:int(shape[0]/2)])) < 1e-5
    assert_almost_equal(grad0[int(shape[0]/2):], grad1[int(shape[0]/2):])


def check_softmax_with_shape(shape, xpu, preserve_shape=False):
    # bind with label
    X = mx.symbol.Variable('X')
    L = mx.symbol.Variable('L')
    Y = mx.symbol.SoftmaxOutput(data=X, label=L, preserve_shape=preserve_shape)
    x = mx.random.uniform(-1, 1, shape, ctx=mx.cpu()).copyto(xpu)
    l = mx.random.uniform(-1, 1, shape, ctx=mx.cpu()).copyto(xpu)
    l[:] = np_softmax(l.asnumpy())
    grad = mx.nd.empty(shape, ctx = xpu)
    exec1 = Y.bind(xpu, args = [x, l], args_grad = {'X': grad})
    exec1.forward(is_train=True)
    out = exec1.outputs[0].asnumpy()
    assert_almost_equal(out, np_softmax(x.asnumpy()), rtol=1e-4)
    exec1.backward()
    assert_almost_equal(grad.asnumpy(), np_softmax(x.asnumpy()) - l.asnumpy(), rtol=1e-4)


def test_python_op():
    X = mx.symbol.Variable('X')
    op = mx.operator.NumpyOp()
    s = op.get_symbol(X, name='numpy_op')

    x = mx.ndarray.ones((10))*10
    dx = mx.ndarray.zeros((10))
    dy = mx.ndarray.ones((10))
    exec1 = s.bind(default_context(), args=[x], args_grad = {'X': dx})
    exec1.forward(is_train=True)
    assert_almost_equal(x.asnumpy(), exec1.outputs[0].asnumpy())
    exec1.backward(dy)
    assert_almost_equal(dy.asnumpy(), dx.asnumpy())


def test_swapaxes():
    data = mx.symbol.Variable('data')
    shape = (2, 3, 4)
    data_tmp = np.ones(shape)
    data_tmp[0] = 1
    data_tmp[1] = 2
    arr_data = mx.nd.array(data_tmp)
    swap0 = mx.symbol.SwapAxis(data=data, dim1=0, dim2=2)
    swap = mx.symbol.SwapAxis(data=swap0, dim1=1, dim2=2)
    exe_c = swap.bind(default_context(), args=[arr_data])
    exe_c.forward(is_train=True)
    out = exe_c.outputs[0].asnumpy()

    swap0_ = np.swapaxes(data_tmp, 0, 2)
    swap_ = np.swapaxes(swap0_, 1, 2)

    assert_almost_equal(out, swap_)


def test_scalarop():
    data = mx.symbol.Variable('data')
    shape = (3, 4)
    data_tmp = np.ones(shape)*5
    arr_data = mx.nd.array(data_tmp)
    arr_grad = mx.nd.empty(shape)
    arr_grad[:]=3

    test = 2 / (4-((1+data+1)*2/5)-0.8-(data!=0))

    npout_1 = (4-((1+data_tmp+1)*2/5)-0.8-(data_tmp!=0))
    npout = 2/npout_1

    check_symbolic_forward(test, [data_tmp], [npout])

    npout_grad = 2.*2/5
    npout_grad = 2*npout_grad /(npout_1 *npout_1 )

    check_symbolic_backward(test, [data_tmp], [np.ones(shape)*2], [npout_grad])


def test_scalar_pow():
    data = mx.symbol.Variable('data')
    shape = (1, 1)
    data_tmp = np.ones(shape)
    test = data ** 2
    check_numeric_gradient(test, [data_tmp])
    check_symbolic_forward(test, [data_tmp], [data_tmp ** 2])
    check_symbolic_backward(test, [data_tmp], [np.ones(shape)], [2 * data_tmp])


def test_symbol_pow():
    shape = (1, 1)

    data = mx.symbol.Variable('data')
    data_tmp = np.ones(shape)*2

    exp = mx.symbol.Variable('exp')
    exp_tmp = np.ones(shape)*3

    test = data**exp

    check_numeric_gradient(test, [data_tmp, exp_tmp])
    check_symbolic_forward(test, [data_tmp, exp_tmp], [data_tmp**exp_tmp])

    data_dir = data_tmp**(exp_tmp - 1) * exp_tmp
    exp_dir = data_tmp**(exp_tmp) * np.log(data_tmp)
    check_symbolic_backward(test, [data_tmp, exp_tmp], [np.ones(shape)], [data_dir, exp_dir])


def test_pow_fn():
    shape = (3, 4)
    exp = mx.symbol.Variable("exp")
    y = mx.sym.pow(2, exp)
    x = np.ones(shape)*3
    check_numeric_gradient(y, [x], numeric_eps=1E-3)
    check_symbolic_forward(y, [x], [2**x])
    check_symbolic_backward(y, [x], [np.ones(shape)], [np.log(2) * 2**x])


def test_relu():
    def frelu(x):
        return np.maximum(x, 0.0)
    def frelu_grad(x):
        return 1.0 * (x > 0.0)
    shape = (3, 4)
    x = mx.symbol.Variable("x")
    y = mx.sym.relu(x)
    xa = np.random.uniform(low=-1.0,high=1.0,size=shape)
    ya = frelu(xa)
    ga = frelu_grad(xa)
    check_numeric_gradient(y, [xa], numeric_eps=1E-3)
    check_symbolic_forward(y, [xa], [ya])
    check_symbolic_backward(y, [xa], [np.ones(shape)], [ga])


def test_sigmoid():
    def fsigmoid(a):
        return np.divide(1.0, (1.0 + np.exp(-a)))
    shape = (3, 4)
    x = mx.symbol.Variable("x")
    y = mx.sym.sigmoid(x)
    xa = np.random.uniform(low=-1.0,high=1.0,size=shape)
    ya = fsigmoid(xa)
    check_numeric_gradient(y, [xa], numeric_eps=1E-3)
    check_symbolic_forward(y, [xa], [ya])
    check_symbolic_backward(y, [xa], [np.ones(shape)], [ya * (1 - ya)])


def test_binary_logic():
    def _inner_test(forward_gt, logic_sym, x_shape, y_shape, test_scalar=True):
        x = mx.symbol.Variable("x")
        y = mx.symbol.Variable("y")
        z = logic_sym(x, y)
        x_npy = np.random.randint(0, 4, size=x_shape).astype(np.float32)
        y_npy = np.random.randint(0, 4, size=y_shape).astype(np.float32)
        exe = z.simple_bind(ctx=default_context(), x=x_shape, y=y_shape)
        mx_out = exe.forward(is_train=True, x=x_npy, y=y_npy)[0].asnumpy()
        assert_almost_equal(mx_out, forward_gt(x_npy, y_npy))
        exe.backward()
        if test_scalar:
            z_lscalar = logic_sym(1, y)
            z_rscalar = logic_sym(x, 1)
            exe_lscalar = z_lscalar.simple_bind(ctx=default_context(), y=y_shape)
            exe_rscalar = z_rscalar.simple_bind(ctx=default_context(), x=x_shape)
            mx_lscalar_out = exe_lscalar.forward(is_train=True, y=y_npy)[0].asnumpy()
            mx_rscalar_out = exe_rscalar.forward(is_train=True, x=x_npy)[0].asnumpy()
            assert_almost_equal(mx_lscalar_out, forward_gt(1, y_npy))
            assert_almost_equal(mx_rscalar_out, forward_gt(x_npy, 1))
            exe_lscalar.backward()
            exe_rscalar.backward()
    # Test the no-broadcasting binary logic ops + scalar logic ops
    _inner_test(forward_gt=lambda x, y: x == y,
                logic_sym=lambda x, y: x == y, x_shape=(10, 10), y_shape=(10, 10))
    _inner_test(forward_gt=lambda x, y: x > y,
                logic_sym=lambda x, y: x > y, x_shape=(10, 10), y_shape=(10, 10))
    _inner_test(forward_gt=lambda x, y: x >= y,
                logic_sym=lambda x, y: x >= y, x_shape=(10, 10), y_shape=(10, 10))
    _inner_test(forward_gt=lambda x, y: x < y,
                logic_sym=lambda x, y: x < y, x_shape=(10, 10), y_shape=(10, 10))
    _inner_test(forward_gt=lambda x, y: x <= y,
                logic_sym=lambda x, y: x <= y, x_shape=(10, 10), y_shape=(10, 10))
    _inner_test(forward_gt=lambda x, y: x != y,
                logic_sym=lambda x, y: x != y, x_shape=(10, 10), y_shape=(10, 10))
    # Test the broadcasting binary logic ops
    _inner_test(forward_gt=lambda x, y: x == y,
                logic_sym=lambda x, y: mx.sym.broadcast_equal(x, y),
                x_shape=(1, 10), y_shape=(10, 1), test_scalar=False)
    _inner_test(forward_gt=lambda x, y: x > y,
                logic_sym=lambda x, y: mx.sym.broadcast_greater(x, y),
                x_shape=(1, 10), y_shape=(10, 1), test_scalar=False)
    _inner_test(forward_gt=lambda x, y: x >= y,
                logic_sym=lambda x, y: mx.sym.broadcast_greater_equal(x, y),
                x_shape=(1, 10), y_shape=(10, 1), test_scalar=False)
    _inner_test(forward_gt=lambda x, y: x < y,
                logic_sym=lambda x, y: mx.sym.broadcast_lesser(x, y),
                x_shape=(1, 10), y_shape=(10, 1), test_scalar=False)
    _inner_test(forward_gt=lambda x, y: x <= y,
                logic_sym=lambda x, y: mx.sym.broadcast_lesser_equal(x, y),
                x_shape=(1, 10), y_shape=(10, 1), test_scalar=False)
    _inner_test(forward_gt=lambda x, y: x != y,
                logic_sym=lambda x, y: mx.sym.broadcast_not_equal(x, y),
                x_shape=(1, 10), y_shape=(10, 1), test_scalar=False)


def test_embedding():
    in_dim = 10
    out_dim = 4
    batch = 24

    data = mx.sym.Variable("data")
    embed = mx.sym.Embedding(data=data, input_dim=in_dim, output_dim=out_dim, name="embed")
    exe_test = embed.simple_bind(default_context(), grad_req={'data': 'null', 'embed_weight': 'write'}, data=(batch,))
    arg_map = dict(zip(embed.list_arguments(), exe_test.arg_arrays))
    grad_map = dict(zip(embed.list_arguments(), exe_test.grad_arrays))
    np_data = np.random.randint(low=0, high=in_dim, size=batch)
    np_weight = np.random.uniform(-0.01, 0.01, arg_map["embed_weight"].shape)
    np_onehot = np.zeros((batch, in_dim))
    np_onehot[np.arange(batch), np_data] = 1.0
    # forward
    arg_map["data"][:] = np_data
    arg_map["embed_weight"][:] = np_weight
    exe_test.forward(is_train=True)
    assert_almost_equal(exe_test.outputs[0].asnumpy(), np.dot(np_onehot, np_weight))
    # backward
    np_grad = np.random.uniform(-1, 1, exe_test.outputs[0].shape)
    grad = mx.nd.zeros(np_grad.shape)
    grad[:] = np_grad
    exe_test.backward([grad])
    assert_almost_equal(grad_map["embed_weight"].asnumpy(), np.dot(np_onehot.T, np_grad))


# check ops handle duplicate input correctly.
def test_binary_op_duplicate_input():
    data = mx.symbol.Variable('data')
    shape = (3, 4)
    data_tmp = np.ones(shape)
    data_tmp[:] = 5
    arr_data = mx.nd.array(data_tmp)
    arr_grad = mx.nd.empty(shape)
    arr_grad[:] = 3
    out_grad = mx.nd.empty(shape)
    out_grad[:] = 1
    square = data * data
    exe_square = square.bind(default_context(), args=[arr_data], args_grad=[arr_grad])
    exe_square.forward(is_train=True)
    assert_almost_equal(exe_square.outputs[0].asnumpy(), data_tmp * data_tmp)
    exe_square.backward(out_grad)
    assert_almost_equal(arr_grad.asnumpy(), 2.0 * data_tmp)


def test_sign():
    data = mx.symbol.Variable('data')
    shape = (3, 4)
    data_tmp = np.ones(shape)
    data_tmp[:]=5
    arr_data = mx.nd.array(data_tmp)
    arr_grad = mx.nd.empty(shape)
    arr_grad[:]=3

    test = mx.sym.sign(data)
    exe_test = test.bind(default_context(), args=[arr_data], args_grad=[arr_grad])
    exe_test.forward(is_train=True)
    out = exe_test.outputs[0].asnumpy()
    npout = np.sign(data_tmp)
    assert_almost_equal(out, npout)

    out_grad = mx.nd.empty(shape)
    out_grad[:] = 2;
    npout_grad = out_grad.asnumpy()
    npout_grad = 0;
    exe_test.backward(out_grad)
    assert_almost_equal(arr_grad.asnumpy(), npout_grad)


def test_round_ceil_floor():
    data = mx.symbol.Variable('data')
    shape = (3, 4)
    data_tmp = np.ones(shape)
    data_tmp[:]=5.543
    arr_data = mx.nd.array(data_tmp)
    arr_grad = mx.nd.empty(shape)
    arr_grad[:]= 2

    test = mx.sym.round(data) + mx.sym.ceil(data) +  mx.sym.floor(data)
    exe_test = test.bind(default_context(), args=[arr_data])
    exe_test.forward(is_train=True)
    out = exe_test.outputs[0].asnumpy()
    npout = np.round(data_tmp) + np.ceil(data_tmp) + np.floor(data_tmp)
    assert_almost_equal(out, npout)


def test_trunc():
    data_tmp = np.random.rand(3, 4) * 10 - 5
    arr_data = mx.nd.array(data_tmp)
    data = mx.symbol.Variable('data')
    test = mx.sym.trunc(data)

    exe_test = test.bind(default_context(), args=[arr_data])
    exe_test.forward(is_train=True)
    out = exe_test.outputs[0].asnumpy()
    npout = np.trunc(data_tmp)

    assert_almost_equal(out, npout)


def test_rsqrt_cos_sin():
    data = mx.symbol.Variable('data')
    shape = (3, 4)
    data_tmp = np.ones(shape)
    data_tmp[:]=5
    arr_data = mx.nd.array(data_tmp)
    arr_grad = mx.nd.empty(shape)
    arr_grad[:]=3

    test =  mx.sym.rsqrt(data) + mx.sym.cos(data) + mx.sym.sin(data)
    exe_test = test.bind(default_context(), args=[arr_data], args_grad=[arr_grad])
    exe_test.forward(is_train=True)
    out = exe_test.outputs[0].asnumpy()
    npout =  1/ np.sqrt(data_tmp) + np.cos(data_tmp) + np.sin(data_tmp)
    assert_almost_equal(out, npout)

    out_grad = mx.nd.empty(shape)
    out_grad[:] = 2;
    npout_grad = out_grad.asnumpy()
    npout_grad = npout_grad * -(1.0 / (2.0 * data_tmp * np.sqrt(data_tmp))) + npout_grad * -1 * np.sin(data_tmp) + npout_grad * np.cos(data_tmp)
    exe_test.backward(out_grad)
    assert_almost_equal(arr_grad.asnumpy(), npout_grad)


def test_maximum_minimum():
    data1 = mx.symbol.Variable('data')
    data2 = mx.symbol.Variable('data')
    shape = (3, 4)
    data_tmp1 = np.random.rand(3,4)
    data_tmp2 = np.random.rand(3,4)
    data_tmp1[:] = 2
    data_tmp2[:] = 3

    arr_data1 = mx.nd.array(data_tmp1)
    arr_data2 = mx.nd.array(data_tmp2)

    arr_grad1 = mx.nd.empty(shape)
    arr_grad2 = mx.nd.empty(shape)

    test =  mx.sym.maximum(data1,data2) + mx.sym.minimum(data1,data2);
    exe_test = test.bind(default_context(), args=[arr_data1,arr_data2], args_grad=[arr_grad1,arr_grad2])
    exe_test.forward(is_train=True)
    out = exe_test.outputs[0].asnumpy()
    npout =  np.maximum(data_tmp1,data_tmp2) + np.minimum(data_tmp1,data_tmp2)
    assert_almost_equal(out, npout)

    out_grad = mx.nd.empty(shape)
    out_grad[:] = 2
    exe_test.backward(out_grad)

    npout_grad = np.ones(shape)
    npout_grad[:] = 2
    mask1 = (data_tmp1 > data_tmp2).astype('float')
    mask2 = (data_tmp1 < data_tmp2).astype('float')
    npout_grad1 = npout_grad * mask1 + npout_grad * mask2
    npout_grad2 = (npout_grad - npout_grad * mask1) + (npout_grad - npout_grad * mask2)

    assert_almost_equal(arr_grad1.asnumpy(), npout_grad1)
    assert_almost_equal(arr_grad2.asnumpy(), npout_grad2)


def test_maximum_minimum_scalar():
    data1 = mx.symbol.Variable('data')
    shape = (3, 4)
    data_tmp1 = np.random.rand(3,4)
    data_tmp1[:] = 2

    arr_data1 = mx.nd.array(data_tmp1)
    arr_grad1 = mx.nd.empty(shape)

    test =  mx.sym.maximum(data1,3) + mx.sym.maximum(9,data1) + mx.sym.minimum(5,data1) + mx.sym.minimum(data1,4)
    exe_test = test.bind(default_context(), args=[arr_data1], args_grad=[arr_grad1])
    exe_test.forward(is_train=True)
    out = exe_test.outputs[0].asnumpy()
    npout =  np.maximum(data_tmp1,3) + np.maximum(9,data_tmp1) + np.minimum(5,data_tmp1) + np.minimum(data_tmp1,4)
    assert_almost_equal(out, npout)

    out_grad = mx.nd.empty(shape)
    out_grad[:] = 2
    exe_test.backward(out_grad)

    npout_grad = np.ones(shape)
    npout_grad[:] = 2
    mask1 = (data_tmp1 > 3).astype('float')
    mask2 = (9 > data_tmp1).astype('float')
    mask3 = (5 < data_tmp1).astype('float')
    mask4 = (data_tmp1 < 4).astype('float')
    npout_grad1 = npout_grad * mask1 + (npout_grad - npout_grad * mask2) + (npout_grad - npout_grad * mask3) + npout_grad * mask4

    assert_almost_equal(arr_grad1.asnumpy(), npout_grad1)


def test_abs():
    data = mx.symbol.Variable('data')
    shape = (3, 4)
    data_tmp = np.ones(shape)
    data_tmp[:]=5
    arr_data = mx.nd.array(data_tmp)
    arr_grad = mx.nd.empty(shape)
    arr_grad[:]=3

    test = mx.sym.abs(data)
    exe_test = test.bind(default_context(), args=[arr_data], args_grad=[arr_grad])
    exe_test.forward(is_train=True)
    out = exe_test.outputs[0].asnumpy()
    npout = abs(data_tmp)
    assert_almost_equal(out, npout)

    out_grad = mx.nd.empty(shape)
    out_grad[:] = 2;
    npout_grad = out_grad.asnumpy()
    npout_grad = npout_grad * np.sign(data_tmp)
    exe_test.backward(out_grad)
    assert_almost_equal(arr_grad.asnumpy(), npout_grad)


def check_deconvolution_forward_backward(input_shape, num_filter, kernel, stride, pad):
    """configure A: input --> conv --> deconv --> output.
       the convolution and deconvoluiton has similar parameter which ensure
       the input shape is the same as output, and the same weights between conv
       and deconv;
       If the input value of forward() and backwrad() is the same, then
       the output value of them should also the same;
    """
    assert input_shape[1] == num_filter
    data = mx.sym.Variable(name="data")
    conv = mx.sym.Convolution(
        data=data, kernel=kernel, stride=stride, pad=pad,
        num_filter=num_filter, no_bias = "true", name = "conv")
    deconv = mx.sym.Deconvolution(
        data=conv, kernel=kernel, stride=stride, pad=pad,
        num_filter=num_filter, no_bias = "true", name = "deconv")

    arg_names = deconv.list_arguments()
    arg_shapes, out_shapes, _ = deconv.infer_shape(data=input_shape)
    input_data = mx.random.uniform(-5, 5, input_shape, ctx=mx.cpu()).copyto(default_context())
    out_grad = input_data
    args = {}
    args["data"] = input_data
    args['conv_weight'] = args['deconv_weight'] = mx.random.normal(0, 1,
        (num_filter, input_shape[1]) + kernel, ctx=mx.cpu()).copyto(default_context())
    args_grad = [mx.nd.empty(s) for s in arg_shapes]

    exe = deconv.bind(default_context(), args=args, args_grad=args_grad)
    exe.forward(is_train=True)
    out = exe.outputs[0].asnumpy()
    exe.backward(out_grad)
    assert_almost_equal(out, args_grad[0].asnumpy(), rtol=1E-3, atol=1e-3)

    args_grad_addto_npy = [np.random.normal(size=s) for s in arg_shapes]
    args_grad_addto = [mx.nd.array(ele) for ele in args_grad_addto_npy]
    exe = deconv.bind(default_context(), args=args, args_grad=args_grad_addto, grad_req="add")
    exe.forward(is_train=True)
    out = exe.outputs[0].asnumpy()
    exe.backward(out_grad)
    assert_almost_equal(out + args_grad_addto_npy[0], args_grad_addto[0].asnumpy(), rtol=1e-4, atol=1e-3)


def check_deconvolution_gradient(input_shape, num_filter, pad):
    """configure A: input --> conv --> output.
       configure B: input --> deconv --> output
       the convolution and deconvoluiton has similar parameter which ensure
       the input shape is the same as output;
       During backward(), if the input of A equals output of B, and the output
       of A equals input of B, then the grad of weight should be the same;
    """
    stride = (1, 1)
    kernel = (2*pad[0]+1, 2*pad[1]+1)
    data_conv = mx.sym.Variable(name="data_conv")
    conv = mx.sym.Convolution(
        data=data_conv, kernel=kernel, stride=stride, pad=pad,
        num_filter=num_filter, no_bias = "true", name = "conv")
    data_deconv = mx.sym.Variable(name="data_deconv")
    deconv = mx.sym.Deconvolution(
        data=data_deconv, kernel=kernel, stride=stride, pad=pad,
        num_filter=num_filter, no_bias = "true", name = "deconv")

    conv_data = mx.random.uniform(-5, 5, input_shape, ctx=mx.cpu()).copyto(default_context())
    conv_args = {}
    conv_args["data_conv"] = conv_data
    conv_args['conv_weight'] = \
        mx.random.normal(0, 1,(num_filter, input_shape[1]) + kernel, ctx=mx.cpu()).copyto(default_context())
    conv_args_grad = [mx.nd.zeros(conv_data.shape),
        mx.nd.zeros((num_filter, input_shape[1]) + kernel)]
    exe_conv = conv.bind(default_context(), args=conv_args, args_grad=conv_args_grad)
    exe_conv.forward(is_train=True)
    conv_out_grad = mx.random.normal(0, 2, exe_conv.outputs[0].shape, ctx=mx.cpu()).copyto(default_context())
    exe_conv.backward(conv_out_grad)

    deconv_data = conv_out_grad
    deconv_args = {}
    deconv_args['data_deconv'] = deconv_data
    deconv_args['deconv_weight'] = conv_args['conv_weight']
    deconv_args_grad = [mx.nd.zeros(deconv_data.shape),
        mx.nd.zeros((num_filter, input_shape[1]) + kernel)]
    deconv_addto_args_grad_npy = [np.random.normal(size=deconv_data.shape),
                                  np.random.normal(size=(num_filter, input_shape[1]) + kernel)]
    deconv_addto_args_grad = [mx.nd.array(deconv_addto_args_grad_npy[0]),
                              mx.nd.array(deconv_addto_args_grad_npy[1])]
    exe_deconv = deconv.bind(default_context(), args=deconv_args, args_grad=deconv_args_grad)
    exe_deconv.forward(is_train=True)
    deconv_out_grad = conv_data[:]
    exe_deconv.backward(deconv_out_grad)
    assert_almost_equal(conv_args_grad[1].asnumpy(), deconv_args_grad[1].asnumpy(), rtol=1e-3, atol=1e-2)
    # Test AddTo
    exe_deconv_addto = deconv.bind(default_context(), args=deconv_args,
                                   args_grad=deconv_addto_args_grad,
                                   grad_req="add")
    exe_deconv_addto.forward(is_train=True)
    deconv_out_grad = conv_data[:]
    exe_deconv_addto.backward(deconv_out_grad)
    assert_almost_equal(conv_args_grad[1].asnumpy() + deconv_addto_args_grad_npy[1],
                        deconv_addto_args_grad[1].asnumpy(), rtol=1e-3, atol=1e-2)


def check_deconvolution_target_shape(input_shape, kernel, stride, pad, adj, target_shape=None):
    data = mx.sym.Variable(name="data")
    if target_shape:
        deconv = mx.sym.Deconvolution(
            data=data, kernel=kernel, stride=stride, pad=pad, adj=adj, num_filter=5,
            target_shape = target_shape)
    else:
        deconv = mx.sym.Deconvolution(
            data=data, kernel=kernel, stride=stride, pad=pad, adj=adj, num_filter=5)
    arg_names = deconv.list_arguments()
    arg_shapes, out_shapes, _ = deconv.infer_shape(data=input_shape)
    assert out_shapes[0] == (input_shape[0], 5, 8, 8)


def test_deconvolution():
    check_deconvolution_target_shape(
        input_shape         = (2,3,4,4),
        kernel              = (3,3),
        stride              = (2,2),
        target_shape        = (8,8),
        pad                 = (99,99),  # will be ignored
        adj                 = (101,101),  # will be ignored
    )
    check_deconvolution_target_shape(
        input_shape         = (2,3,4,4),
        kernel              = (3,3),
        stride              = (2,2),
        pad                 = (1,1),
        adj                 = (1,1),
    )
    check_deconvolution_forward_backward(
        input_shape         = (1,1,5,5),
        num_filter          = 1,
        kernel              = (3,3),
        stride              = (1,1),
        pad                 = (1,1)
    )
    check_deconvolution_forward_backward(
        input_shape         = (32,3,28,28),
        num_filter          = 3,
        kernel              = (3,3),
        stride              = (1,1),
        pad                 = (1,1)
    )
    check_deconvolution_forward_backward(
        input_shape         = (10, 3, 403, 403),
        num_filter          = 3,
        kernel              = (7,7),
        stride              = (5,5),
        pad                 = (2,2)
    )
    check_deconvolution_gradient(
        input_shape = (1,3,5,5),
        num_filter = 3,
        pad = (1,1)
    )
    check_deconvolution_gradient(
        input_shape = (5,3,100,100),
        num_filter = 3,
        pad = (3,3)
    )


def check_nearest_upsampling_with_shape(shapes, scale, root_scale):
    arr = {'arg_%d'%i: mx.random.uniform(-10.0, 10.0, shape, ctx=mx.cpu()).copyto(default_context()) for i, shape in zip(range(len(shapes)), shapes)}
    arr_grad = {'arg_%d'%i: mx.nd.zeros(shape) for i, shape in zip(range(len(shapes)), shapes)}

    up = mx.sym.UpSampling(*[mx.sym.Variable('arg_%d'%i) for i in range(len(shapes))], sample_type='nearest', scale=root_scale)
    exe = up.bind(default_context(), args=arr, args_grad=arr_grad)
    exe.forward(is_train=True)
    exe.backward(exe.outputs)
    for k in range(len(shapes)):
        name = 'arg_%d'%k
        assert_allclose(arr[name].asnumpy()*root_scale**2*scale**(2*k), arr_grad[name].asnumpy(), rtol=1e-4)


def check_bilinear_upsampling_with_shape(shapes, scale, root_scale):
    arr = {'arg_%d'%i: mx.random.uniform(-10.0, 10.0, shape, ctx=mx.cpu()).copyto(default_context()) for i, shape in zip(range(len(shapes)), shapes)}
    arr_grad = {'arg_%d'%i: mx.nd.zeros(shape) for i, shape in zip(range(len(shapes)), shapes)}

    up = mx.sym.UpSampling(*[mx.sym.Variable('arg_%d'%i) for i in range(len(shapes))], sample_type='bilinear', scale=root_scale)
    exe = up.bind(default_context(), args=arr, args_grad=arr_grad)
    exe.forward(is_train=True)
    exe.backward(exe.outputs)
    for k in range(len(shapes)):
        name = 'arg_%d'%k
        assert_allclose(arr[name].asnumpy()*root_scale**2*scale**(2*k), arr_grad[name].asnumpy(), rtol=1e-4)


def test_nearest_upsampling():
    for root_scale in [1,2,3]:
        for scale in [1,2,3]:
            for num_shape in [1,2,3]:
                for base in [1,2,3]:
                    shapes = [(1,3,base*root_scale*scale**(num_shape-1-i),base*root_scale*scale**(num_shape-1-i)) for i in range(num_shape)]
                    check_nearest_upsampling_with_shape(shapes, scale, root_scale)


@unittest.skip("test fails intermittently. temporarily disabled till it gets fixed. tracked at https://github.com/apache/incubator-mxnet/issues/8044")
def test_batchnorm_training():
    def check_batchnorm_training(stype):
        for shape in [(2, 3), (2, 3, 2, 2)]:
            data_tmp = np.random.normal(-0.1, 0.1, size=shape)
            s = shape[1],
            gamma = np.ones(s)
            beta = np.ones(s)
            gamma[1] = 3
            beta[0] = 3

            rolling_mean = np.random.uniform(size=s)
            rolling_std = np.random.uniform(size=s)

            data = mx.symbol.Variable('data', stype=stype)
            in_location = [mx.nd.array(data_tmp).tostype(stype), mx.nd.array(gamma).tostype(stype),
                           mx.nd.array(beta).tostype(stype)]
            mean_std = [mx.nd.array(rolling_mean).tostype(stype), mx.nd.array(rolling_std).tostype(stype)]

            test = mx.symbol.BatchNorm_v1(data, fix_gamma=True)
            check_numeric_gradient(test, in_location, mean_std, numeric_eps=1e-2, rtol=0.16, atol=1e-4)

            test = mx.symbol.BatchNorm(data, fix_gamma=True)
            check_numeric_gradient(test, in_location, mean_std, numeric_eps=1e-2, rtol=0.16, atol=1e-4)

            test = mx.symbol.BatchNorm_v1(data, fix_gamma=True, use_global_stats=True)
            check_numeric_gradient(test, in_location, mean_std, numeric_eps=1e-2, rtol=0.16, atol=1e-4)

            test = mx.symbol.BatchNorm(data, fix_gamma=True, use_global_stats=True)
            check_numeric_gradient(test, in_location, mean_std, numeric_eps=1e-2, rtol=0.16, atol=1e-4)

            test = mx.symbol.BatchNorm_v1(data, fix_gamma=False)
            check_numeric_gradient(test, in_location, mean_std, numeric_eps=1e-2, rtol=0.16, atol=1e-4)

            test = mx.symbol.BatchNorm(data, fix_gamma=False)
            check_numeric_gradient(test, in_location, mean_std, numeric_eps=1e-2, rtol=0.16, atol=1e-4)

            test = mx.symbol.BatchNorm_v1(data, fix_gamma=False, use_global_stats=True)
            check_numeric_gradient(test, in_location, mean_std, numeric_eps=1e-2, rtol=0.16, atol=1e-4)

            test = mx.symbol.BatchNorm(data, fix_gamma=False, use_global_stats=True)
            check_numeric_gradient(test, in_location, mean_std, numeric_eps=1e-2, rtol=0.16, atol=1e-4)

            # Test varying channel axis
            dim = len(shape)
            for chaxis in range(-dim, dim):
                chaxis_true = chaxis
                if chaxis < 0:
                    chaxis_true = dim + chaxis

                shapex = shape

                channel_count = shapex[chaxis_true]
                data_tmp = np.random.normal(-0.1, 0.1, size=shapex)

                gamma = np.ones(channel_count)
                beta = np.ones(channel_count)
                if channel_count > 1:
                    gamma[1] = 3
                beta[0] = 3

                in_location = [mx.nd.array(data_tmp).tostype(stype), mx.nd.array(gamma).tostype(stype),
                               mx.nd.array(beta).tostype(stype)]

                xrolling_mean = np.random.uniform(size=channel_count)
                xrolling_std = np.random.uniform(size=channel_count)
                xmean_std = [mx.nd.array(xrolling_mean).tostype(stype),
                             mx.nd.array(xrolling_std).tostype(stype)]

                test = mx.symbol.BatchNorm(data, fix_gamma=True, axis=chaxis)
                check_numeric_gradient(test, in_location, xmean_std, numeric_eps=1e-2, rtol=0.2, atol=0.01)

                test = mx.symbol.BatchNorm(data, fix_gamma=True, use_global_stats=True, axis=chaxis)
                check_numeric_gradient(test, in_location, xmean_std, numeric_eps=1e-2, rtol=0.2, atol=0.01)

                test = mx.symbol.BatchNorm(data, fix_gamma=False, axis=chaxis)
                check_numeric_gradient(test, in_location, xmean_std, numeric_eps=1e-2, rtol=0.2, atol=0.01)

                test = mx.symbol.BatchNorm(data, fix_gamma=False, use_global_stats=True, axis=chaxis)
                check_numeric_gradient(test, in_location, xmean_std, numeric_eps=1e-2, rtol=0.2, atol=0.01)

    stypes = ['row_sparse', 'default']
    for stype in stypes:
        check_batchnorm_training(stype)


def test_convolution_grouping():
    num_filter = 4
    num_group = 2
    kernel = (3, 3)
    shape = (1, 4, 9, 9)

    x = mx.sym.Variable('x')
    w = mx.sym.Variable('w')
    b = mx.sym.Variable('b')
    y1 = mx.sym.Convolution(data=x, weight=w, bias=b, num_filter=num_filter, num_group=num_group, kernel=kernel)
    xslice = mx.sym.SliceChannel(data=x, num_outputs=num_group, axis=1)
    wslice = mx.sym.SliceChannel(data=w, num_outputs=num_group, axis=0)
    bslice = mx.sym.SliceChannel(data=b, num_outputs=num_group, axis=0)
    y2 = mx.sym.Concat(*[mx.sym.Convolution(data=xslice[i], weight=wslice[i], bias=bslice[i],
                                            num_filter=num_filter//num_group, kernel=kernel)
                       for i in range(num_group)])

    exe1 = y1.simple_bind(default_context(), x=shape)
    exe2 = y2.simple_bind(default_context(), x=shape, w=(num_filter, shape[1]//num_group, kernel[0], kernel[1]), b=(num_filter,))
    for arr1, arr2 in zip(exe1.arg_arrays, exe2.arg_arrays):
        arr1[:] = np.random.normal(size=arr1.shape)
        arr2[:] = arr1
    exe1.forward(is_train=True)
    exe1.backward(exe1.outputs[0])
    exe2.forward(is_train=True)
    exe2.backward(exe2.outputs[0])

    for arr1, arr2 in zip(exe1.outputs + exe1.grad_arrays, exe2.outputs + exe2.grad_arrays):
        np.testing.assert_allclose(arr1.asnumpy(), arr2.asnumpy(), rtol=1e-3, atol=1e-4)


@unittest.skip("test fails intermittently. temporarily disabled till it gets fixed. tracked at https://github.com/apache/incubator-mxnet/issues/8712")
def test_depthwise_convolution():
    for num_base in [1, 4, 16, 32, 64]:
        for kernel in [(3,3), (5,5)]:
            for stride in [(1,1), (2,2)]:
                for pad in [(0,0), (1,1)]:
                    for in_size in [7, 32]:
                        num_filter = num_base
                        num_group = num_base
                        shape = (2, num_base, in_size, in_size)

                        x = mx.sym.Variable('x')
                        w = mx.sym.Variable('w')
                        b = mx.sym.Variable('b')
                        y1 = mx.sym.Convolution(data=x, weight=w, bias=b, num_filter=num_filter, num_group=num_group,
                                kernel=kernel, stride=stride, pad=pad)
                        xslice = mx.sym.SliceChannel(data=x, num_outputs=num_group, axis=1)
                        wslice = mx.sym.SliceChannel(data=w, num_outputs=num_group, axis=0)
                        bslice = mx.sym.SliceChannel(data=b, num_outputs=num_group, axis=0)
                        y2 = mx.sym.Concat(*[mx.sym.Convolution(data=xslice[i], weight=wslice[i], bias=bslice[i],
                                                                num_filter=num_filter//num_group, kernel=kernel,
                                                                stride=stride, pad=pad)
                                           for i in range(num_group)])

                        dev = default_context()
                        exe1 = y1.simple_bind(dev, x=shape)
                        exe2 = y2.simple_bind(mx.cpu(), x=shape, w=(num_filter, shape[1]//num_group, kernel[0], kernel[1]),
                                b=(num_filter,))
                        for arr1, arr2 in zip(exe1.arg_arrays, exe2.arg_arrays):
                            arr1[:] = np.random.normal(size=arr1.shape)
                            arr2[:] = arr1
                        exe1.forward(is_train=True)
                        exe1.backward(exe1.outputs[0])
                        exe2.forward(is_train=True)
                        exe2.backward(exe2.outputs[0])

                        for arr1, arr2 in zip(exe1.outputs + exe1.grad_arrays, exe2.outputs + exe2.grad_arrays):
                            np.testing.assert_allclose(arr1.asnumpy(), arr2.asnumpy(), rtol=1e-3, atol=1e-4)


def gen_broadcast_data(idx):
    # Manually set test cases
    binary_op_data_shape = np.array(
        [[[2, 5, 1, 30, 7], [1, 5, 448, 30, 1]],
        [[10, 49, 1, 77, 17], [10, 1, 2, 1, 17]],
        [[13, 2, 65, 2,  1], [13, 1, 65, 1, 225]],
        [[9, 434, 4, 2, 37], [9, 1, 4, 1, 37]],
        [[2, 52, 1, 4, 1], [1, 52, 60, 1, 37]],
        [[1, 23, 7, 122, 50], [2, 1, 7, 1, 50]],
        [[1, 17, 1, 5, 1], [22, 1, 2, 1, 28]],
        [[29, 1, 2, 1, 8], [29, 22, 1, 130, 1]],
        [[2, 36, 1, 427, 3], [1, 36, 11, 427, 1]],
        [[1, 2, 1, 100, 7], [1, 2, 448, 100, 1]],
        [[1, 2, 495, 77, 7], [1, 2, 1, 1, 7]],
        [[1, 43, 65, 2, 1], [1, 43, 65, 1, 225]],
        [[1, 92, 434, 2, 2], [1, 92, 1, 2, 2]],
        [[1, 92, 1, 4, 1], [1, 92, 134, 1, 17]],
        [[1, 53, 2, 122, 143], [1, 1, 2, 1, 143]],
        [[1, 179, 1, 87, 17], [1, 179, 1, 1, 17]],
        [[1, 1, 17, 5, 1], [1, 22, 1, 1, 28]],
        [[1, 2, 1, 1, 8], [1, 2, 52, 430, 1]],
        [[1, 163, 1, 22, 3], [1, 163, 116, 22, 1]],
        [[1, 1, 44, 30, 7], [1, 1, 44, 30, 1]],
        [[1, 1, 1, 1, 28], [1, 127, 1, 5, 28]],
        [[1, 2, 394, 38, 1], [1, 2, 394, 38, 16]],
        [[1, 10, 49, 77, 17], [1, 1, 1, 1, 17]],
        [[1, 431, 6, 2, 225], [1, 1, 6, 2, 225]],
        [[1, 15, 1, 28, 1], [1, 15, 1, 28, 463]],
        [[1, 129, 2, 48, 96], [1, 129, 2, 1, 1]],
        [[1, 1, 403, 17, 2], [1, 44, 403, 17, 2]],
        [[1, 1, 65, 2, 22], [1, 1, 65, 1, 1]],
        [[1, 24, 103, 17, 18], [1, 24, 1, 1, 1]],
        [[1, 1, 1, 1, 2], [1, 24, 194, 50, 1]],
        [[1, 1, 107, 84, 9], [1, 1, 1, 1, 1]]])
    if idx < binary_op_data_shape.shape[0]:
        l_shape = binary_op_data_shape[idx][0]
        r_shape = binary_op_data_shape[idx][1]
    else:
        # Generate random data that has ndim between 1-7 and all the shape dims between 1-5
        ndim = np.random.randint(1, 6)
        shape = np.random.randint(1, 6, size=(ndim,))
        l_same_dim = np.random.randint(0, 5)
        r_same_dim = np.random.randint(0, 5)
        l_axis_flags = np.random.randint(0, 2, size=ndim)
        r_axis_flags = np.random.randint(0, 2, size=ndim)
        if l_same_dim == 4:
            l_axis_flags = np.ones(ndim)
        if r_same_dim == 4:
            r_axis_flags = np.ones(ndim)
        l_shape = shape.copy()
        r_shape = shape.copy()
        l_shape[np.where(l_axis_flags == 0)] = 1
        r_shape[np.where(r_axis_flags == 0)] = 1
    return [np.random.random(l_shape), np.random.random(r_shape)]


def gen_broadcast_data_int(idx):
    d = gen_broadcast_data(idx);
    return [np.round(d[0]*100).astype(int), np.round(d[1]*100).astype(int)]


def gen_binary_data(dummy):
    ndim = np.random.randint(1, 6)
    shape = np.random.randint(1, 6, size=(ndim,))
    return [np.random.random(shape), np.random.random(shape)]


def gen_binary_data_int(dummy):
    d = gen_binary_data(dummy);
    return [np.round(d[0]*100).astype(int), np.round(d[1]*100).astype(int)]


def check_binary_op_forward(symbol, baseline, gen_data, rtol=1e-3, atol=1e-5, mx_nd_func=None):
    sample_num = 200
    for i in range(sample_num):
        d = gen_data(i)
        x = baseline(d[0], d[1])
        y = symbol.bind(default_context(), args={'a': mx.nd.array(d[0]), 'b': mx.nd.array(d[1])})
        y.forward(is_train=True)
        y = y.outputs[0].asnumpy()
        if mx_nd_func is not None:
            d0 = mx.nd.array(d[0], dtype=d[0].dtype)
            d1 = mx.nd.array(d[1], dtype=d[1].dtype)
            assert_almost_equal(y, mx_nd_func(d0, d1).asnumpy(), rtol=rtol, atol=atol)
        idx = np.abs(x-y) > atol+rtol*np.abs(x)
        if idx.any():
            print('found precision problem')
            d[0] = np.broadcast_to(d[0], x.shape)
            d[1] = np.broadcast_to(d[1], x.shape)
            print('a: {}'.format(d[0][idx]))
            print('b: {}'.format(d[1][idx]))
            import struct
            print('a hex: {}'.format(struct.pack('d', d[0][idx]).encode('hex')))
            print('b hex: {}'.format(struct.pack('d', np.broadcast_to(d[1], x.shape)[idx]).encode('hex')))
            print('in baseline(a, b): {}'.format(x[idx]))
            print('in symbol(a, b): {}'.format(y[idx]))
            print('diff: {}'.format(np.abs(x-y)[idx] - atol-rtol*np.abs(x)[idx]))
        assert_allclose(y, x, rtol=rtol, atol=atol)


def check_binary_op_backward(symbol, baseline, gen_data, rtol=1e-3, atol=1e-5):
    sample_num = 200
    for i in range(sample_num):
        d = gen_data(i)
        out = np.random.random((d[0] + d[1]).shape)

        def reduce_op(shape, x):
            if shape == x.shape:
                return x
            keepdims_shape = list(x.shape)
            for i in range(len(shape)):
                if x.shape[i] != shape[i]:
                    keepdims_shape[i] = 1
                    x = np.sum(x, axis=i).reshape(keepdims_shape)
            return x

        baseline_grad1, baseline_grad2 = baseline(out, d[0], d[1])
        x_1 = reduce_op(d[0].shape, baseline_grad1)
        x_2 = reduce_op(d[1].shape, baseline_grad2)
        y_1 = mx.nd.empty(d[0].shape)
        y_2 = mx.nd.empty(d[1].shape)
        y = symbol.bind(default_context(), args={'a': mx.nd.array(d[0]), 'b': mx.nd.array(d[1])},
                        args_grad=[y_1, y_2])
        y.forward(is_train=True)
        y.backward([mx.nd.array(out)])
        assert_allclose(y_1.asnumpy(), x_1, rtol=rtol, atol=atol)
        assert_allclose(y_2.asnumpy(), x_2, rtol=rtol, atol=atol)


def test_binary_op():
    a = mx.sym.Variable('a')
    b = mx.sym.Variable('b')

    def test_bplus(a, b):
        c = a + b
        check_binary_op_forward(c, lambda a, b: a + b, gen_binary_data)
        check_binary_op_backward(c, lambda g_out, a, b: (g_out, g_out), gen_binary_data)

    def test_bminus(a, b):
        c = a - b
        check_binary_op_forward(c, lambda a, b: a - b, gen_binary_data)
        check_binary_op_backward(c, lambda g_out, a, b: (g_out, - g_out), gen_binary_data)

    def test_bmul(a, b):
        c = a * b
        check_binary_op_forward(c, lambda a, b: a * b, gen_binary_data)
        check_binary_op_backward(c, lambda g_out, a, b: (g_out * b, g_out * a), gen_binary_data)

    def test_bdiv(a, b):
        c = a / b
        check_binary_op_forward(c, lambda a, b: a / b, gen_binary_data)
        check_binary_op_backward(c, lambda g_out, a, b: (g_out / b, - g_out * a / (b * b)), gen_binary_data)

    def test_bmod(a, b):
        c = a % b
        check_binary_op_forward(c, lambda a, b: a % b, gen_binary_data)
        check_binary_op_backward(c, lambda g_out, a, b: (g_out, - g_out * (a // b)), gen_binary_data)

    def test_bmod_int(a, b):
        c = mx.sym.cast(a, dtype='int32') % mx.sym.cast(b, dtype='int32')
        check_binary_op_forward(c, lambda a, b: a % b, gen_binary_data_int)
        check_binary_op_backward(c, lambda g_out, a, b: (np.zeros_like(a), np.zeros_like(b)), gen_binary_data_int)

    def test_bpow(a, b):
        c = a ** b
        check_binary_op_forward(c, lambda a, b: a ** b, gen_binary_data)
        check_binary_op_backward(c, lambda g_out, a, b: (g_out * a **(b - 1) * b,
                                        g_out * a ** b * np.log(a)), gen_binary_data)

    def test_bneq(a, b):
        c = a != b
        check_binary_op_forward(c, lambda a, b: (a != b).astype(a.dtype), gen_binary_data)
        check_binary_op_backward(c, lambda g_out, a, b: (np.zeros_like(a), np.zeros_like(b)), gen_binary_data)

    test_bplus(a, b)
    test_bminus(a, b)
    test_bmul(a, b)
    test_bdiv(a, b)
    test_bmod(a, b)
    test_bmod_int(a, b)
    test_bpow(a, b)
    test_bneq(a, b)


def test_broadcast_binary_op():
    def check_bmaxmin_gradient(test_sym, x, y, delta, rtol, atol):
        """This function ensures that checking the numerical gradient of
        broadcast_max/min is not crossing the boundary y=x where there
        is no gradient definition at those sigularities."""
        x_max = np.max(x)
        y = x_max + 2 * delta + np.random.random(y.shape)
        check_numeric_gradient(test_sym, [x, y], numeric_eps=delta, rtol=rtol, atol=atol)

        x_min = np.min(x)
        y = x_min - 2 * delta - np.random.random(y.shape)
        check_numeric_gradient(test_sym, [x, y], numeric_eps=delta, rtol=rtol, atol=atol)

    a = mx.sym.Variable('a')
    b = mx.sym.Variable('b')

    def test_bplus(a, b):
        c = mx.sym.broadcast_plus(a, b)
        check_binary_op_forward(c, lambda a, b: a + b, gen_broadcast_data, mx_nd_func=mx.nd.add)
        check_binary_op_backward(c, lambda g_out, a, b: (g_out, g_out), gen_broadcast_data)

    def test_bminus(a, b):
        c = mx.sym.broadcast_minus(a, b)
        check_binary_op_forward(c, lambda a, b: a - b, gen_broadcast_data, mx_nd_func=mx.nd.subtract)
        check_binary_op_backward(c, lambda g_out, a, b: (g_out, - g_out), gen_broadcast_data)

    def test_bmul(a, b):
        c = mx.sym.broadcast_mul(a, b)
        check_binary_op_forward(c, lambda a, b: a * b, gen_broadcast_data, mx_nd_func=mx.nd.multiply)
        check_binary_op_backward(c, lambda g_out, a, b: (g_out * b, g_out * a), gen_broadcast_data)

    def test_bdiv(a, b):
        c = mx.sym.broadcast_div(a, b)
        check_binary_op_forward(c, lambda a, b: a / b, gen_broadcast_data, mx_nd_func=mx.nd.divide)
        check_binary_op_backward(c, lambda g_out, a, b: (g_out / b, - g_out * a / (b * b)), gen_broadcast_data)

    def test_bmod(a, b):
        c = mx.sym.broadcast_mod(a, b)
        check_binary_op_forward(c, lambda a, b: a % b, gen_broadcast_data, atol=1, mx_nd_func=mx.nd.modulo)
        check_binary_op_backward(c, lambda g_out, a, b: (g_out, - g_out * (a // b)), gen_broadcast_data, atol=1)

    def test_bmod_int(a, b):
        c = mx.sym.broadcast_mod(mx.sym.cast(a, dtype='int32'), mx.sym.cast(b, dtype='int32'))
        check_binary_op_forward(c, lambda a, b: a % b, gen_broadcast_data_int, mx_nd_func=mx.nd.modulo)
        check_binary_op_backward(c, lambda g_out, a, b: (np.zeros_like(a), np.zeros_like(b)), gen_broadcast_data_int)

    def test_bpow(a, b):
        c = mx.sym.broadcast_power(a, b)
        check_binary_op_forward(c, lambda a, b: a ** b, gen_broadcast_data, mx_nd_func=mx.nd.power)
        check_binary_op_backward(c, lambda g_out, a, b: (g_out * a **(b - 1) * b,
                                                         g_out * a ** b * np.log(a)), gen_broadcast_data)

    def test_bequal(a, b):
        c = mx.sym.broadcast_equal(a, b)
        check_binary_op_forward(c, lambda a, b: (a == b).astype(a.dtype), gen_broadcast_data_int,
                                mx_nd_func=mx.nd.equal)
        check_binary_op_backward(c, lambda g_out, a, b: (np.zeros_like(a), np.zeros_like(b)), gen_broadcast_data_int)

    def test_bmax(a, b):
        c = mx.sym.broadcast_maximum(a, b)
        check_binary_op_forward(c, lambda x, y: np.maximum(x, y), gen_broadcast_data, mx_nd_func=mx.nd.maximum)
        # pass idx=200 to gen_broadcast_data so that generated ndarrays' sizes are not too big
        data = gen_broadcast_data(idx=200)
        check_bmaxmin_gradient(c, data[0], data[1], 0.001, 1e-2, 1e-3)

    def test_bmin(a, b):
        c = mx.sym.broadcast_minimum(a, b)
        check_binary_op_forward(c, lambda x, y: np.minimum(x, y), gen_broadcast_data, mx_nd_func=mx.nd.minimum)
        # pass idx=200 to gen_broadcast_data so that generated ndarrays' sizes are not too big
        data = gen_broadcast_data(idx=200)
        check_bmaxmin_gradient(c, data[0], data[1], 0.001, 1e-2, 1e-3)

    test_bplus(a, b)
    test_bminus(a, b)
    test_bmul(a, b)
    test_bdiv(a, b)
    test_bmod(a, b)
    test_bmod_int(a, b)
    test_bpow(a, b)
    test_bequal(a, b)
    test_bmax(a, b)
    test_bmin(a, b)


def test_run_convolution_dilated_impulse_response(dil=(1,1), kernel_shape=(3,3), verbose=False):
    # Input for spike response
    spike_imgs = np.zeros(shape=(1,1,33,33), dtype=np.float32)
    spike_imgs[0,0,16,16] = 1.0
    spike_img = mx.nd.array(spike_imgs)
    spike_img2 = mx.nd.array(spike_imgs)

    kernel_weights = mx.nd.ones(shape=tuple([1,1]+list(kernel_shape)), dtype=np.float32)
    kernel_weights2 = mx.nd.ones(shape=tuple([1,1]+list(kernel_shape)), dtype=np.float32)

    kernel = mx.symbol.Variable('kernel')
    in_img = mx.symbol.Variable('input')
    net = mx.symbol.Convolution(in_img, num_filter=1,kernel=kernel_shape, dilate=dil, no_bias="true", name='test_convolution')
    net.list_arguments()
    be = net.bind(default_context(), args={ 'input' : spike_img, 'test_convolution_weight' : kernel_weights},
                args_grad={'input' : spike_img2, 'test_convolution_weight' : kernel_weights2 } )
    be.forward(True)
    out_o = be.outputs[0].asnumpy()
    ndo = be.outputs[0]

    out_grads = np.zeros(shape=be.outputs[0].shape, dtype=np.float32)
    out_grads[0,0, 16,16] = 1.0
    out_grad = mx.nd.array(out_grads)
    be.backward([out_grad])
    vgrad = be.grad_arrays[0].asnumpy()
    out = out_o.reshape((out_o.shape[2],out_o.shape[3]))
    nzx,nzy = np.nonzero(out)
    assert(np.sum(out)==np.prod(kernel_shape))
    assert(np.sum(vgrad)==np.prod(kernel_shape))

    # Now check whether the input gradient was computed correctly
    input_grad = mx.nd.array(vgrad)

    be = net.bind(default_context(), args={ 'input' : input_grad, 'test_convolution_weight' : kernel_weights})
    be.forward(True)
    out_o = be.outputs[0].asnumpy()
    assert(out_o[0,0,16,16]==np.prod(kernel_shape))

    rnd_kernel_s = np.random.uniform(low=0.0, high=1.0, size=tuple([1,1]+list(kernel_shape))).astype(np.float32)
    impulse_error = mx.nd.array(out_o/np.sum(out_o)) # This should be 1.0 at [0,0,16,16]
    rnd_kernel = mx.nd.array(rnd_kernel_s)

    rnd_kernel2 = mx.nd.array(rnd_kernel_s)
    white_in = mx.nd.ones(shape=(1,1,33,33))
    white_in2 = mx.nd.ones(shape=(1,1,33,33))

    be = net.bind(default_context(), args={ 'input' : white_in, 'test_convolution_weight' : rnd_kernel},
                args_grad={'input' : white_in2, 'test_convolution_weight' : rnd_kernel2 } )

    be.forward(True)
    be.backward([impulse_error])
    out_orig = be.outputs[0].asnumpy()
    kernel_gradient = be.grad_arrays[1].asnumpy()

    dkernel = mx.nd.array(rnd_kernel_s + kernel_gradient)

    be = net.bind(default_context(), args={ 'input' : white_in, 'test_convolution_weight' : dkernel})

    be.forward(True)
    out = be.outputs[0].asnumpy()
    # Now do a simple check of the kernel gradient
    assert(out[0,0,16,16] - np.sum(kernel_gradient) - out_orig[0,0,16,16] < 0.001)


def test_convolution_dilated_impulse_response():
    for dil in [ (1,1), (2,2), (3,3) ]:
        for ks in [ (3,3), (4,4), (2,3), (3,2), (1,1) ]:
            test_run_convolution_dilated_impulse_response(dil=dil, kernel_shape=ks)


def test_reshape():

    def test_reshape_new(src_shape, shape_args, reverse, dst_shape):
        net = mx.sym.Variable("data")
        net = mx.sym.Reshape(net, shape=shape_args, reverse=reverse)
        js = net.tojson()
        net = mx.sym.load_json(js)
        _, output_shape, __ = net.infer_shape(data=src_shape)
        assert output_shape[0] == dst_shape, \
            'Src Shape = %s, Shape Arguments = %s, Reverse = %s, Dst Shape = %s, ' \
            'Output Shape = %s' %(str(src_shape), str(shape_args), str(reverse),
                                  str(dst_shape), str(output_shape[0]))
        dat_npy = np.random.rand(*src_shape)
        grad_npy = np.random.rand(*dst_shape)
        exe = net.simple_bind(default_context(), data=src_shape)
        exe.arg_dict['data'][:] = dat_npy
        exe.forward(is_train=True)
        assert np.square(exe.outputs[0].asnumpy() - dat_npy.reshape(dst_shape)).mean() < 1E-7, \
            'Src Shape = %s, Shape Arguments = %s, Reverse = %s, Dst Shape = %s'\
            %(str(src_shape), str(shape_args), str(reverse), str(dst_shape))
        exe.backward(out_grads=mx.nd.array(grad_npy))
        assert np.square(exe.grad_dict['data'].asnumpy() - grad_npy.reshape(src_shape)).mean() < 1E-7, \
            'Src Shape = %s, Shape Arguments = %s, Reverse = %s, Dst Shape = %s'\
            %(str(src_shape), str(shape_args), str(reverse), str(dst_shape))
    # Test new api (Using shape)
    test_cases = [
        [(2, 3, 5, 5),  (0, -1),          False, (2, 75)],
        [(2, 3, 5, 5),  (0, 0, -1),       False, (2, 3, 25)],
        [(5, 3, 4, 5),  (0, -1, 0),       False, (5, 15, 4)],
        [(2, 3, 5, 4),  (-1, 0, 0),       False, (8, 3, 5)],
        [(2, 3, 5, 5),  (0, 0, 0, 0),     False, (2, 3, 5, 5)],
        [(2, 4, 5, 3),  (-1, 2, 2, 1),    False, (30, 2, 2, 1)],
        [(2, 3, 5, 6),  (-2,),            False, (2, 3, 5, 6)],
        [(2, 3, 5, 6),  (6, 1, -2),       False, (6, 1, 5, 6)],
        [(2, 3, 5, 6),  (-3, -3),         False, (6, 30)],
        [(2, 3, 5, 6),  (-3, -1),         False, (6, 30)],
        [(64,),         (-4, 16, 4),      False, (16, 4)],
        [(64,),         (-4, 16, -1),     False, (16, 4)],
        [(64, 1, 2, 3), (-4, 16, -1, -2), False, (16, 4, 1, 2, 3)],
        [(2, 3, 5, 5),  (0, -1),          True,  (5, 30)],
        [(2, 3, 5, 5),  (0, 0, -1),       True,  (3, 5, 10)],
        [(5, 3, 4, 5),  (0, -1, 0),       True,  (3, 20, 5)],
        [(2, 3, 5, 4),  (-1, 0, 0),       True,  (6, 5, 4)],
        [(2, 3, 4, 5),  (3, -1, 0),       True,  (3, 8, 5)],
        [(2, 3, 5, 5),  (5, 3, 0, -1),    True,  (5, 3, 5, 2)],
        [(2, 3, 5, 5),  (0, 0, 0, 0),     True,  (2, 3, 5, 5)],
        [(2, 3, 5, 6),  (-2,),            True,  (2, 3, 5, 6)],
        [(2, 3, 5, 6),  (-2, 1, 30),      True,  (2, 3, 1, 30)],
        [(2, 3, 5, 6),  (-3, -3),         True,  (6, 30)],
        [(64,),         (16, 4, -4),      True,  (16, 4)],
        [(64,),         (16, -1, -4),     True,  (16, 4)],
        [(1, 2, 3, 64), (-2, -1, 16, -4), True,  (1, 2, 3, 4, 16)]]
    for test_case in test_cases:
        test_reshape_new(*test_case)
    # Test old api
    net = mx.sym.Variable("data")
    net = mx.sym.Reshape(net, target_shape=(2, 0))
    js = net.tojson()
    net = mx.sym.load_json(js)
    _, output_shape, __ = net.infer_shape(data=(2, 3, 5, 5))
    assert(output_shape[0] == (2, 75))
    # Test for Flatten
    data = mx.sym.Variable("data")
    net = mx.sym.Flatten(data)
    exe = net.simple_bind(ctx=default_context(), data=(5, 4, 3, 7))
    data_npy = np.random.normal(size=(5, 4, 3, 7))
    out_grad_npy = np.random.normal(size=(5, 4 * 3 * 7))
    outputs = exe.forward(is_train=True, data=data_npy)[0].asnumpy()
    assert_allclose(outputs, data_npy.reshape((5, 4 * 3 * 7)))
    exe.backward(out_grads=[mx.nd.array(out_grad_npy, ctx=default_context())])
    assert_allclose(exe.grad_arrays[0].asnumpy(), out_grad_npy.reshape((5, 4, 3, 7)))


def test_reduce():
    sample_num = 500
    def test_reduce_inner(numpy_reduce_func, numpy_reduce_grad_func, mx_reduce_sym, nan_prob = 0):
        for i in range(sample_num):
            # Generate random data that has ndim between 1-7 and all the shape dims between 1-5
            # Insert a NaN with probability equal to nan_prob
            ndim = np.random.randint(1, 6)
            shape = np.random.randint(1, 6, size=(ndim,))
            axis_num = np.random.randint(0, ndim, size=1)
            axis_flags = np.random.randint(0, 2, size=ndim)
            exclude = np.random.randint(0, 2)
            axes = []
            for (axis, flag) in enumerate(axis_flags):
                if flag:
                    axes.append(axis)
            if 0 == len(axes):
                axes = None
            elif 1 == len(axes):
                axes = axes[0]
            else:
                axes = tuple(axes)
            keepdims = np.random.randint(0, 2)
            a = mx.symbol.Variable('a')
            if axes is None:
                b = mx_reduce_sym(a, keepdims=keepdims)
            elif exclude and isinstance(axes, tuple) and len(axes) < ndim:
                naxes = [i for i in range(ndim) if i not in axes]
                b = mx_reduce_sym(a, axis=naxes, keepdims=keepdims, exclude=True)
            else:
                b = mx_reduce_sym(a, axis=axes, keepdims=keepdims)
            dat_npy = np.random.rand(*shape)
            if nan_prob > 0:
                dat_npy[np.random.rand(*shape) < nan_prob] = np.nan
            sum_groundtruth = np.array(numpy_reduce_func(dat_npy, axis=axes, keepdims=keepdims))
            if sum_groundtruth.shape == ():
                sum_groundtruth = np.array([sum_groundtruth])
            grad_nd = mx.nd.empty(shape)
            outgrad_npy = np.array(np.random.rand(*sum_groundtruth.shape))

            keepdim_shape = np_reduce(dat_npy, axes, 1, np.sum).shape
            grad_groundtruth = numpy_reduce_grad_func(outgrad=outgrad_npy, data=dat_npy,
                                                      outdata=sum_groundtruth,
                                                      axis=axes, keepdims=keepdims,
                                                      keepdim_shape=keepdim_shape)
            net = b.bind(default_context(), args={'a': mx.nd.array(dat_npy)},
                         args_grad={'a': grad_nd})
            net.forward(is_train=True)

            equal_forward = almost_equal_ignore_nan(net.outputs[0].asnumpy(), sum_groundtruth, 1E-4, 1E-4)
            assert equal_forward

            net.backward(out_grads=mx.nd.array(outgrad_npy))
            bc_grad_groundtruth = np.broadcast_to(grad_groundtruth, grad_nd.shape)
            equal_backward = almost_equal_ignore_nan(grad_nd.asnumpy(), bc_grad_groundtruth, 1E-4, 1E-4)
            assert equal_backward

    test_reduce_inner(lambda data, axis, keepdims:np_reduce(data, axis, keepdims, np.sum),
                      lambda outgrad, data, outdata, axis, keepdims, keepdim_shape:
                        outgrad.reshape(keepdim_shape),
                      mx.symbol.sum)
    test_reduce_inner(lambda data, axis, keepdims:np_reduce(data, axis, keepdims, np.mean),
                      lambda outgrad, data, outdata, axis, keepdims, keepdim_shape:
                        outgrad.reshape(keepdim_shape)/(data.size/outdata.size),
                      mx.symbol.mean)
    test_reduce_inner(lambda data, axis, keepdims:np_reduce(data, axis, keepdims, np.prod),
                      lambda outgrad, data, outdata, axis, keepdims, keepdim_shape:
                        outgrad.reshape(keepdim_shape) * (outdata.reshape(keepdim_shape) / data),
                      mx.symbol.prod)
    test_reduce_inner(lambda data, axis, keepdims:np_reduce(data, axis, keepdims, np.nansum),
                      lambda outgrad, data, outdata, axis, keepdims, keepdim_shape:
                        np.where(np.isnan(data), 0, outgrad.reshape(keepdim_shape)),
                      mx.symbol.nansum, 0.3)
    test_reduce_inner(lambda data, axis, keepdims:np_reduce(data, axis, keepdims, np.nanprod),
                      lambda outgrad, data, outdata, axis, keepdims, keepdim_shape:
                        np.where(np.isnan(data), 0, outgrad.reshape(keepdim_shape) * (outdata.reshape(keepdim_shape) / data)),
                      mx.symbol.nanprod, 0.3)
    test_reduce_inner(lambda data, axis, keepdims:np_reduce(data, axis, keepdims, np.max),
                      lambda outgrad, data, outdata, axis, keepdims, keepdim_shape:
                        outgrad.reshape(keepdim_shape) * (np.equal(data, outdata.reshape(keepdim_shape)).astype(np.float)),
                      mx.symbol.max)
    test_reduce_inner(lambda data, axis, keepdims:np_reduce(data, axis, keepdims, np.min),
                      lambda outgrad, data, outdata, axis, keepdims, keepdim_shape:
                        outgrad.reshape(keepdim_shape) * (np.equal(data, outdata.reshape(keepdim_shape)).astype(np.float)),
                      mx.symbol.min)


def test_broadcast():
    sample_num = 200
    for i in range(sample_num):
        # Generate random data that has ndim between 1-7 and all the shape dims between 1-5
        ndim = np.random.randint(1, 6)
        target_shape = np.random.randint(1, 6, size=(ndim,))
        axis = tuple(set(np.random.randint(0, ndim, np.random.randint(1, ndim + 1))))
        shape = target_shape.copy()
        size = tuple([shape[ele] for ele in axis])
        for ele in axis:
            shape[ele] = 1
        a = mx.symbol.Variable('a')
        sym_bcast_axis = mx.symbol.broadcast_axis(a, axis=axis, size=size)
        sym_bcast_to = mx.symbol.broadcast_to(a, shape=tuple(target_shape))
        def test_broadcasting_ele(sym_bcast):
            dat_npy = np.random.rand(*shape)
            groundtruth = dat_npy
            grad_nd = mx.nd.empty(shape)
            outgrad_npy = np.random.rand(*target_shape)
            grad_groundtruth = np_reduce(outgrad_npy, axis=axis, keepdims=True,
                                          numpy_reduce_func=np.sum)
            net = sym_bcast.bind(default_context(), args={'a': mx.nd.array(dat_npy)},
                                                 args_grad={'a': grad_nd})
            net.forward(is_train=True)
            assert (net.outputs[0].shape == target_shape).all()
            assert_almost_equal(net.outputs[0].asnumpy(), groundtruth, rtol=1e-4)
            net.backward(out_grads=mx.nd.array(outgrad_npy))
            assert_almost_equal(grad_nd.asnumpy(), grad_groundtruth, rtol=1e-4)
        test_broadcasting_ele(sym_bcast_axis)
        test_broadcasting_ele(sym_bcast_to)


def test_transpose():
    for ndim in range(1, 7):
        for t in range(5):
            dims = list(np.random.randint(1, 10, size=ndim))
            axes = list(range(ndim))
            random.shuffle(axes)
            axes = tuple(axes)
            x = mx.nd.array(np.random.normal(size=dims))
            y = mx.nd.transpose(x, axes=axes)
            assert_allclose(np.transpose(x.asnumpy(), axes=axes), y.asnumpy())

            y = mx.nd.transpose(x)
            assert_allclose(np.transpose(x.asnumpy()), y.asnumpy())


def test_expand_dims():
    for ndim in range(1, 6):
        for axis in range(-ndim + 1, ndim):
            x = np.random.normal(size=list(np.random.randint(1, 10, size=ndim)))
            y = mx.nd.array(x)
            x1 = np.expand_dims(x, axis=axis)
            y1 = mx.nd.expand_dims(y, axis=axis)
            assert_allclose(x1, y1.asnumpy())
            assert_allclose(x1.shape, y1.shape)


def test_crop():
    for ndim in range(1, 6):
        for t in range(5):
            dims = []
            begin = []
            end = []
            idx = []
            for i in range(ndim):
                d = random.randint(1, 5)
                b = random.randint(0, d-1)
                e = random.randint(b+1, d)
                if b == 0 and random.randint(0, 1):
                    b = None
                elif b != 0 and random.randint(0, 1):
                    b -= d
                if e == d and random.randint(0, 1):
                    e = None
                elif e != d and random.randint(0, 1):
                    e -= d
                dims.append(d)
                begin.append(b)
                end.append(e)
                idx.append(slice(b, e))
            x = mx.nd.array(np.random.normal(size=dims))
            y = mx.nd.crop(x, begin=tuple(begin), end=tuple(end))
            assert_allclose(x.asnumpy()[idx], y.asnumpy())

            vx = mx.sym.Variable('x')
            vy = mx.sym.crop(vx, begin=tuple(begin), end=tuple(end))
            check_numeric_gradient(vy, [x.asnumpy()])


def test_slice_axis():
    for ndim in range(1, 6):
        shape = np.random.randint(1, 11, size=(ndim,))
        for t in range(ndim):
            d = shape[t]
            b = random.randint(0, d-1)
            e = random.randint(b+1, d)
            if np.random.rand() > 0.6:
                e = None
            else:
                if e < d and np.random.rand() > 0.5:
                    e = e - d
            if np.random.rand() > 0.5:
                b = b - d
            idx = []
            for i in range(ndim):
                idx.append(slice(0, shape[i]))
            idx[t] = slice(b, e)

            X = mx.symbol.Variable('X')
            x = mx.nd.array(np.random.normal(size=shape))
            Y = mx.symbol.slice_axis(data=X, axis=t, begin=b, end=e)

            xgrad = mx.nd.empty(x.shape)
            exec1 = Y.bind(default_context(), args = [x], args_grad = {'X': xgrad})
            exec1.forward(is_train=True)
            y = exec1.outputs[0]
            assert_allclose(x.asnumpy()[idx], y.asnumpy())
            exec1.backward([y])
            xx = x.asnumpy()
            xx[:] = 0.0
            xx[idx] = x.asnumpy()[idx]
            assert_allclose(xx, xgrad.asnumpy())
            x_grad_npy = np.random.normal(size=x.shape)
            xgrad = mx.nd.array(x_grad_npy)
            exec2 = Y.bind(default_context(), args=[x], args_grad={'X': xgrad}, grad_req="add")
            exec2.forward(is_train=True)
            exec2.backward([exec2.outputs[0]])
            xx = np.zeros(shape=x.shape, dtype=np.float32)
            xx[idx] = x.asnumpy()[idx]
            assert_allclose(xx + x_grad_npy, xgrad.asnumpy(), atol=1E-5)


def test_flip():
    for ndim in range(1, 6):
        for t in range(5):
            dims = [random.randint(1,10) for i in range(ndim)]
            axis = random.randint(0, ndim-1)
            idx = [slice(None, None, -1) if i == axis else slice(None, None) for i in range(ndim)]
            x = mx.nd.array(np.random.normal(size=dims))
            y = mx.nd.flip(x, axis=axis)
            assert_allclose(x.asnumpy()[idx], y.asnumpy())


def test_stn():
    np.set_printoptions(threshold=np.nan)
    num_filter = 2  # conv of loc net
    kernel = (3, 3)  # conv of loc net
    num_hidden = 6  # fc of loc net
    for n in [1, 2, 3, 4]:
        for c in [1, 2, 3, 4]:
            for h in [5, 9, 13, 17]:  # for convenience test, this third and forth input dim should be 4x + 1
                for w in [5, 9, 13, 17]:
                    data_shape = (n, c, h, w)
                    target_shape = (int((data_shape[2]+1)/2), int((data_shape[3]+1)/2))
                    data = mx.sym.Variable(name="data")
                    loc = mx.sym.Convolution(data=data, kernel=kernel, pad=(1, 1), num_filter=num_filter, name="loc_conv")
                    loc = mx.sym.Flatten(data=loc)
                    loc = mx.sym.FullyConnected(data=loc, num_hidden=num_hidden, name="loc_fc")
                    stn = mx.sym.SpatialTransformer(data=data, loc=loc, target_shape=target_shape,
                                                    transform_type="affine", sampler_type="bilinear")
                    arg_names = stn.list_arguments()
                    arg_shapes, out_shapes, _ = stn.infer_shape(data=data_shape)
                    # check shape
                    assert out_shapes[0] == (data_shape[0], data_shape[1], target_shape[0], target_shape[1])
                    dev = default_context()
                    #dev = mx.gpu(0)
                    args = {}
                    args['data'] = mx.random.normal(0, 1, data_shape, ctx=mx.cpu()).copyto(dev)
                    args['loc_conv_weight'] = mx.nd.zeros((num_filter, data_shape[1], kernel[0], kernel[1]), ctx=dev)
                    args['loc_conv_bias'] = mx.nd.zeros((num_filter,), ctx=dev)
                    args['loc_fc_weight'] = mx.nd.zeros((6, num_filter*data_shape[2]*data_shape[3]), ctx=dev)
                    args['loc_fc_bias'] = mx.nd.array([0.5, 0, 0, 0, 0.5, 0], ctx=dev)
                    grad_grad = [mx.nd.zeros(shape, ctx=dev) for shape in arg_shapes]
                    exe = stn.bind(dev, args=args, args_grad=grad_grad)
                    exe.forward(is_train=True)
                    out = exe.outputs[0].asnumpy()
                    # check forward
                    assert_almost_equal(out, args['data'].asnumpy()[:, :, h//4:h-h//4, w//4:w-w//4], rtol=1e-2, atol=1e-4)
                    out_grad = mx.nd.ones(out.shape, ctx=dev)
                    exe.backward([out_grad])
                    # check backward
                    assert_almost_equal(out_grad.asnumpy(), grad_grad[0].asnumpy()[:, :, h//4:h-h//4, w//4:w-w//4], rtol=1e-2, atol=1e-4)


def test_dot(ctx=default_context()):
    np.random.seed(1234)
    dtypes = ['float32', 'float64']

    # Test normal dot.
    for data_type in dtypes:
        for m in range(1, 5):
            for k in range(1, 5):
                for n in range(1, 5):
                    a_npy = np.random.normal(0, 1, (m, k))
                    a_npy = a_npy.astype(data_type)
                    b_npy = np.random.normal(0, 1, (k, n))
                    b_npy = b_npy.astype(data_type)
                    c_npy = np.empty((m, n), dtype=data_type)
                    ograd_npy = np.random.normal(0, 1, (m, n))
                    ograd_npy = ograd_npy.astype(data_type)
                    agrad_npy = np.empty((m, k), dtype=data_type)
                    bgrad_npy = np.empty((k, n), dtype=data_type)
                    c_npy[:, :] = np.dot(a_npy[:, :], b_npy[:, :])
                    bgrad_npy[:, :] = np.dot(a_npy[:, :].T, ograd_npy[:, :])
                    agrad_npy[:, :] = np.dot(ograd_npy[:, :], b_npy[:, :].T)
                    a = mx.sym.Variable('a', dtype=data_type)
                    b = mx.sym.Variable('b', dtype=data_type)
                    c = mx.sym.dot(a, b)
                    exe = c.simple_bind(ctx=ctx, a=a_npy.shape, b=b_npy.shape)
                    outputs = exe.forward(is_train=True, a=a_npy, b=b_npy)
                    assert_almost_equal(outputs[0].asnumpy(), c_npy, rtol=1e-3)
                    exe.backward(out_grads=[mx.nd.array(ograd_npy, mx.cpu())])
                    assert_almost_equal(exe.grad_dict['a'].asnumpy(), agrad_npy, rtol=1e-3)
                    assert_almost_equal(exe.grad_dict['b'].asnumpy(), bgrad_npy, rtol=1e-3)

    # Test dot with transpose flag using gradient checker.
    def dot_sym(data_type):
        x = mx.sym.Variable('x', dtype=data_type)
        y = mx.sym.Variable('y', dtype=data_type)
        return mx.sym.dot(x, y)

    def dot_sym_xT(data_type):
        x = mx.sym.Variable('x', dtype=data_type)
        y = mx.sym.Variable('y', dtype=data_type)
        return mx.sym.dot(x, y, transpose_a=True)

    def dot_sym_yT(data_type):
        x = mx.sym.Variable('x', dtype=data_type)
        y = mx.sym.Variable('y', dtype=data_type)
        return mx.sym.dot(x, y, transpose_b=True)

    def dot_sym_xT_yT(data_type):
        x = mx.sym.Variable('x', dtype=data_type)
        y = mx.sym.Variable('y', dtype=data_type)
        return mx.sym.dot(x, y, transpose_a=True, transpose_b=True)

    for data_type in dtypes:
        for ashape, bshape in [((3, 4), (4, 5)), ((2, 3, 4), (4, 5, 6))]:
            m1_npy = np.random.uniform(-1, 1, ashape)
            m1_npy = m1_npy.astype(data_type)
            m2_npy = np.random.uniform(-1, 1, bshape)
            m2_npy = m2_npy.astype(data_type)
            check_numeric_gradient(dot_sym(data_type), [m1_npy, m2_npy], numeric_eps=1e-1, rtol=2e-2, atol=1e-3)
            check_numeric_gradient(dot_sym_xT(data_type), [m1_npy.T, m2_npy], numeric_eps=1e-1, rtol=2e-2, atol=1e-3)
            check_numeric_gradient(dot_sym_yT(data_type), [m1_npy, m2_npy.T], numeric_eps=1e-1, rtol=2e-2, atol=1e-3)
            check_numeric_gradient(dot_sym_xT_yT(data_type), [m1_npy.T, m2_npy.T], numeric_eps=1e-1, rtol=2e-2, atol=1e-3)


def test_batch_dot():
    dtypes = ['float32', 'float64']

    for data_type in dtypes:
        for batch_size in range(1, 5):
            for m in range(1, 5):
                for k in range(1, 5):
                    for n in range(1, 5):
                        transpose_a = (np.random.rand() > 0.5)
                        transpose_b = (np.random.rand() > 0.5)
                        a_npy = np.random.normal(0, 1, (batch_size, m, k))
                        a_npy = a_npy.astype(data_type)
                        b_npy = np.random.normal(0, 1, (batch_size, k, n))
                        b_npy = b_npy.astype(data_type)
                        c_npy = np.empty((batch_size, m, n), dtype=data_type)
                        ograd_npy = np.random.normal(0, 1, (batch_size, m, n))
                        ograd_npy = ograd_npy.astype(data_type)
                        agrad_npy = np.empty((batch_size, m, k), dtype=data_type)
                        bgrad_npy = np.empty((batch_size, k, n), dtype=data_type)
                        a_init_grad_npy = np.random.normal(size=(batch_size, m, k))
                        a_init_grad_npy = a_npy.astype(data_type)
                        b_init_grad_npy = np.random.normal(size=(batch_size, k, n))
                        b_init_grad_npy = b_npy.astype(data_type)
                        for i in range(batch_size):
                            c_npy[i, :, :] = np.dot(a_npy[i, :, :], b_npy[i, :, :])
                            bgrad_npy[i, :, :] = np.dot(a_npy[i, :, :].T, ograd_npy[i, :, :])
                            agrad_npy[i, :, :] = np.dot(ograd_npy[i, :, :], b_npy[i, :, :].T)
                            a = mx.sym.Variable('a', dtype=data_type)
                            b = mx.sym.Variable('b', dtype=data_type)
                            c = mx.sym.batch_dot(a, b, transpose_a=transpose_a, transpose_b=transpose_b)
                        if transpose_a:
                            a_npy = np.transpose(a_npy, axes=(0, 2, 1))
                            agrad_npy = np.transpose(agrad_npy, axes=(0, 2, 1))
                            a_init_grad_npy = np.transpose(a_init_grad_npy, axes=(0, 2, 1))
                        if transpose_b:
                            b_npy = np.transpose(b_npy, axes=(0, 2, 1))
                            bgrad_npy = np.transpose(bgrad_npy, axes=(0, 2, 1))
                            b_init_grad_npy = np.transpose(b_init_grad_npy, axes=(0, 2, 1))
                            exe = c.simple_bind(ctx=default_context(),
                                a=a_npy.shape, b=b_npy.shape, grad_req='write')
                            exe_add = c.simple_bind(ctx=default_context(),
                                a=a_npy.shape, b=b_npy.shape, grad_req='add')
                            exe_add.grad_dict['a'][:] = a_init_grad_npy
                            exe_add.grad_dict['b'][:] = b_init_grad_npy
                            outputs = exe.forward(is_train=True, a=a_npy, b=b_npy)
                            assert_almost_equal(outputs[0].asnumpy(), c_npy, rtol=1e-3, atol=1e-4)
                            exe.backward(out_grads=[mx.nd.array(ograd_npy, ctx=exe._ctx)])
                            assert_almost_equal(exe.grad_dict['a'].asnumpy(), agrad_npy, rtol=1e-3, atol=1e-4)
                            assert_almost_equal(exe.grad_dict['b'].asnumpy(), bgrad_npy, rtol=1e-3, atol=1e-4)
                            exe_add.forward(is_train=True, a=a_npy, b=b_npy)
                            exe_add.backward(out_grads=[mx.nd.array(ograd_npy, ctx=exe._ctx)])
                            assert_almost_equal(exe_add.grad_dict['a'].asnumpy(),
                                agrad_npy + a_init_grad_npy, rtol=1e-3, atol=1e-4)
                            assert_almost_equal(exe_add.grad_dict['b'].asnumpy(),
                                bgrad_npy + b_init_grad_npy, rtol=1e-3, atol=1e-4)


def get_correlation(data1,data2,kernel_size,max_displacement,stride1,stride2,pad_size,is_multiply):

    img1 = mx.sym.Variable('img1')
    img2 = mx.sym.Variable('img2')
    return mx.sym.Correlation(data1=img1,data2=img2,kernel_size =kernel_size,max_displacement = max_displacement,
                              stride1 = stride1,stride2 = stride2,pad_size= pad_size,is_multiply = is_multiply)


def correlation_forward(data1,data2,pad_size,kernel_size,stride1,stride2,max_displacement,is_multiply):

    # compute output's dimension
    paddedbottomheight = data1.shape[2] + 2 * pad_size
    paddedbottomwidth = data1.shape[3] + 2 * pad_size
    kernel_radius = (kernel_size - 1) // 2
    border_size = max_displacement + kernel_radius
    top_width = (paddedbottomwidth - border_size * 2) // stride1
    top_height = (paddedbottomheight - border_size  * 2) // stride1
    neighborhood_grid_radius = max_displacement // stride2
    neighborhood_grid_width = neighborhood_grid_radius * 2 + 1
    top_channels = neighborhood_grid_width * neighborhood_grid_width

    out = np.zeros((data1.shape[0], top_channels, top_height, top_width))
    tmp1 = np.zeros((data1.shape[0],data1.shape[1],paddedbottomheight, paddedbottomwidth))
    tmp2 = np.zeros((data1.shape[0],data1.shape[1],paddedbottomheight, paddedbottomwidth))

    tmp1[:, :, pad_size:pad_size + data1.shape[2], pad_size:pad_size + data1.shape[3]] = data1[:,:,:,:]
    tmp2[:, :, pad_size:pad_size + data2.shape[2], pad_size:pad_size + data2.shape[3]] = data2[:,:,:,:]

    for i in range(top_height):
        for j in range(top_width):
            for nbatch in range(data1.shape[0]):

                # x1,y1 is the location in data1 , i,j is the location in output
                x1 = j * stride1 + max_displacement
                y1 = i * stride1 + max_displacement

                for top_channel in range(top_channels):

                    s2o = (top_channel % neighborhood_grid_width - neighborhood_grid_radius) * stride2
                    s2p = (top_channel // neighborhood_grid_width - neighborhood_grid_radius) * stride2

                    # location in data2
                    x2 = x1 + s2o
                    y2 = y1 + s2p

                    for h in range(kernel_size):
                        for w in range(kernel_size):
                            for channel in range(data1.shape[1]):
                                if is_multiply:
                                    out[nbatch, top_channel, i, j] += tmp1[nbatch, channel,y1 + h, x1 + w] * tmp2[nbatch, channel, y2 + h,x2 + w]
                                else:
                                    out[nbatch, top_channel, i, j] += abs(tmp1[nbatch, channel, y1 + h, x1 + w] - tmp2[nbatch, channel, y2 + h, x2 + w])
    out /= float(kernel_size**2*data1.shape[1])
    return out,tmp1,tmp2


def correlation_backward(out_grad,tmp1,tmp2,data1,data2,pad_size,kernel_size,stride1,stride2,max_displacement,is_multiply):

    # compute output's dimension
    paddedbottomheight = data1.shape[2] + 2 * pad_size
    paddedbottomwidth = data1.shape[3] + 2 * pad_size
    kernel_radius = (kernel_size - 1) // 2
    border_size = max_displacement + kernel_radius
    top_width = (paddedbottomwidth - border_size * 2) // stride1
    top_height = (paddedbottomheight - border_size  * 2) // stride1
    neighborhood_grid_radius = max_displacement // stride2
    neighborhood_grid_width = neighborhood_grid_radius * 2 + 1
    top_channels = neighborhood_grid_width * neighborhood_grid_width

    out = np.zeros((data1.shape[0], top_channels, top_height, top_width))
    tmp1_grad = np.zeros(tmp1.shape)
    tmp2_grad = np.zeros(tmp2.shape)

    for i in range(top_height):
        for j in range(top_width):
            for nbatch in range(data1.shape[0]):

                # x1,y1 is the location in data1 , i,j is the location in output
                x1 = j * stride1 + max_displacement
                y1 = i * stride1 + max_displacement

                for top_channel in range(top_channels):

                    s2o = (top_channel % neighborhood_grid_width - neighborhood_grid_radius) * stride2
                    s2p = (top_channel // neighborhood_grid_width - neighborhood_grid_radius) * stride2

                    # location in data2
                    x2 = x1 + s2o
                    y2 = y1 + s2p

                    for h in range(kernel_size):
                        for w in range(kernel_size):
                            for channel in range(data1.shape[1]):
                                if is_multiply:
                                    tmp1_grad[nbatch,channel,y1+h,x1+w]+= out_grad[nbatch,top_channel,i,j]*tmp2[nbatch, channel, y2 + h,x2 + w]
                                    tmp2_grad[nbatch,channel,y2+h,x2+w]+= out_grad[nbatch,top_channel,i,j]*tmp1[nbatch, channel, y1 + h,x1 + w]
                                else:
                                    sgn = 1 if (tmp1[nbatch, channel, y1 + h,x1 + w]>=tmp2[nbatch, channel, y2 + h,x2 + w]) else -1
                                    tmp1_grad[nbatch,channel,y1+h,x1+w]+= out_grad[nbatch,top_channel,i,j]*sgn
                                    tmp2_grad[nbatch,channel,y2+h,x2+w]+= out_grad[nbatch,top_channel,i,j]*(-sgn)

    tmp1_grad = tmp1_grad / float(kernel_size**2*data1.shape[1])
    tmp2_grad = tmp2_grad / float(kernel_size**2*data1.shape[1])
    return tmp1_grad[:,:,pad_size:pad_size+data1.shape[2],pad_size:pad_size+data1.shape[3]],tmp2_grad[:,:,pad_size:pad_size+data1.shape[2],pad_size:pad_size+data1.shape[3]],


def unittest_correlation(data_shape,kernel_size,max_displacement,stride1,stride2,pad_size,is_multiply):

    img1 = np.random.random(data_shape)
    img2 = np.random.random(data_shape)

    net1 = get_correlation(img1,img2,kernel_size,max_displacement,stride1,stride2,pad_size,is_multiply)
    net2 = get_correlation(img1,img2,kernel_size,max_displacement,stride1,stride2,pad_size,is_multiply )

    exe1 = net1.simple_bind(default_context(),img1=img1.shape,img2=img1.shape)
    exe1.arg_dict['img1'][:] = img1
    exe1.arg_dict['img2'][:] = img2

    #cpu forward
    exe1.forward(is_train=True)
    # python forward
    forward_result,tmp1,tmp2 = correlation_forward(img1,img2,pad_size,kernel_size,stride1,stride2,max_displacement,is_multiply)

    # forward error
    assert_almost_equal(exe1.outputs[0].asnumpy(), forward_result, rtol=1e-4, atol=1e-4)

    # out_grad
    a = np.ones(forward_result.shape)
    out_grad1 = mx.nd.array(a,default_context())
    # cpu backward
    exe1.backward(out_grads=out_grad1)
    # python backward
    grad1,grad2 = correlation_backward(a,tmp1,tmp2,img1,img2,pad_size,kernel_size,stride1,stride2,max_displacement,is_multiply)

    # backward error
    assert_almost_equal(exe1.grad_dict['img1'].asnumpy(), grad1, rtol=1e-3, atol=1e-4)
    assert_almost_equal(exe1.grad_dict['img2'].asnumpy(), grad2, rtol=1e-3, atol=1e-4)


def test_correlation():
    unittest_correlation((1,3,10,10), kernel_size = 1,max_displacement = 4,stride1 = 1,stride2 = 1,pad_size = 4,is_multiply = False)
    unittest_correlation((5,1,15,15), kernel_size = 1,max_displacement = 5,stride1 = 1,stride2 = 1,pad_size = 5,is_multiply = False)
    unittest_correlation((5,1,15,15), kernel_size = 1,max_displacement = 5,stride1 = 1,stride2 = 1,pad_size = 5,is_multiply = True)
    unittest_correlation((5,1,15,15), kernel_size = 1,max_displacement = 10,stride1 = 1,stride2 = 2,pad_size = 10,is_multiply = True)
    unittest_correlation((5,1,4,4), kernel_size = 3,max_displacement = 1,stride1 = 1,stride2 = 1,pad_size = 2,is_multiply = True)
    unittest_correlation((5,1,4,4), kernel_size = 3,max_displacement = 1,stride1 = 2,stride2 = 1,pad_size = 2,is_multiply = True)
    unittest_correlation((5,1,4,4), kernel_size = 3,max_displacement = 1,stride1 = 2,stride2 = 1,pad_size = 2,is_multiply = False)
    unittest_correlation((5,1,6,4), kernel_size = 3,max_displacement = 1,stride1 = 2,stride2 = 1,pad_size = 2,is_multiply = False)
    unittest_correlation((5,1,11,11), kernel_size = 5,max_displacement = 1,stride1 = 1,stride2 = 1,pad_size = 2,is_multiply = False)


def test_support_vector_machine_l1_svm():
    xpu = default_context()
    shape = (20, 10)

    X = mx.symbol.Variable('X')
    L = mx.symbol.Variable('L')
    Y = mx.symbol.SVMOutput(data=X, label=L, use_linear=True)
    x = mx.nd.empty(shape, ctx = xpu)
    l = mx.nd.empty((shape[0],), ctx = xpu)
    x_np = np.random.rand(*shape)
    l_np = np.random.randint(0, shape[1], (shape[0],))
    x[:] = x_np
    l[:] = l_np

    grad = mx.nd.empty(shape, ctx = xpu)
    exec1 = Y.bind(xpu, args = [x, l], args_grad = {'X': grad})
    exec1.forward(is_train=True)

    assert_almost_equal(x_np, exec1.outputs[0].asnumpy())

    exec1.backward()

    l_mask = np.equal(l_np.reshape(shape[0],1),range(shape[1]))
    l_mask = np.array(l_mask, dtype=np.float32)*2 -1
    grad_np = (-1) * l_mask * np.greater(1 - l_mask * x_np, 0)

    assert_almost_equal(grad_np, grad.asnumpy())


def test_support_vector_machine_l2_svm():
    xpu = default_context()
    shape = (20, 10)

    X = mx.symbol.Variable('X')
    L = mx.symbol.Variable('L')
    Y = mx.symbol.SVMOutput(data=X, label=L)
    x = mx.nd.empty(shape, ctx = xpu)
    l = mx.nd.empty((shape[0],), ctx = xpu)
    x_np = np.random.rand(*shape)
    x_np = x_np.astype(np.float32)
    l_np = np.random.randint(0, shape[1], (shape[0],))
    x[:] = x_np
    l[:] = l_np

    grad = mx.nd.empty(shape, ctx = xpu)
    exec1 = Y.bind(xpu, args = [x, l], args_grad = {'X': grad})
    exec1.forward(is_train=True)

    assert_almost_equal(x_np, exec1.outputs[0].asnumpy())

    exec1.backward()

    l_mask = np.equal(l_np.reshape(shape[0],1),range(shape[1]))
    l_mask = np.array(l_mask, dtype=np.float32)*2 -1
    grad_np = (-2)*l_mask*np.maximum(1-l_mask*x_np,0)
    grad_np = grad_np.astype(np.float32)
    assert_almost_equal(grad_np, grad.asnumpy())


def test_roipooling():
    np.random.seed(1234)

    data = mx.symbol.Variable(name='data')
    rois = mx.symbol.Variable(name='rois')
    test = mx.symbol.ROIPooling(data=data, rois=rois, pooled_size=(4, 4), spatial_scale=1)

    x1 = np.random.rand(4, 3, 12, 8).astype('float32')
    x2 = np.array([[0, 1.1, 1.1, 6.2, 6.2], [2, 6.1, 2.1, 8.2, 11.2], [1, 3.1, 1.1, 5.2, 10.2], [0, 3, 3, 3, 3]], dtype='float32')

    check_numeric_gradient(sym=test, location=[x1, x2],
                           grad_nodes={'data':'write', 'rois':'null'},
                           numeric_eps=1e-4, rtol=1e-1, atol=1e-4)
    check_numeric_gradient(sym=test, location=[x1, x2],
                           grad_nodes={'data':'add', 'rois':'null'},
                           numeric_eps=1e-4, rtol=1e-1, atol=1E-4)


def check_pad_with_shape(shape, xpu, pad_width, mode):
    # bind with label
    X = mx.symbol.Variable('X')
    Y = mx.symbol.Pad(data=X, mode=mode, pad_width=pad_width)
    x = mx.random.uniform(-1, 1, shape, ctx=mx.cpu()).copyto(xpu)
    # numpy result
    pad_grouped = list(zip(*[iter(list(pad_width))] * 2))
    np_out = np.pad(x.asnumpy(), pad_grouped, mode)
    # mxnet result
    grad = mx.nd.empty(shape, ctx = xpu)
    exec1 = Y.bind(xpu, args = [x], args_grad = {'X': grad})
    exec1.forward(is_train=True)
    out = exec1.outputs[0].asnumpy()
    # compare numpy + mxnet
    assert_almost_equal(out, np_out)
    # grad check
    check_numeric_gradient(Y, [x.asnumpy()], numeric_eps=1e-2, rtol=1e-2)


def test_pad():
    shape1 = (2, 3, 3, 5)
    pad1 = (0, 0, 0, 0, 1, 2, 3, 4)
    shape2 = (2, 3, 3, 5, 4)
    pad2 = (0, 0, 0, 0, 1, 2, 3, 4, 3, 1)
    check_pad_with_shape(shape1, default_context(), pad1, 'constant')
    check_pad_with_shape(shape1, default_context(), pad1, 'edge')
    check_pad_with_shape(shape2, default_context(), pad2, 'constant')
    check_pad_with_shape(shape2, default_context(), pad2, 'edge')
    check_pad_with_shape(shape1, default_context(), pad1, 'reflect')
    check_pad_with_shape(shape2, default_context(), pad2, 'reflect')


def np_instance_norm(data, weight, bias, eps):
    spatial_dims = data.shape[2::]
    num_spatial_vals = np.prod(np.array(spatial_dims))
    scale = 1/float(num_spatial_vals)
    sum_axis = tuple(range(2, data.ndim))
    mean = scale * np.sum(data, axis = sum_axis)
    mean = np.reshape(np.repeat(mean, num_spatial_vals), data.shape)
    var = scale * np.sum((data - mean)**2, axis = sum_axis)
    var = np.reshape(np.repeat(var, num_spatial_vals), data.shape)

    weightBatch = np.tile(weight, (data.shape[0], 1))
    weightBatch = np.reshape(np.repeat(weightBatch, num_spatial_vals), data.shape)
    biasBatch = np.tile(bias, (data.shape[0], 1))
    biasBatch = np.reshape(np.repeat(biasBatch, num_spatial_vals), data.shape)
    return weightBatch * (data - mean)/np.sqrt(var + eps) + biasBatch


def check_instance_norm_with_shape(shape, xpu):
    # bind with label
    eps = 0.001
    X = mx.symbol.Variable('X')
    G = mx.symbol.Variable('G')
    B = mx.symbol.Variable('B')

    Y = mx.symbol.InstanceNorm(data=X, beta=B, gamma=G, eps=eps)
    x = mx.random.normal(0, 1, shape, ctx=mx.cpu()).copyto(xpu)
    gamma = mx.random.normal(0, 1, shape[1], ctx=mx.cpu()).copyto(xpu)
    beta = mx.random.normal(0, 1, shape[1], ctx=mx.cpu()).copyto(xpu)

    np_out = np_instance_norm(x.asnumpy(), gamma.asnumpy(), beta.asnumpy(), eps)
    exec1 = Y.bind(xpu, args = {'X':x, 'G':gamma, 'B':beta})
    exec1.forward(is_train=False)
    out = exec1.outputs[0].asnumpy()
    assert_almost_equal(out, np_out, rtol=1e-4, atol=1e-4)
    check_numeric_gradient(Y, {'X':x.asnumpy(), 'G':gamma.asnumpy(), 'B':beta.asnumpy()},
                           numeric_eps=1e-2, rtol=1e-2, atol=1e-2)


def test_instance_normalization():
    check_instance_norm_with_shape((1, 1, 1), default_context())
    check_instance_norm_with_shape((2, 1, 2), default_context())
    check_instance_norm_with_shape((2,4,5,6), default_context())
    check_instance_norm_with_shape((3,3,2,3,2,1,1), default_context())


def check_l2_normalization(in_shape, mode, ctx=default_context(), norm_eps=1e-10):
    data = mx.symbol.Variable('data')
    out = mx.symbol.L2Normalization(data=data, mode=mode, eps=norm_eps)
    # TODO(szha): Seeding this masks failures. We need to do a deep dive for failures without this seed.
    np.random.seed(1234)
    in_data = np.random.uniform(-1, 1, in_shape)
    # calculate numpy results
    if mode == 'channel':
        assert in_data.ndim > 2
        np_norm = np.linalg.norm(in_data, axis=1) + norm_eps
        np_norm = np.repeat(1. / np.expand_dims(np_norm, axis=1), in_data.shape[1], axis=1)
        np_out = np.multiply(in_data, np_norm)
    elif mode == 'spatial':
        assert in_data.ndim > 2
        s = in_data.shape
        np_norm = np.linalg.norm(in_data.reshape((s[0], s[1], -1)), axis=2) + norm_eps
        np_norm = np.repeat(1. / np_norm[:, np.newaxis], in_data.size / s[0] / s[1], axis=2)
        np_out = np.multiply(in_data, np_norm.reshape(s))
    elif mode == 'instance':
        assert in_data.ndim > 1
        s = in_data.shape
        np_norm = np.linalg.norm(in_data.reshape((s[0], -1)), axis=1) + norm_eps
        np_norm = np.repeat(1. / np_norm[:, np.newaxis], in_data.size / s[0], axis=1)
        np_out = np.multiply(in_data, np_norm.reshape(s))
    else:
        raise RuntimeError('Unknown l2 normalization mode')
    exe = out.simple_bind(ctx=ctx, data=in_data.shape)
    output = exe.forward(is_train=True, data=in_data)
    # compare numpy + mxnet
    assert_almost_equal(exe.outputs[0].asnumpy(), np_out, rtol=1e-5)
    # check gradient
    check_numeric_gradient(out, [in_data], numeric_eps=1e-3, rtol=1e-2, atol=1e-3)


def test_l2_normalization():
    for mode in ['channel', 'spatial', 'instance']:
        for nbatch in [1, 4]:
            for nchannel in [3, 5]:
                for height in [4, 6]:
                    check_l2_normalization((nbatch, nchannel, height), mode)
                    for width in [5, 7]:
                        check_l2_normalization((nbatch, nchannel, height, width), mode)


def sequence_mask_numpy(array, lengths, value):
    arrayMask = array.copy()
    shape = array.shape
    batch = shape[1]
    for i in range(batch):
        arrayMask[int(lengths[i]):, i] = value
    return arrayMask

def check_sequence_mask(shape, xpu, mask_value):
    # bind with label
    X = mx.symbol.Variable('X')
    L = mx.symbol.Variable('L') # lengths
    Y = mx.symbol.SequenceMask(data=X, use_sequence_length=True, sequence_length=L, value=mask_value)
    x = mx.random.uniform(-1, 1, shape, ctx=mx.cpu()).copyto(xpu)
    l = mx.nd.array(np.random.randint(1, shape[0] + 1, shape[1]), ctx=mx.cpu()).copyto(xpu)
    # numpy result
    np_out = sequence_mask_numpy(x.asnumpy(), l.asnumpy(), mask_value)
    # mxnet result
    exec1 = Y.bind(xpu, args = [x, l], grad_req={'X':'null', 'L':'null'})
    exec1.forward()
    out = exec1.outputs[0].asnumpy()
    # compare numpy + mxnet
    assert_almost_equal(out, np_out, rtol=1e-5)
    # grad check
    check_numeric_gradient(Y, [x.asnumpy(), l.asnumpy()], grad_nodes={'X':'write'},
        numeric_eps=1e-3, rtol=1e-2)

def test_sequence_mask():
    shape1 = (4, 2, 2, 3)
    shape2 = (1, 2, 2, 3, 1, 1)
    check_sequence_mask(shape1, default_context(), 2.1)
    check_sequence_mask(shape2, default_context(), 0.1)
    check_sequence_mask((3, 4), default_context(), 0.14)


def check_sequence_reverse(xpu):
    # sample data
    arr = np.array(
        [[[  1.,   2.,   3.],
          [  4.,   5.,   6.]],
         [[  7.,   8.,   9.],
          [ 10.,  11.,  12.]],
         [[ 13.,  14.,   15.],
          [ 16.,  17.,   18.]]])

    arr1 = np.array(
        [[[  13.,   14.,   15.],
          [  16.,   17.,   18.]],
         [[  7.,   8.,   9.],
          [ 10.,  11.,  12.]],
         [[ 1.,  2.,   3.],
          [ 4.,  5.,   6.]]])

    arr2 = np.array(
        [[[  7.,   8.,   9.],
          [  10.,   11.,   12.]],
         [[  1.,   2.,   3.],
          [ 4.,  5.,   6.]],
         [[ 13.,  14.,   15.],
          [ 16.,  17.,   18.]]])

    arr3 = np.array(
        [[[  7.,   8.,   9.],
          [  16.,   17.,   18.]],
         [[  1.,   2.,   3.],
          [ 10.,  11.,  12.]],
         [[ 13.,  14.,   15.],
          [ 4.,  5.,   6.]]])

    # test for matrix case
    seq_len_1 = [1, 2, 2]
    arr_4 = np.array([[7., 8., 9.], [16., 17., 5.4]], dtype=np.float32)
    arr_5 = np.array([[7., 17., 5.4], [16., 8., 9.]], dtype=np.float32)

    def test_wrapper(arr, xpu, sequence_length=None, use_sequence_length=False):
        # MxNet symbol creation
        seq = mx.sym.Variable('seq')
        if sequence_length and use_sequence_length:
            seq_len = mx.sym.Variable('seq_len')
        else:
           # ensure that both are disabled, not just one
           seq_len=None
           use_sequence_length=False
        rev = mx.sym.SequenceReverse(data=seq, sequence_length=seq_len, use_sequence_length=use_sequence_length)
        # MxNet symbol execution
        if sequence_length:
            bound = rev.bind(xpu, {'seq': mx.nd.array(arr), 'seq_len': mx.nd.array(sequence_length)})
        else:
            bound = rev.bind(xpu, {'seq': mx.nd.array(arr)})
        fwd = bound.forward()
        return fwd[0].asnumpy()

    # test cases
    assert_array_equal(test_wrapper(arr, xpu, use_sequence_length=False), arr1)
    assert_array_equal(test_wrapper(arr, xpu, sequence_length=[3, 3], use_sequence_length=True), arr1)
    assert_array_equal(test_wrapper(arr, xpu, sequence_length=[2, 2], use_sequence_length=True), arr2)
    assert_array_equal(test_wrapper(arr, xpu, sequence_length=[2, 3], use_sequence_length=True), arr3)
    assert_array_equal(test_wrapper(arr_4, xpu, sequence_length=seq_len_1, use_sequence_length=True), arr_5)

def test_sequence_reverse():
    check_sequence_reverse(mx.cpu())


def mathematical_core_binary(name,
                             forward_mxnet_call,
                             forward_numpy_call,
                             backward_numpy_call1,
                             backward_numpy_call2,
                             data1_init=2.,
                             data2_init=3.,
                             grad_init=2.):
    data1 = mx.symbol.Variable('data')
    data2 = mx.symbol.Variable('data')
    shape = (3, 4)
    data_tmp1 = np.random.rand(3, 4)
    data_tmp2 = np.random.rand(3, 4)
    data_tmp1[:] = data1_init
    data_tmp2[:] = data2_init

    arr_data1 = mx.nd.array(data_tmp1)
    arr_data2 = mx.nd.array(data_tmp2)

    arr_grad1 = mx.nd.empty(shape)
    arr_grad2 = mx.nd.empty(shape)

    test = forward_mxnet_call(data1, data2)
    exe_test = test.bind(default_context(), args=[arr_data1, arr_data2], args_grad=[arr_grad1, arr_grad2])
    exe_test.forward(is_train=True)
    out = exe_test.outputs[0].asnumpy()
    npout = forward_numpy_call(data_tmp1, data_tmp2)
    assert_almost_equal(out, npout)

    out_grad = mx.nd.empty(shape)
    out_grad[:] = grad_init
    exe_test.backward(out_grad)

    npout_grad = np.ones(shape)
    npout_grad[:] = grad_init

    npout_grad1 = npout_grad * backward_numpy_call1(data_tmp1, data_tmp2)
    npout_grad2 = npout_grad * backward_numpy_call2(data_tmp1, data_tmp2)
    arr_grad1 = arr_grad1.asnumpy()
    arr_grad2 = arr_grad2.asnumpy()

    assert_almost_equal(arr_grad1, npout_grad1)
    assert_almost_equal(arr_grad2, npout_grad2)


def mathematical_core(name, forward_mxnet_call, forward_numpy_call, backward_numpy_call, data_init=5., grad_init=2.):
    data = mx.symbol.Variable('data')
    shape = (3, 4)
    data_tmp = np.ones(shape)
    data_tmp[:] = data_init
    arr_data = mx.nd.array(data_tmp)
    arr_grad = mx.nd.empty(shape)
    arr_grad[:] = 3

    test = forward_mxnet_call(data)
    exe_test = test.bind(default_context(), args=[arr_data], args_grad=[arr_grad])
    exe_test.forward(is_train=True)
    out = exe_test.outputs[0].asnumpy()
    npout = forward_numpy_call(data_tmp)
    assert_almost_equal(out, npout)

    out_grad = mx.nd.empty(shape)
    out_grad[:] = grad_init
    npout_grad = out_grad.asnumpy()
    temp = backward_numpy_call(data_tmp)
    npout_grad = npout_grad * temp
    exe_test.backward(out_grad)
    arr_grad = arr_grad.asnumpy()
    # print(name)
    # print(arr_grad)
    # print(npout_grad)
    assert_almost_equal(arr_grad, npout_grad)


def test_special_functions_using_scipy():
    try:
        from scipy import special as scipy_special
    except:
        print("Could not import scipy. Skipping unit tests for special functions")
        return

    # gamma
    mathematical_core("gamma", lambda x: mx.sym.gamma(x), lambda x: scipy_special.gamma(x),
                     lambda x: scipy_special.gamma(x) * scipy_special.psi(x), 0.5, 0.5)

    # gammaln
    mathematical_core("gammaln", lambda x: mx.sym.gammaln(x), lambda x: scipy_special.gammaln(x),
                     lambda x: scipy_special.psi(x), 0.5, 0.5)


def rounding(name, forward_mxnet_call, forward_numpy_call, data_init=5., grad_init=2.):
    data = mx.symbol.Variable('data')
    shape = (3, 4)
    data_tmp = np.ones(shape)
    data_tmp[:] = data_init
    arr_data = mx.nd.array(data_tmp)

    test = forward_mxnet_call(data)
    exe_test = test.bind(default_context(), args=[arr_data])
    exe_test.forward(is_train=True)
    out = exe_test.outputs[0].asnumpy()
    npout = forward_numpy_call(data_tmp)
    assert_almost_equal(out, npout)


def test_mathematical():
    # rsqrt
    mathematical_core("rsqrt",
                      lambda x: mx.sym.rsqrt(x),
                      lambda x: 1 / np.sqrt(x),
                      lambda x: -(1.0 / (2.0 * x * np.sqrt(x))))
    # tan
    mathematical_core("tan", lambda x: mx.sym.tan(x), lambda x: np.tan(x), lambda x: np.tan(x) ** 2 + 1)
    # arcsin
    mathematical_core("arcsin", lambda x: mx.sym.arcsin(x), lambda x: np.arcsin(x),
                      lambda x: 1. / (1. - x ** 2) ** (1. / 2.), 0.5, 0.5)
    # arccos
    mathematical_core("arccos", lambda x: mx.sym.arccos(x), lambda x: np.arccos(x),
                      lambda x: -1. / (1. - x ** 2.) ** (1. / 2.), 0.5, 0.5)
    # arctan
    mathematical_core("arctan", lambda x: mx.sym.arctan(x), lambda x: np.arctan(x),
                      lambda x: 1. / (x ** 2. + 1.), 0.5, 0.5)
    # hypot
    mathematical_core_binary("hypot",
                             lambda x, y: mx.sym.hypot(x, y),
                             lambda x, y: np.hypot(x, y),
                             lambda x, y: x / np.hypot(x, y),
                             lambda x, y: y / np.hypot(x, y),
                             0.5, 0.5, 0.5)

    # hypot scalar
    mathematical_core("hypot scalar",
                      lambda x: mx.sym.hypot(x, 3),
                      lambda x: np.hypot(x, 3),
                      lambda x: x / np.hypot(x, 3),
                      0.5, 0.5)

    # degrees
    mathematical_core("degrees",
                      lambda x: mx.sym.degrees(x),
                      lambda x: np.degrees(x),
                      lambda x: 180./np.pi,
                      0.5, 0.5)
    # radians
    mathematical_core("radians",
                      lambda x: mx.sym.radians(x),
                      lambda x: np.radians(x),
                      lambda x: np.pi / 180.,
                      0.6, 1)
    # sinh
    mathematical_core("sinh", lambda x: mx.sym.sinh(x), lambda x: np.sinh(x), lambda x: np.cosh(x))

    # cosh
    mathematical_core("cosh", lambda x: mx.sym.cosh(x), lambda x: np.cosh(x), lambda x: np.sinh(x), 5, 5)

    # tanh
    mathematical_core("tanh", lambda x: mx.sym.tanh(x), lambda x: np.tanh(x), lambda x: 1. - np.tanh(x) ** 2, 0.5, 1)

    # arcsinh
    mathematical_core("arcsinh", lambda x: mx.sym.arcsinh(x), lambda x: np.arcsinh(x),
                      lambda x: 1./(x**2 + 1.)**(1./2.))

    # arccosh
    mathematical_core("arccosh", lambda x: mx.sym.arccosh(x), lambda x: np.arccosh(x),
                      lambda x: 1./(x**2 - 1.)**(1./2.))

    # arctanh
    mathematical_core("arctanh", lambda x: mx.sym.arctanh(x), lambda x: np.arctanh(x),
                      lambda x: -1./(x**2 - 1.), 0.5)

    # log1p
    mathematical_core("log1p", lambda x: mx.sym.log1p(x), lambda x: np.log1p(x),
                      lambda x: 1. / (1.0 + x), 0.5, 0.5)
    # expm1
    mathematical_core("expm1", lambda x: mx.sym.expm1(x), lambda x: np.expm1(x),
                      lambda x: np.exp(x), 0.5, 0.5)

    # log10
    mathematical_core("log10", lambda x: mx.sym.log10(x), lambda x: np.log10(x),
                      lambda x: 1. / (x * np.log(10.)))

    # log2
    mathematical_core("log2", lambda x: mx.sym.log2(x), lambda x: np.log2(x),
                      lambda x: 1. / (x * np.log(2.)))

    # rint
    rounding("rint", lambda x: mx.sym.rint(x), lambda x: np.rint(x))

    # fix
    rounding("fix", lambda x: mx.sym.fix(x), lambda x: np.fix(x))


def test_special_functions_using_scipy():
    try:
        from scipy import special as scipy_special
    except:
        print("Could not import scipy. Skipping unit tests for special functions")
        return

    # gamma
    mathematical_core("gamma", lambda x: mx.sym.gamma(x), lambda x: scipy_special.gamma(x),
                     lambda x: scipy_special.gamma(x) * scipy_special.psi(x), 0.5, 0.5)

    # gammaln
    mathematical_core("gammaln", lambda x: mx.sym.gammaln(x), lambda x: scipy_special.gammaln(x),
                     lambda x: scipy_special.psi(x), 0.5, 0.5)


def test_clip():
    data = mx.symbol.Variable('data')
    shape = (30, 30)
    data_tmp = np.random.uniform(-1, 1, shape)
    test = mx.sym.clip(data, a_max=0.6, a_min=-0.6)
    check_symbolic_forward(test, [data_tmp], [np.clip(data_tmp, -0.6, 0.6)])
    check_symbolic_backward(test, [data_tmp], [np.ones(shape)],
                            [np.where(data_tmp < 0.6, [1], [0]) * np.where(data_tmp > -0.6, [1], [0])])


def test_init():
    def test_basic_val_init(sym_func, np_func, shape, dtype):
        x = sym_func(shape=shape, dtype=dtype)
        exe = x.bind(default_context(), args=[], args_grad=[])
        exe.forward(is_train=True)
        assert_almost_equal(exe.outputs[0].asnumpy(), np_func(shape=shape, dtype=dtype))
        assert exe.outputs[0].asnumpy().dtype == dtype

    def test_arange():
        # General Random Tests
        dtype_list = [np.float32, np.float64, np.int32, np.uint8]
        config_list = [(10,),
                       (0, 10),
                       (5, 100, 4),
                       (50, -50, -2),
                       (-100, 100, 1),
                       (1.3, 456.6, 1.3)]
        for dtype in dtype_list:
            for config in config_list:
                repeats = random.choice([1, 3])
                np_out = np.repeat(np.arange(*config, dtype=dtype), repeats)
                nd_out = mx.nd.arange(*config, repeat=repeats, dtype=dtype)
                assert_almost_equal(np_out, nd_out.asnumpy())

    test_basic_val_init(mx.sym.zeros, np.zeros, (3, 4), np.float32)
    test_basic_val_init(mx.sym.ones, np.ones, 3, np.int32)
    test_basic_val_init(mx.sym.ones, np.ones, (2, 2, 3), np.float16)
    test_arange()


def test_order():
    ctx = default_context()

    def gt_topk(dat, axis, ret_typ, k, is_ascend):
        if ret_typ == "indices":
            if is_ascend:
                indices = np.arange(k)
            else:
                indices = np.arange(-1, -k-1, -1)
            ret = np.take(dat.argsort(axis=axis), axis=axis, indices=indices, mode='wrap')
        elif ret_typ == "value":
            if is_ascend:
                indices = np.arange(k)
            else:
                indices = np.arange(-1, -k-1, -1)
            ret = np.take(np.sort(dat, axis=axis), axis=axis, indices=indices, mode='wrap')
        else:
            assert dat.shape == (5, 5, 5, 5)
            assert axis is None or axis == 1
            ret = np.zeros(dat.shape)
            if is_ascend:
                indices = np.arange(k)
            else:
                indices = np.arange(-1, -k-1, -1)
            gt_argsort = np.take(dat.argsort(axis=axis), axis=axis, indices=indices, mode='wrap')
            if axis is None:
                ret.ravel()[gt_argsort] = 1
            else:
                for i in range(5):
                    for j in range(5):
                        for k in range(5):
                            ret[i, gt_argsort[i, :, j, k], j, k] = 1
        return ret

    dshape = (5, 5, 5, 5)
    a_npy = np.arange(np.prod(dshape)).astype(np.float32)
    np.random.shuffle(a_npy)
    a_npy = a_npy.reshape(dshape)
    a = mx.sym.Variable('a')

    for axis in [1, 3, None]:
        K = [1, 3, 5, 7] if axis is None else [1, 3, 5]
        for k in K:
            for is_ascend in [True, False]:
                b = mx.sym.topk(a, axis=axis, is_ascend=is_ascend, ret_typ="value", k=k)
                out_npy = gt_topk(dat=a_npy, axis=axis, ret_typ="value", k=k, is_ascend=is_ascend)
                check_numeric_gradient(b, location={'a': a_npy}, numeric_eps=1e-2, ctx=ctx)
                check_symbolic_forward(b, location={'a': a_npy}, expected=[out_npy])

    for axis in [1, 3, None]:
        for is_ascend in [True, False]:
            b = mx.sym.sort(a, axis=axis, is_ascend=is_ascend)
            if axis is None:
                out_npy = gt_topk(dat=a_npy, axis=axis, ret_typ="value", k=a_npy.size, is_ascend=is_ascend)
            else:
                out_npy = gt_topk(dat=a_npy, axis=axis, ret_typ="value", k=5, is_ascend=is_ascend)
            check_numeric_gradient(b, location={'a': a_npy}, numeric_eps=1e-2, ctx=ctx)
            check_symbolic_forward(b, location={'a': a_npy}, expected=[out_npy])

    b = mx.sym.topk(a, axis=3, is_ascend=is_ascend, ret_typ="indices", k=3)
    check_symbolic_backward(sym=b, location={'a': a_npy},
                            out_grads=[np.random.normal(size=(5, 5, 5, 3))],
                            expected=[np.zeros((5, 5, 5, 5))])
    check_symbolic_forward(b, location={'a': a_npy},
                           expected=[gt_topk(dat=a_npy, axis=3, ret_typ="indices", k=3,
                                             is_ascend=False)])

    b = mx.sym.topk(a, axis=1, is_ascend=True, ret_typ="mask", k=3)
    check_symbolic_backward(sym=b, location={'a': a_npy},
                            out_grads=[np.random.normal(size=(5, 5, 5, 5))],
                            expected=[np.zeros((5, 5, 5, 5))])
    check_symbolic_forward(b, location={'a': a_npy},
                           expected=[gt_topk(dat=a_npy, axis=1, ret_typ="mask", k=3,
                                             is_ascend=True)])

    b = mx.sym.argsort(a, axis=1, is_ascend=False)
    check_symbolic_backward(sym=b, location={'a': a_npy},
                            out_grads=[np.random.normal(size=(5, 5, 5, 5))],
                            expected=[np.zeros((5, 5, 5, 5))])
    check_symbolic_forward(b, location={'a': a_npy},
                           expected=[gt_topk(dat=a_npy, axis=1, ret_typ="indices", k=5,
                                             is_ascend=False)])

    b = mx.sym.argmax(a, axis=1, keepdims=True)
    check_symbolic_backward(sym=b, location={'a': a_npy},
                            out_grads=[np.random.normal(size=(5, 5, 5, 5))],
                            expected=[np.zeros((5, 5, 5, 5))])
    check_symbolic_forward(b, location={'a': a_npy},
                           expected=[gt_topk(dat=a_npy, axis=1, ret_typ="indices", k=1,
                                             is_ascend=False)])

    b = mx.sym.argmin(a, axis=1, keepdims=True)
    check_symbolic_backward(sym=b, location={'a': a_npy},
                            out_grads=[np.random.normal(size=(5, 5, 5, 5))],
                            expected=[np.zeros((5, 5, 5, 5))])
    check_symbolic_forward(b, location={'a': a_npy},
                           expected=[gt_topk(dat=a_npy, axis=1, ret_typ="indices", k=1,
                                             is_ascend=True)])


def test_blockgrad():
    a = mx.sym.Variable('a')
    b = mx.sym.BlockGrad(a)
    exe = b.simple_bind(ctx=default_context(), a=(10, 10))
    a_npy = np.random.rand(10, 10)
    exe.forward(is_train=True, a=a_npy)
    assert_almost_equal(exe.outputs[0].asnumpy(), a_npy)
    exe.backward()  # No error if BlockGrad works


def test_take():
    def check_output_n_grad(data_shape, idx_shape):
        exe = result.simple_bind(default_context(), a=data_shape,
                                 indices=idx_shape)
        data_real = np.random.normal(size=data_shape).astype('float32')
        idx_real = np.random.randint(low=0, high=data_shape[0], size=idx_shape)
        grad_out = np.ones(idx_shape + data_shape[1:], dtype='float32')
        grad_in = np.zeros(data_shape, dtype='float32')

        exe.arg_dict['a'][:] = mx.nd.array(data_real)
        exe.arg_dict['indices'][:] = mx.nd.array(idx_real)
        exe.forward(is_train=True)
        assert_almost_equal(exe.outputs[0].asnumpy(), data_real[idx_real])

        for i in np.nditer(idx_real):
            grad_in[i] += 1.0

        exe.backward([mx.nd.array(grad_out)])
        assert_almost_equal(exe.grad_dict['a'].asnumpy(), grad_in)

    data = mx.sym.Variable('a')
    idx = mx.sym.Variable('indices')
    idx = mx.sym.BlockGrad(idx)
    result = mx.sym.take(a=data, indices=idx)

    for data_ndim in range(2, 5):
        for idx_ndim in range(1, 4):
            data_shape = ()
            for _ in range(data_ndim):
                data_shape += (np.random.randint(low=3, high=6), )
            idx_shape = ()
            for _ in range(idx_ndim):
                idx_shape += (np.random.randint(low=3, high=5), )
            check_output_n_grad(data_shape, idx_shape)


def test_grid_generator():
    # transform_type =  affine
    test_case = [(20,21),(4,3),(6,12),(15,17)]
    for target_shape in test_case:
        affine_matrix =  mx.sym.Variable('affine')
        grid = mx.sym.GridGenerator(data=affine_matrix,transform_type='affine', target_shape=target_shape)
        exe = grid.simple_bind(ctx=default_context(), affine=(1,6), grad_req='write')

        # check forward
        exe.arg_dict['affine'][:] = np.array([[1.0,0,0,0,1.0,0]])
        exe.forward(is_train=True)
        output = exe.outputs[0].asnumpy()
        output[0,0,:,:] = (output[0,0,:,:] + 1) * (target_shape[1] - 1) / 2.0
        output[0,1,:,:] = (output[0,1,:,:] + 1) * (target_shape[0] - 1) / 2.0
        xv, yv = np.meshgrid(np.arange(target_shape[0]), np.arange(target_shape[1]))
        assert_almost_equal(output[0,0], yv.T)
        assert_almost_equal(output[0,1], xv.T)

        # check backward
        out_grad = np.random.normal(size=(1,2)+target_shape)
        exe.backward(mx.nd.array(out_grad))
        tmp = np.zeros((3,target_shape[0]*target_shape[1]))
        tmp[0] = -1.0 + (np.arange(target_shape[0]*target_shape[1]) % target_shape[1]) * (2.0 / (target_shape[1]-1))
        tmp[1] = -1.0 + (np.arange(target_shape[0]*target_shape[1]) // target_shape[1]) * (2.0 / (target_shape[0]-1))
        tmp[2] = 1
        grad_est = np.dot(out_grad[0].reshape(2,target_shape[0]*target_shape[1]),tmp.T).reshape(1,6)
        assert_almost_equal(exe.grad_dict['affine'].asnumpy(), grad_est, rtol=1e-3, atol=1e-5)
        # check addto
        exe = grid.simple_bind(ctx=default_context(), affine=(1,6), grad_req='add')
        grid_grad_npy = np.random.normal(size=exe.grad_dict['affine'].shape)
        exe.grad_dict['affine'][:] = grid_grad_npy
        exe.arg_dict['affine'][:] = np.array([[1.0, 0, 0, 0, 1.0, 0]])
        exe.forward(is_train=True)
        exe.backward(mx.nd.array(out_grad))
        assert_almost_equal(exe.grad_dict['affine'].asnumpy(), grad_est + grid_grad_npy, rtol=1e-2, atol=1e-5)

    # transform_type = warp
    test_case = [(12,21),(4,3),(6,12)]
    for target_shape in test_case:
        flow = mx.sym.Variable('flow')
        grid = mx.sym.GridGenerator(data=flow,transform_type='warp', target_shape=target_shape)
        exe = grid.simple_bind(ctx=default_context(), flow=(1,2)+target_shape, grad_req='write')
        # check forward
        exe.arg_dict['flow'][:] = np.ones((1,2)+target_shape)
        exe.forward(is_train=True)
        output = exe.outputs[0].asnumpy()
        output[0,0,:,:] = (output[0,0,:,:] + 1) * (target_shape[1] - 1) / 2.0
        output[0,1,:,:] = (output[0,1,:,:] + 1) * (target_shape[0] - 1) / 2.0
        xv, yv = np.meshgrid(np.arange(target_shape[0])+1, np.arange(target_shape[1])+1)
        assert_almost_equal(output[0,0], yv.T)
        assert_almost_equal(output[0,1], xv.T)
        # check backward
        out_grad = np.random.normal(size=(1,2)+target_shape)
        exe.backward(mx.nd.array(out_grad))
        grad_est = np.zeros((1,2)+target_shape)
        grad_est[0,0] = out_grad[0,0] / ((target_shape[1]-1.0) / 2.0)
        grad_est[0,1] = out_grad[0,1] / ((target_shape[0]-1.0) / 2.0)
        assert_almost_equal(exe.grad_dict['flow'].asnumpy(), grad_est, rtol=1e-3)
        # check addto
        exe_add = grid.simple_bind(ctx=default_context(), flow=(1, 2) + target_shape, grad_req='add')
        flow_grad_npy = np.random.normal(size=exe_add.grad_dict['flow'].shape)
        exe_add.arg_dict['flow'][:] = np.ones((1, 2) + target_shape)
        exe_add.grad_dict['flow'][:] = flow_grad_npy
        exe_add.forward(is_train=True)
        exe_add.backward(mx.nd.array(out_grad))
        assert_almost_equal(exe_add.grad_dict['flow'].asnumpy(), grad_est + flow_grad_npy, rtol=1e-3, atol=1e-5)


def test_bilinear_sampler():
    np.random.seed(1234)
    from math import floor

    def between(x, lowerbound, upperbound):
        return x>=lowerbound and x<=upperbound

    def bilinear_forward_numpy(data, grid):

        batchsize = data.shape[0]
        input_height = data.shape[2]
        input_width = data.shape[3]
        num_channel = data.shape[1]

        output_height = grid.shape[2]
        output_width = grid.shape[3]
        out = np.zeros(data.shape[:2] + grid.shape[2:], dtype=np.float32)

        for i in range(batchsize):
            for yout in range(output_height):
                for xout in range(output_width):

                    xcoord = np.float32((grid[i, 0, yout, xout] + 1) * (input_width-1) / 2.0)
                    ycoord = np.float32((grid[i, 1, yout, xout] + 1) * (input_height-1) / 2.0)

                    xInTopLeft = int(floor(xcoord))
                    xWeightTopLeft = np.float32(1-(xcoord - xInTopLeft))

                    yInTopLeft = int(floor(ycoord))
                    yWeightTopLeft = np.float32(1-(ycoord - yInTopLeft))

                    # interpolation
                    for channel in range(num_channel):

                        inTopLeft = data[i,channel,yInTopLeft, xInTopLeft] \
                            if between(xInTopLeft,0,input_width-1) and between(yInTopLeft,0,input_height-1) else 0.0
                        inTopRight = data[i,channel,yInTopLeft, xInTopLeft+1] \
                            if between(xInTopLeft+1,0,input_width-1) and between(yInTopLeft,0,input_height-1) else 0.0
                        inBottomLeft = data[i,channel,yInTopLeft+1, xInTopLeft] \
                            if between(xInTopLeft,0,input_width-1) and between(yInTopLeft+1,0,input_height-1) else 0.0
                        inBottomRight = data[i,channel,yInTopLeft+1, xInTopLeft+1] \
                            if between(xInTopLeft+1,0,input_width-1) and between(yInTopLeft+1,0,input_height-1) else 0.0

                        out[i,channel,yout,xout] = xWeightTopLeft * yWeightTopLeft * inTopLeft\
                                +  (1-xWeightTopLeft)*yWeightTopLeft * inTopRight\
                                +  xWeightTopLeft * (1-yWeightTopLeft) * inBottomLeft\
                            +(1-xWeightTopLeft) * (1-yWeightTopLeft) * inBottomRight
        return out

    def bilinear_backward_numpy(out_grad, data, grid):

        data_grad = np.zeros(data.shape, dtype=np.float32)
        grid_grad = np.zeros(grid.shape, dtype=np.float32)

        batchsize = data.shape[0]
        input_height = data.shape[2]
        input_width = data.shape[3]
        num_channel = data.shape[1]
        output_height = grid.shape[2]
        output_width = grid.shape[3]

        for i in range(batchsize):
            for yout in range(output_height):
                for xout in range(output_width):

                    top_left_y_gw = np.float32(0.0);
                    top_left_x_gw = np.float32(0.0);

                    xcoord = np.float32((grid[i, 0, yout, xout] + 1) * (input_width-1) / 2.0)
                    ycoord = np.float32((grid[i, 1, yout, xout] + 1) * (input_height-1) / 2.0)

                    xInTopLeft = int(floor(xcoord))
                    xWeightTopLeft = np.float32(1-(xcoord - xInTopLeft))

                    yInTopLeft = int(floor(ycoord))
                    yWeightTopLeft = np.float32(1-(ycoord - yInTopLeft))

                    topLeftDotProduct = np.float32(0)
                    topRightDotProduct = np.float32(0)
                    bottomLeftDotProduct = np.float32(0)
                    bottomRightDotProduct = np.float32(0)

                    for channel in range(num_channel):
                        # left top
                        if between(xInTopLeft,0,input_width-1) and between(yInTopLeft,0,input_height-1):
                            topLeftDotProduct += data[i,channel,yInTopLeft, xInTopLeft] * \
                                out_grad[i,channel,yout,xout]
                            data_grad[i, channel, yInTopLeft, xInTopLeft] += xWeightTopLeft * \
                                yWeightTopLeft * out_grad[i,channel,yout,xout]
                        # right top
                        if between(xInTopLeft+1,0,input_width-1) and between(yInTopLeft,0,input_height-1):
                            topRightDotProduct += data[i, channel, yInTopLeft,xInTopLeft+1] * \
                                out_grad[i, channel, yout,xout]
                            data_grad[i, channel,yInTopLeft, xInTopLeft+1] += (1-xWeightTopLeft) * \
                                yWeightTopLeft * out_grad[i,channel,yout,xout]
                        # left bottom
                        if between(xInTopLeft,0,input_width-1) and between(yInTopLeft+1,0,input_height-1):
                            bottomLeftDotProduct += data[i, channel,yInTopLeft+1, xInTopLeft] * \
                                out_grad[i,channel,yout,xout]
                            data_grad[i,channel,yInTopLeft+1,xInTopLeft]+=xWeightTopLeft * \
                                (1-yWeightTopLeft)* out_grad[i,channel,yout,xout]
                        # right bottom
                        if between(xInTopLeft+1,0,input_width-1) and between(yInTopLeft+1,0,input_height-1):
                            bottomRightDotProduct += data[i,channel,yInTopLeft+1, xInTopLeft+1] * \
                                out_grad[i,channel,yout,xout]
                            data_grad[i,channel,yInTopLeft+1,xInTopLeft+1]+= (1-xWeightTopLeft) * \
                                (1-yWeightTopLeft)*out_grad[i,channel,yout,xout]

                    yf = np.float32(-xWeightTopLeft * topLeftDotProduct + xWeightTopLeft*bottomLeftDotProduct - \
                        (1-xWeightTopLeft)* topRightDotProduct + (1-xWeightTopLeft)*bottomRightDotProduct)
                    xf = np.float32(-yWeightTopLeft * topLeftDotProduct + yWeightTopLeft*topRightDotProduct - \
                        (1-yWeightTopLeft)*bottomLeftDotProduct + (1-yWeightTopLeft)*bottomRightDotProduct)

                    grid_grad[i,0,yout,xout] = xf * (input_width-1) / 2.0
                    grid_grad[i,1,yout,xout] = yf * (input_height-1) / 2.0

        return data_grad, grid_grad

    data = mx.sym.Variable('data')
    grid = mx.sym.Variable('grid')
    net = mx.sym.BilinearSampler(data=data,grid=grid)

    test_case = [[(1,3,15,16),(1,2,10,10)],
                 [(1,6,7,16),(1,2,10,4)],
                 [(1,7,3,16),(1,2,8,11)],
                 [(1,9,50,50),(1,2,50,50)]]

    for ctx in [default_context()]:
        for item in test_case:
            data_shape, grid_shape = item
            exe = net.simple_bind(data=data_shape,grid=grid_shape,ctx=ctx,grad_req='write')
            # check forward
            exe.arg_dict['data'][:] = np.random.uniform(low=-0.1, high=0.1,size=data_shape).astype(np.float32)
            exe.arg_dict['grid'][:] = np.random.uniform(low=-2, high=2, size=grid_shape).astype(np.float32)
            exe.forward(is_train=True)
            out = bilinear_forward_numpy(exe.arg_dict['data'].asnumpy(), exe.arg_dict['grid'].asnumpy())
            assert_almost_equal(exe.outputs[0].asnumpy(), out, rtol=1e-3,atol=1e-5)

            # check backward
            out_grad = np.random.uniform(low=-0.01, high=0.01,size=data_shape[:2] + grid_shape[2:]).astype(np.float32)
            exe.backward(mx.nd.array(out_grad))
            data_grad, grid_grad = bilinear_backward_numpy(out_grad,exe.arg_dict['data'].asnumpy(),
                                                       exe.arg_dict['grid'].asnumpy())
            assert_almost_equal(exe.grad_dict['data'].asnumpy(), data_grad, rtol=1e-3, atol=1e-5)
            assert_almost_equal(exe.grad_dict['grid'].asnumpy(), grid_grad, rtol=1e-3, atol=1e-5)

            # check kAddTo
            exe_addto = net.simple_bind(data=data_shape, grid=grid_shape, ctx=ctx, grad_req='add')
            data_initial_grid = np.random.normal(size=exe_addto.grad_dict['data'].shape).astype(np.float32)
            grid_initial_grid = np.random.normal(size=exe_addto.grad_dict['grid'].shape).astype(np.float32)
            exe_addto.arg_dict['data'][:] = exe.arg_dict['data'][:]
            exe_addto.arg_dict['grid'][:] = exe.arg_dict['grid'][:]
            exe_addto.grad_dict['data'][:] = data_initial_grid
            exe_addto.grad_dict['grid'][:] = grid_initial_grid
            exe_addto.forward(is_train=True)
            exe_addto.backward(mx.nd.array(out_grad))
            assert_almost_equal(exe_addto.grad_dict['data'].asnumpy(), data_grad + data_initial_grid, rtol=1e-3,atol=1e-5)
            assert_almost_equal(exe_addto.grad_dict['grid'].asnumpy(), grid_grad + grid_initial_grid, rtol=1e-3,atol=1e-5)


def test_index2d():
    for _ in range(30):
        n = np.random.randint(1, 100)
        m = np.random.randint(1, 500)
        data = mx.random.uniform(-1, 1, shape=(n, m), ctx=default_context())
        x = mx.nd.array(np.random.randint(0, m, size=n), ctx=default_context(), dtype='int32')
        r = mx.nd.batch_take(data, x)
        assert_almost_equal(r.asnumpy(), data.asnumpy()[np.arange(n), x.asnumpy()])


def test_cast():
    for srctype in [np.int32, np.float32, np.float16]:
        for dsttype in [np.float32, np.int32, np.float16]:
            x = mx.sym.Variable('x', dtype=srctype)
            y = mx.sym.Cast(x, dtype=dsttype)
            exe = y.simple_bind(ctx=default_context(), x=(10, 10))
            assert exe.arg_arrays[0].dtype == srctype
            assert exe.outputs[0].dtype == dsttype
            X = np.random.uniform(-10, 10, size=(10, 10))
            exe.arg_arrays[0][:] = X
            exe.forward(is_train=True)
            exe.backward(mx.nd.array(X, dtype=dsttype, ctx=default_context()))
            assert_almost_equal(exe.outputs[0].asnumpy(), X.astype(srctype).astype(dsttype), rtol=1e-3)
            assert_almost_equal(exe.grad_arrays[0].asnumpy(), X.astype(dsttype).astype(srctype), rtol=1e-3)


def test_repeat():
    def test_repeat_forward():
        ndim_max = 6 # max number of dims of the ndarray
        size_max = 10 # max number of elements in each dim
        repeats = 3
        for ndim in range(1, ndim_max+1):
            shape = ()
            for i in range(0, ndim):
                shape += (np.random.randint(1, size_max+1), )
            a = np.random.random_sample(size=shape)
            aa = np.repeat(a, repeats)
            b = mx.nd.array(a, ctx=default_context())
            bb = mx.nd.repeat(b, repeats).asnumpy()
            assert_almost_equal(aa, bb)

            for axis in range(0, ndim):
                aa = np.repeat(a, repeats, axis)
                bb = mx.nd.repeat(b, repeats, axis).asnumpy()
                assert_almost_equal(aa, bb)

    def test_repeat_backward(axis):
        data = mx.sym.Variable('data')
        n1 = 3
        n2 = 4
        shape = (n1, n2)
        data_tmp = np.random.randint(0, 10, n1 * n2).reshape(shape)
        arr_data = mx.nd.array(data_tmp)
        arr_grad = mx.nd.empty(shape)
        repeats = 2
        test = mx.sym.repeat(data, repeats=repeats, axis=axis)
        exe = test.bind(ctx=default_context(), args=[arr_data], args_grad=[arr_grad])
        npout_grad = np.random.randint(0, 10, n1 * n2 * repeats)
        if axis == 0:
            npout_grad = npout_grad.reshape(n1 * repeats, n2)
        elif axis == 1:
            npout_grad = npout_grad.reshape(n1, n2 * repeats)
        else:
            raise RuntimeError("Invalid axis value")
        out_grad = mx.nd.array(npout_grad)
        exe.backward(out_grad)

        expected_grad = np.zeros(shape)
        if axis == 0:
            for i in range(shape[0]):
                for j in range(shape[1]):
                    k = i * repeats
                    expected_grad[i][j] = sum(npout_grad[k:k + repeats, j])
        elif axis == 1:
            for j in range(shape[1]):
                for i in range(shape[0]):
                    k = j * repeats
                    expected_grad[i][j] = sum(npout_grad[i, k:k + repeats])
        else:
            raise RuntimeError("Invalid axis value")

        assert_almost_equal(expected_grad, arr_grad.asnumpy(), rtol=1e-3)

    def test_repeat_numeric_gradient():
        data = mx.sym.Variable('data')
        n1 = 3
        n2 = 4
        shape = (n1, n2)
        data_tmp = np.random.randint(0, 10, n1 * n2).reshape(shape)
        repeats = 2

        test = mx.sym.repeat(data, repeats=repeats, axis=0)
        check_numeric_gradient(test, [data_tmp], numeric_eps=1e-3, rtol=1e-2)

    test_repeat_forward()
    test_repeat_backward(axis=0)
    test_repeat_backward(axis=1)
    test_repeat_numeric_gradient()


def test_reverse():
    data = mx.symbol.Variable('data')
    shape = (5, 5, 5)
    data_tmp = np.random.uniform(-1, 1, shape)
    test = mx.sym.reverse(data, axis=[1, 2])
    grad = np.random.uniform(-1, 1, shape)
    check_numeric_gradient(test, [data_tmp], numeric_eps=2E-2)
    check_symbolic_forward(test, [data_tmp], [data_tmp[:, ::-1, ::-1]])
    check_symbolic_backward(test, [data_tmp], [grad], [grad[:, ::-1, ::-1]])


def test_tile():
    def test_normal_case():
        ndim_max = 3 # max number of dims of the ndarray
        size_max = 10 # max number of elements in each dim
        length_max = 3 # max length of reps
        rep_max = 10 # max number of tiling in each dim
        for ndim in range(ndim_max, ndim_max+1):
            shape = ()
            for i in range(0, ndim):
                shape += (np.random.randint(1, size_max+1), )
            a = np.random.randint(0, 100, shape)
            a = np.asarray(a, dtype=np.int32)
            if ndim == 0:
                a = np.array([])
            b = mx.nd.array(a, ctx=default_context(), dtype=a.dtype)

            reps_len = np.random.randint(0, length_max+1)
            reps_tuple = ()
            for i in range(1, reps_len):
                reps_tuple += (np.random.randint(0, rep_max), )
            reps_array = np.asarray(reps_tuple)

            a_tiled = np.tile(a, reps_array)
            b_tiled = mx.nd.tile(b, reps_tuple).asnumpy()
            assert same(a_tiled, b_tiled)

    def test_empty_tensor():
        shape = (2, 3, 0, 4)
        a = np.array([], dtype=np.int32).reshape(shape)
        b = mx.nd.array(a, ctx=default_context(), dtype=a.dtype)
        reps = (2, 4, 6)

        a_tiled = np.tile(a, reps)
        b_tiled = mx.nd.tile(b, reps).asnumpy()
        assert same(a_tiled, b_tiled)

    def test_empty_reps():
        a = np.array([[2, 3, 4], [5, 6, 7]], dtype=np.int32)
        b = mx.nd.array(a, ctx=default_context(), dtype=a.dtype)
        a_tiled = np.tile(a, ())
        b_tiled = mx.nd.tile(b, ()).asnumpy()
        assert same(a_tiled, b_tiled)

    def test_zero_reps():
        a = np.array([[2, 3, 4], [5, 6, 7]], dtype=np.int32)
        b = mx.nd.array(a, ctx=default_context(), dtype=a.dtype)
        reps = (2, 0, 4, 5)
        a_tiled = np.tile(a, reps)
        b_tiled = mx.nd.tile(b, reps).asnumpy()
        assert same(a_tiled, b_tiled)

    def test_tile_backward():
        data = mx.sym.Variable('data')
        n1 = 2
        n2 = 2
        shape = (n1, n2)
        data_tmp = np.random.randint(0, 10, n1 * n2).reshape(shape)
        arr_data = mx.nd.array(data_tmp)
        arr_grad = mx.nd.empty(shape)
        reps1 = 2
        reps2 = 2
        reps = (reps1, reps2)
        test = mx.sym.tile(data, reps=reps)
        exe = test.bind(ctx=mx.context.Context.default_ctx, args=[arr_data], args_grad=[arr_grad])
        npout_grad = np.random.randint(0, 10, n1 * n2 * reps1 * reps2).reshape(n1 * reps1, n2 * reps2)
        out_grad = mx.nd.array(npout_grad)
        exe.backward(out_grad)

        expected_grad = np.zeros(shape)
        for i in range(shape[0]):
            for j in range(shape[1]):
                expected_grad[i][j] += sum(sum(npout_grad[i:(n1 * reps1):reps1, j:(n2 * reps2):reps2]))

        assert_almost_equal(expected_grad, arr_grad.asnumpy(), rtol=1e-3)

    def test_tile_numeric_gradient():
        data = mx.sym.Variable('data')
        n1 = 2
        n2 = 2
        shape = (n1, n2)
        data_tmp = np.random.randint(0, 10, n1 * n2).reshape(shape)
        reps1 = 2
        reps2 = 2
        reps = (reps1, reps2)
        test = mx.sym.tile(data, reps=reps)
        check_numeric_gradient(test, [data_tmp], numeric_eps=1e-2, rtol=1e-2)

    test_normal_case()
    test_empty_tensor()
    test_empty_reps()
    test_zero_reps()
    test_tile_backward()
    test_tile_numeric_gradient()


def test_one_hot():
    def test_normal_case(index_type=np.int32):
        ndim_max = 6
        dim_size_max = 20
        depth = int(dim_size_max / 2)
        on_value = 1
        off_value = 0
        for ndim in range(1, ndim_max+1):
            shape = ()
            for i in range(1, ndim+1):
                shape += (np.random.randint(1, dim_size_max+1), )
            indices = np.random.randint(-dim_size_max, dim_size_max+1,
                                        size=np.prod(shape)).reshape(shape)
            mx_one_hot_array = mx.nd.one_hot(
                mx.nd.array(indices, ctx=default_context(), dtype=index_type),
                depth=depth, dtype=np.int32)
            expected_array = np.zeros((np.prod(shape), depth), dtype=np.int32)
            expected_array[:] = off_value
            indices_1d = indices.flatten()
            row = 0
            for idx in indices_1d:
                if 0 <= idx < depth:
                    expected_array[row, idx] = on_value
                row += 1
            expected_array = expected_array.reshape(shape + (depth, ))
            one_hot_array = mx_one_hot_array.asnumpy()
            assert same(expected_array, one_hot_array)

    def test_empty_indices():
        shape = (2, 0, 9, 3)
        indices = np.array([]).reshape(shape)
        depth = 10
        mx_one_hot_array = mx.nd.one_hot(
            mx.nd.array(indices, ctx=default_context(), dtype=np.int32),
            depth=depth, dtype=np.int32).asnumpy()
        expected_array = np.array([], dtype=np.int32).reshape(shape + (depth, ))
        assert same(expected_array, mx_one_hot_array)

    def test_zero_depth():
        shape = (2, 4, 9, 3)
        indices = np.ones(shape)
        depth = 0
        mx_one_hot_array = mx.nd.one_hot(
            mx.nd.array(indices, ctx=default_context(), dtype=np.int32),
            depth=depth, dtype=np.int32).asnumpy()
        expected_array = np.array([], dtype=np.int32).reshape(shape + (depth, ))
        assert same(expected_array, mx_one_hot_array)

    test_normal_case(index_type=np.int32)
    test_normal_case(index_type=np.float64)
    test_normal_case(index_type=np.float32)
    test_normal_case(index_type=np.float16)
    test_empty_indices()
    test_zero_depth()


def test_where():
    def get_forward_expected_output(condition, x, y):
        original_shape = x.shape
        out = np.zeros(original_shape)
        if condition.shape == x.shape:
            for index, c in np.ndenumerate(condition):
                if c != 0:
                    out[index] = x[index]
                else:
                    out[index] = y[index]
        elif condition.shape == (x.shape[0], ):
            s = x.shape
            m = s[0]
            n = int(np.prod(s)/s[0])
            x2d = x.reshape((m, n))
            y2d = y.reshape((m, n))
            out = out.reshape((m, n))
            for i in range(0, m):
                if condition[i] != 0:
                    for j in range(0, n):
                        out[i, j] = x2d[i, j]
                else:
                    for j in range(0, n):
                        out[i, j] = y2d[i, j]
        else:
            raise RuntimeError("Invalid condition shape for where op")

        out = out.reshape(original_shape)
        return out

    def get_forward_inputs_same_shape(shape):
        condition_np = np.random.randint(0, 2, np.prod(shape)).reshape(shape)
        x_np = np.random.randint(1, 6, np.prod(shape)).reshape(shape)
        y_np = np.random.randint(7, 11, np.prod(shape)).reshape(shape)
        return condition_np, x_np, y_np

    def get_forward_inputs_condition_vector(shape):
        condition_np = np.random.randint(0, 2, shape[0])
        x_np = np.random.randint(1, 6, np.prod(shape)).reshape(shape)
        y_np = np.random.randint(7, 11, np.prod(shape)).reshape(shape)
        return condition_np, x_np, y_np

    def get_backward_input(shape):
        return np.random.randint(20, 30, np.prod(shape)).reshape(shape)

    def get_backward_expected_outputs(grad_in, condition):
        shape = grad_in.shape
        grad_cond = np.zeros(condition.shape)
        grad_x = np.empty(shape)
        grad_y = np.empty(shape)

        for index, c in np.ndenumerate(condition):
            if 0 != c:
                grad_x[index] = grad_in[index]
                grad_y[index] = 0
            else:
                grad_x[index] = 0
                grad_y[index] = grad_in[index]

        return grad_cond, grad_x, grad_y

    def test_where_helper(shape, same_shape):
        if same_shape:
            condition_np, x_np, y_np = get_forward_inputs_same_shape(shape)
        else:
            condition_np, x_np, y_np = get_forward_inputs_condition_vector(shape)

        out_expected = get_forward_expected_output(condition_np, x_np, y_np)

        grad_in_np = get_backward_input(shape)
        grad_expected_cond, grad_expected_x, grad_expected_y\
            = get_backward_expected_outputs(grad_in_np, condition_np)

        condition = mx.sym.Variable('condition')
        x = mx.sym.Variable('x')
        y = mx.sym.Variable('y')
        grad_in_mx = mx.nd.array(grad_in_np, dtype=np.int32)
        where_sym = mx.sym.where(condition, x, y)

        # test req='write'
        where_exe_write = where_sym.simple_bind(ctx=default_context(),
                                                condition=condition_np.shape,
                                                x=x_np.shape, y=y_np.shape,
                                                grad_req='write')
        # test forward req='write'
        outputs = where_exe_write.forward(is_train=True, condition=condition_np,
                                          x=x_np, y=y_np)
        assert same(outputs[0].asnumpy(), out_expected)
        # test backward req='write'
        where_exe_write.backward(grad_in_mx)
        assert same(where_exe_write.grad_dict['x'].asnumpy(), grad_expected_x)
        assert same(where_exe_write.grad_dict['y'].asnumpy(), grad_expected_y)
        assert same(where_exe_write.grad_dict['condition'].asnumpy(), grad_expected_cond)

        # test req='add'
        x_grad_init = np.random.randint(30, 40, np.prod(shape)).reshape(shape)
        y_grad_init = np.random.randint(40, 50, np.prod(shape)).reshape(shape)
        where_exe_add = where_sym.simple_bind(ctx=default_context(),
                                              condition=condition_np.shape,
                                              x=x_np.shape, y=y_np.shape,
                                              grad_req='add')
        where_exe_add.grad_dict['x'][:] = x_grad_init
        where_exe_add.grad_dict['y'][:] = y_grad_init
        # test forward req='add'
        outputs = where_exe_add.forward(is_train=True, condition=condition_np, x=x_np, y=y_np)
        assert same(outputs[0].asnumpy(), out_expected)
        # test backward req='add'
        where_exe_add.backward(grad_in_mx)
        x_ograd = where_exe_add.grad_dict['x'].asnumpy()
        y_ograd = where_exe_add.grad_dict['y'].asnumpy()
        assert same(x_ograd, grad_expected_x+x_grad_init)
        assert same(y_ograd, grad_expected_y+y_grad_init)

    def test_where_numeric_gradient(shape, same_shape):
        condition = mx.sym.Variable('condition')
        x = mx.sym.Variable('x')
        y = mx.sym.Variable('y')
        where_sym = mx.sym.where(condition, x, y)
        if same_shape:
            condition_np, x_np, y_np = get_forward_inputs_same_shape(shape)
        else:
            condition_np, x_np, y_np = get_forward_inputs_condition_vector(shape)
        check_numeric_gradient(where_sym, [condition_np, x_np, y_np], grad_nodes=['x', 'y'])

    test_where_helper((5, 9), True)
    test_where_helper((5, 9), False)
    test_where_helper((5, 7, 9), True)
    test_where_helper((5, 7, 9), False)
    test_where_helper((10, 8, 15, 3), True)
    test_where_helper((10, 8, 15, 3), False)
    test_where_numeric_gradient((5, 9), True)
    test_where_numeric_gradient((5, 9), False)
    test_where_numeric_gradient((5, 7, 9), True)
    test_where_numeric_gradient((5, 7, 9), False)


def test_new_softmax():
    for ndim in range(1, 5):
        for _ in range(5):
            shape = np.random.randint(1, 5, size=ndim)
            axis = np.random.randint(0, ndim)
            data = np.random.uniform(-2, 2, size=shape)
            sym = mx.sym.softmax(axis=axis)
            check_symbolic_forward(sym, [data], [np_softmax(data, axis=axis)])
            check_numeric_gradient(sym, [data], rtol=0.05, atol=1e-3)


def test_log_softmax():
    for ndim in range(1, 5):
        for _ in range(5):
            shape = np.random.randint(1, 5, size=ndim)
            axis = np.random.randint(0, ndim)
            data = np.random.uniform(-2, 2, size=shape)
            sym = mx.sym.log_softmax(axis=axis-ndim)
            check_symbolic_forward(sym, [data], [np.log(np_softmax(data, axis=axis)+1e-20)])
            check_numeric_gradient(sym, [data], rtol=0.05, atol=1e-3)


def test_pick():
    def test_pick_helper(index_type=np.int32):
        for _ in range(100):
            ndim = np.random.randint(1, 5)
            bshape = np.random.randint(1, 10, size=ndim)
            axis = np.random.randint(0, ndim)
            sshape = bshape.copy()
            sshape[axis] = 1
            data = np.random.uniform(-1, 1, size=bshape)
            index = np.random.randint(0, bshape[axis], size=sshape)
            exp = []
            for i in range(ndim):
                if i == axis:
                    exp.append(index)
                else:
                    ishape = [1 for _ in range(ndim)]
                    ishape[i] = bshape[i]
                    exp.append(np.arange(bshape[i]).reshape(ishape))
            expected = data[exp]
            data = mx.nd.array(data, dtype='float32')
            index = mx.nd.array(index, dtype=index_type)
            out = mx.nd.pick(data, index, axis=axis, keepdims=True)
            assert_almost_equal(out.asnumpy(), expected)

            data_holder = data
            index_holder = index
            data = mx.sym.Variable('data')
            index = mx.sym.Variable('index')
            sym = mx.sym.pick(data, index, axis=axis, keepdims=True)
            check_numeric_gradient(sym, [data_holder, index_holder], grad_nodes=['data'])

    test_pick_helper(np.int32)
    test_pick_helper(np.float32)


def check_ctc_loss(acts, labels, loss_truth):
    in_var = mx.sym.Variable('input')
    labels_var = mx.sym.Variable('labels')
    ctc = mx.sym.contrib.ctc_loss(in_var, labels_var)
    acts_nd = mx.nd.array(acts, ctx=default_context())
    labels_nd = mx.nd.array(labels, ctx=default_context())
    exe = ctc.bind(ctx=default_context(), args=[acts_nd, labels_nd])
    # test forward without grad calc
    exe.forward(is_train=True)
    outTest = exe.outputs[0]
    # test forward without grad calc
    exe.forward(is_train=False)
    outTrain = exe.outputs[0]
    # make sure losses calculated with both modes are the same
    assert_almost_equal(outTest.asnumpy(), outTrain.asnumpy())
    # test against ground truth, if available
    if loss_truth is not None:
        assert_almost_equal(outTest.asnumpy(), loss_truth)
    # test grad
    check_numeric_gradient(ctc, [acts, labels], grad_nodes=['input'], rtol=0.05, atol=1e-3)


def test_ctc_loss():
    # Test 1: check that batches are same + check against Torch WarpCTC
    acts = np.array([
        [[1.2, 3.4, 1.2, -0.1, -2.34], [1.2, 3.4, 1.2, -0.1, -2.34]],
        [[0.1, 0.2, 0.3, 0.22, 0.123], [0.1, 0.2, 0.3, 0.22, 0.123]],
        [[-15, -14, -13, -12, -11], [-15, -14, -13, -12, -11]]],
                    dtype=np.float32)
    labels = np.array([[2, 3, 0], [2, 3, 0]])
    true_loss = np.array([4.04789, 4.04789], dtype=np.float32) # from Torch
    check_ctc_loss(acts, labels, true_loss)
    # Test 2:
    acts2 = np.array([
        [[-5, -4, -3, -2, -1], [1.2, 3.4, 1.2, -0.1, -2.34]],
        [[-10, -9, -8, -7, -6], [0.1, 0.2, 0.3, 0.22, 0.123]],
        [[-15, -14, -13, -12, -11], [-15, -14.2, -13.5, -12.2, -11.22]]], dtype=np.float32)
    labels2 = np.array([[2, 3, 1], [2, 0, 0]], dtype=np.float32)
    true_loss = np.array([7.3557, 5.4091], dtype=np.float32) # from Torch
    check_ctc_loss(acts2, labels2, true_loss)


def test_ctc_loss_grad():
    def check_ctc_loss_grad(blank_label): # from tf
        vocab_size = 5
        max_label_len = 5
        padding_mask = -1+ (blank_label=='first')

        targets_0 = [0, 1, 2, 1, 0]
        loss_log_prob_0 = -3.34211
        input_prob_matrix_0 = np.asarray(
            [[0.633766, 0.221185, 0.0917319, 0.0129757, 0.0142857, 0.0260553],
             [0.111121, 0.588392, 0.278779, 0.0055756, 0.00569609, 0.010436],
             [0.0357786, 0.633813, 0.321418, 0.00249248, 0.00272882, 0.0037688],
             [0.0663296, 0.643849, 0.280111, 0.00283995, 0.0035545, 0.00331533],
             [0.458235, 0.396634, 0.123377, 0.00648837, 0.00903441, 0.00623107]],
            dtype=np.float32)
        gradient_log_prob_0 = np.asarray(
            [[-0.366234, 0.221185, 0.0917319, 0.0129757, 0.0142857, 0.0260553],
             [0.111121, -0.411608, 0.278779, 0.0055756, 0.00569609, 0.010436],
             [0.0357786, 0.633813, -0.678582, 0.00249248, 0.00272882, 0.0037688],
             [0.0663296, -0.356151, 0.280111, 0.00283995, 0.0035545, 0.00331533],
             [-0.541765, 0.396634, 0.123377, 0.00648837, 0.00903441, 0.00623107]],
            dtype=np.float32)

        targets_1 = [0, 1, 1, 0]
        loss_log_prob_1 = -5.42262
        input_prob_matrix_1 = np.asarray(
            [[0.30176, 0.28562, 0.0831517, 0.0862751, 0.0816851, 0.161508],
             [0.24082, 0.397533, 0.0557226, 0.0546814, 0.0557528, 0.19549],
             [0.230246, 0.450868, 0.0389607, 0.038309, 0.0391602, 0.202456],
             [0.280884, 0.429522, 0.0326593, 0.0339046, 0.0326856, 0.190345],
             [0.423286, 0.315517, 0.0338439, 0.0393744, 0.0339315, 0.154046]],
            dtype=np.float32)
        gradient_log_prob_1 = np.asarray(
            [[-0.69824, 0.28562, 0.0831517, 0.0862751, 0.0816851, 0.161508],
             [0.24082, -0.602467, 0.0557226, 0.0546814, 0.0557528, 0.19549],
             [0.230246, 0.450868, 0.0389607, 0.038309, 0.0391602, -0.797544],
             [0.280884, -0.570478, 0.0326593, 0.0339046, 0.0326856, 0.190345],
             [-0.576714, 0.315517, 0.0338439, 0.0393744, 0.0339315, 0.154046]],
            dtype=np.float32)

        inputs = [
            np.vstack(
                [input_prob_matrix_0[t, :], input_prob_matrix_1[t, :]])
            for t in range(5)
        ] + 2 * [np.nan * np.ones((2, vocab_size+1), np.float32)]
        inputs = np.log(np.asarray(inputs, dtype=np.float32))

        grad_truth = np.array([
            np.vstack(
                [gradient_log_prob_0[t, :], gradient_log_prob_1[t, :]])
            for t in range(5)
        ] + 2 * [np.zeros((2, vocab_size+1), np.float32)])

        if blank_label == 'first':
            inputs = np.roll(inputs, 1, axis=2)
            grad_truth = np.roll(grad_truth, 1, axis=2)

        labels = (np.asarray([x + [padding_mask]*(max_label_len-len(x))
                             for x in [targets_0, targets_1]])+(blank_label == 'first'))

        seq_lens = np.array([5, 5], dtype=np.int32)
        label_lens = np.array([5, 4], dtype=np.int32)
        loss_truth = np.array([-loss_log_prob_0, -loss_log_prob_1], np.float32)

        with default_context():
            data = mx.nd.array(inputs)
            label = mx.nd.array(labels)
            data.attach_grad()
            with mx.autograd.record():
                l = mx.contrib.ndarray.CTCLoss(data, label,
                                               use_data_lengths=True,
                                               use_label_lengths=True,
                                               data_lengths=mx.nd.array(seq_lens),
                                               label_lengths=mx.nd.array(label_lens),
                                               blank_label=blank_label)
                l.backward()
            assert_almost_equal(l.asnumpy(), loss_truth, atol=1e-5, rtol=1e-5)
            assert_almost_equal(data.grad.asnumpy(), grad_truth, atol=1e-5, rtol=1e-5)

    check_ctc_loss_grad('first')
    check_ctc_loss_grad('last')


def test_quantization_op():
    min0 = mx.nd.array([0.0])
    max0 = mx.nd.array([1.0])
    a  = mx.nd.array([[0.1392, 0.5928], [0.6027, 0.8579]])
    qa, min1, max1 = mx.nd.contrib.quantize(a, min0, max0, out_type='uint8')
    a_ = mx.nd.contrib.dequantize(qa, min1, max1, out_type='float32')

    qa_real = mx.nd.array([[35, 151], [154, 219]])
    a_real  = mx.nd.array([[0.13725491, 0.59215689], [0.60392159, 0.8588236]])

    assert same(qa.asnumpy(), qa_real.asnumpy())
    assert same(a_.asnumpy(),  a_real.asnumpy())


def test_reciprocal_op():
    data_tmp = np.random.rand(3, 4) * 10 - 5
    # Avoid possible division by 0 errors
    data_tmp[data_tmp == 0] = 1.0
    data = mx.symbol.Variable('data')
    test = mx.sym.reciprocal(data)

    check_numeric_gradient(test, [data_tmp])
    check_symbolic_forward(test, [data_tmp], [np.reciprocal(data_tmp)])

def test_cbrt_op():
    data_tmp = np.random.rand(3, 4) * 10 - 5
    data = mx.symbol.Variable('data')
    test = mx.sym.cbrt(data)

    check_numeric_gradient(test, [data_tmp])
    check_symbolic_forward(test, [data_tmp], [np.cbrt(data_tmp)])

def test_rcbrt_op():
    data_tmp = np.random.rand(3, 4) * 10 - 5
    # Avoid possible division by 0 errors
    data_tmp[data_tmp == 0] = 1.0
    data = mx.symbol.Variable('data')
    test = mx.sym.rcbrt(data)

    check_numeric_gradient(test, [data_tmp])
    check_symbolic_forward(test, [data_tmp], [1/np.cbrt(data_tmp)])

def test_custom_op():
    class Sqr(mx.operator.CustomOp):
        def forward(self, is_train, req, in_data, out_data, aux):
            self.assign(out_data[0], req[0], in_data[0]*in_data[0])
            aux[0][:] = 1

        def backward(self, req, out_grad, in_data, out_data, in_grad, aux):
            self.assign(in_grad[0], req[0], 2*in_data[0]*out_grad[0])
            assert (aux[0].asnumpy() == 1).all()

    @mx.operator.register("sqr")
    class SqrProp(mx.operator.CustomOpProp):
        def __init__(self):
            super(SqrProp, self).__init__(need_top_grad=True)

        def list_arguments(self):
            return ['data']

        def list_outputs(self):
            return ['output']

        def list_auxiliary_states(self):
            return ['aux']

        def infer_shape(self, in_shape):
            return in_shape, [in_shape[0]], [in_shape[0]]

        def infer_type(self, in_type):
            return in_type, [in_type[0]], [in_type[0]]

        def create_operator(self, ctx, shapes, dtypes):
            return Sqr()

    data = mx.symbol.Variable('data')
    aux = mx.symbol.Variable('aux')
    op = mx.symbol.Custom(data=data, aux=aux, name='sqr', op_type='sqr')
    x = mx.nd.array(np.random.uniform(-1, 1, size=(4, 10)))
    aux = mx.nd.zeros_like(x)
    check_numeric_gradient(op, [x], [aux])

    data = mx.symbol.cast(data, dtype='float64')
    op = mx.symbol.cast(op, dtype='float32')
    x = mx.nd.array(np.random.uniform(-1, 1, size=(4, 10)))
    aux = mx.nd.zeros_like(x)
    check_numeric_gradient(op, [x], [aux])

    x.attach_grad()
    with mx.contrib.autograd.train_section():
        y = mx.nd.Custom(x, aux, op_type='sqr')
        y.backward()


def test_psroipooling():
    for num_rois in [1, 2]:
        for num_classes, num_group in itertools.product([2, 3], [2, 3]):
            for image_height, image_width in itertools.product([168, 224], [168, 224]):
                for grad_nodes in [['im_data']]:
                    spatial_scale = 0.0625
                    feat_height = np.int(image_height * spatial_scale)
                    feat_width = np.int(image_width * spatial_scale)
                    im_data = np.random.rand(1, num_classes*num_group*num_group, feat_height, feat_width)
                    rois_data = np.zeros([num_rois, 5])
                    rois_data[:, [1,3]] = np.sort(np.random.rand(num_rois, 2)*(image_width-1))
                    rois_data[:, [2,4]] = np.sort(np.random.rand(num_rois, 2)*(image_height-1))

                    im_data_var = mx.symbol.Variable(name="im_data")
                    rois_data_var = mx.symbol.Variable(name="rois_data")
                    op = mx.sym.contrib.PSROIPooling(data=im_data_var, rois=rois_data_var, spatial_scale=spatial_scale,
                                                     group_size=num_group, pooled_size=num_group,
                                                     output_dim=num_classes, name='test_op')
                    rtol, atol = 1e-2, 1e-3
                    # By now we only have gpu implementation
                    if mx.Context.default_ctx.device_type == 'gpu':
                        check_numeric_gradient(op, [im_data, rois_data], rtol=rtol, atol=atol,
                                               grad_nodes=grad_nodes, ctx=mx.gpu(0))


def test_deformable_convolution():
    for num_batch in [1, 2]:
        for num_channel_data, num_deformable_group in itertools.product([4, 8], [1, 2]):
            for input_height, input_width in itertools.product([5, 6], [5, 6]):
                for dilate in [(1, 1), (2, 2)]:
                    for grad_nodes in [['im_data'], ['offset_data'], ['weight']]:
                        output_height = input_height
                        output_width = input_width
                        im_data = np.random.rand(num_batch, num_channel_data, input_height, input_width)
                        offset_data = \
                            np.random.rand(num_batch, num_deformable_group * 3 * 3 * 2, output_height, output_width)\
                            * 0.8 + 0.1

                        weight = np.random.normal(0, 0.001, (num_channel_data, num_channel_data, 3, 3))
                        bias = np.zeros(num_channel_data)

                        im_data_var = mx.symbol.Variable(name="im_data")
                        offset_data_var = mx.symbol.Variable(name="offset_data")
                        weight_var = mx.symbol.Variable(name="weight")
                        bias_var = mx.symbol.Variable(name="bias")
                        op = mx.sym.contrib.DeformableConvolution(name='test_op', data=im_data_var,
                                                                  offset=offset_data_var,
                                                                  weight=weight_var, bias=bias_var,
                                                                  num_filter=num_channel_data, pad=dilate,
                                                                  kernel=(3, 3), stride=(1, 1), dilate=dilate,
                                                                  num_deformable_group=num_deformable_group)
                        if grad_nodes[0] == 'offset_data':
                            # wider tolerance needed for coordinate differential
                            rtol, atol = 1.0, 1e-2
                        else:
                            rtol, atol = 0.05, 1e-3
                        # By now we only have gpu implementation
                        if mx.Context.default_ctx.device_type == 'gpu':
                            check_numeric_gradient(op, [im_data, offset_data, weight, bias], rtol=rtol, atol=atol,
                                                   grad_nodes=grad_nodes, ctx=mx.gpu(0))


def test_deformable_psroipooling():
    for num_rois in [1, 2]:
        for num_classes, num_group in itertools.product([2, 3], [2, 3]):
            for image_height, image_width in itertools.product([168, 224], [168, 224]):
                for grad_nodes in [['im_data'], ['offset_data']]:
                    spatial_scale = 0.0625
                    feat_height = np.int(image_height * spatial_scale)
                    feat_width = np.int(image_width * spatial_scale)
                    im_data = np.random.rand(1, num_classes*num_group*num_group, feat_height, feat_width)
                    rois_data = np.zeros([num_rois, 5])
                    rois_data[:, [1,3]] = np.sort(np.random.rand(num_rois, 2)*(image_width-1))
                    rois_data[:, [2,4]] = np.sort(np.random.rand(num_rois, 2)*(image_height-1))
                    offset_data = np.random.rand(num_rois, 2*num_classes, num_group, num_group) * 0.1

                    im_data_var = mx.symbol.Variable(name="im_data")
                    rois_data_var = mx.symbol.Variable(name="rois_data")
                    offset_data_var = mx.symbol.Variable(name="offset_data")
                    op = mx.sym.contrib.DeformablePSROIPooling(data=im_data_var, rois=rois_data_var,
                                                               trans=offset_data_var, spatial_scale=spatial_scale,
                                                               sample_per_part=4, group_size=num_group,
                                                               pooled_size=num_group, output_dim=num_classes,
                                                               trans_std=0.1, no_trans=False, name='test_op')
                    if grad_nodes[0] == 'offset_data':
                        # wider tolerance needed for coordinate differential
                        rtol, atol = 1.0, 1e-2
                    else:
                        rtol, atol = 1e-2, 1e-3
                    # By now we only have gpu implementation
                    if mx.Context.default_ctx.device_type == 'gpu':
                        check_numeric_gradient(op, [im_data, rois_data, offset_data], rtol=rtol, atol=atol,
                                               grad_nodes=grad_nodes, ctx=mx.gpu(0))


# Helper functions for test_laop

def _make_symm_symbol(a, ndims):
    assert ndims >= 2
    tr_shape = list(range(ndims))
    tr_shape[-1] = ndims-2
    tr_shape[-2] = ndims-1
    tr_shape = tuple(tr_shape)
    return 0.5 * (a + mx.sym.transpose(a, axes=tr_shape))

def _make_lower_triangle_symm(a, ndims, m, dtype=np.float32):
    assert ndims >= 2
    # The last two dimensions must both be m
    # Create mask for lower triangle and diagonal
    index = mx.sym.arange(start=0, stop=m, step=1, dtype=np.int32)
    lt_mask = mx.sym.one_hot(index, depth=m, dtype=dtype)
    for j in range(1, m):
        part1 = mx.sym.zeros(shape=(j, m), dtype=dtype)
        index = mx.sym.arange(start=0, stop=m-j, step=1, dtype=np.int32)
        part2 = mx.sym.one_hot(index, depth=m, dtype=dtype)
        lt_mask = lt_mask + mx.sym.concat(*[part1, part2], dim=0)
    shp = tuple([1]*(ndims-2) + [m, m])
    lt_mask = mx.sym.reshape(lt_mask, shape=shp)
    return mx.sym.broadcast_mul(a, lt_mask)

def test_laop():
    dtype = np.float64
    rtol_fw = 1e-7
    atol_fw = 1e-9
    num_eps = 1e-6
    rtol_bw = 1e-5
    atol_bw = 1e-6
    # enable numerical checking of gradients
    grad_check = 1

    data1 = mx.symbol.Variable('data1')
    data2 = mx.symbol.Variable('data2')
    data3 = mx.symbol.Variable('data3')

    check_fw = lambda sym, location, expected :\
        check_symbolic_forward(sym, location, expected, rtol=rtol_fw,
                               atol=atol_fw, dtype=dtype)
    check_grad = lambda sym, location:\
        check_numeric_gradient(sym, location, numeric_eps=num_eps, rtol=rtol_bw,
                               atol=atol_bw, dtype=dtype)
    rep_3x = lambda a, m, n :\
        np.reshape(np.tile(np.array(a).flatten(), 3), (3, 1, m, n))

    # Test gemm separately from other la-operators.
    shape1 = (2, 3)
    shape2 = (3, 2)
    shape3 = (3, 3)
    shape4 = (2, 2)
    #Ensure that ithis tests don't get changed by other calls to random.
    np.random.seed(42)
    data_in1 = np.random.uniform(1, 10, shape1)
    data_in2 = np.random.uniform(1, 10, shape2)
    data_in3 = np.random.uniform(1, 10, shape3)
    data_in4 = np.random.uniform(1, 10, shape4)
    # Check all transpositions of gemm operator.
    data_in1_t = np.transpose(data_in1)
    data_in2_t = np.transpose(data_in2)
    res_gemm = 4. * np.dot(data_in1, data_in2) + 7. * data_in4
    test_gemm = mx.sym.linalg.gemm(data1, data2, data3, alpha=4., beta=7.)
    check_fw(test_gemm, [data_in1, data_in2, data_in4], [res_gemm])
    if grad_check == 1:
        check_grad(test_gemm, [data_in1, data_in2, data_in4])
    res_gemm = 4. * np.dot(data_in1_t, data_in2_t) + 7. * data_in3
    test_gemm = mx.sym.linalg.gemm(data1, data2, data3, alpha=4., beta=7.,
                                   transpose_a=True, transpose_b=True)
    check_fw(test_gemm, [data_in1, data_in2, data_in3], [res_gemm])
    if grad_check == 1:
        check_grad(test_gemm, [data_in1, data_in2, data_in3])
    res_gemm = 4. * np.dot(data_in1_t, data_in1) + 7. * data_in3
    test_gemm = mx.sym.linalg.gemm(data1, data2, data3, alpha=4., beta=7.,
                                   transpose_a=True)
    check_fw(test_gemm, [data_in1, data_in1, data_in3], [res_gemm])
    if grad_check == 1:
        check_grad(test_gemm, [data_in1, data_in1, data_in3])
    res_gemm = 4. * np.dot(data_in1, data_in1_t) + 7. * data_in4
    test_gemm = mx.sym.linalg.gemm(data1, data2, data3, alpha=4., beta=7.,
                                   transpose_b=True)
    check_fw(test_gemm, [data_in1, data_in1, data_in4], [res_gemm])
    if grad_check == 1:
        check_grad(test_gemm, [data_in1, data_in1, data_in4])

    # Check batch of gemm.
    a = rep_3x(data_in1, 2, 3)
    b = rep_3x(data_in2, 3, 2)
    c = rep_3x(data_in4, 2, 2)
    r = 4. * np.dot(data_in1, data_in2) + 7. * data_in4
    r = rep_3x(r, 2, 2)
    test_gemm = mx.sym.linalg.gemm(data1, data2, data3, alpha=4., beta=7.)
    check_fw(test_gemm, [a, b, c], [r])
    if grad_check == 1:
        check_grad(test_gemm, [a, b, c])

    # Check gemm2 operator same way as gemm.
    res_gemm = 4. * np.dot(data_in1, data_in2)
    test_gemm = mx.sym.linalg.gemm2(data1, data2, alpha=4.)
    check_fw(test_gemm, [data_in1, data_in2], [res_gemm])
    if grad_check == 1:
        check_grad(test_gemm, [data_in1, data_in2])
    res_gemm = 4. * np.dot(data_in1_t, data_in2_t)
    test_gemm = mx.sym.linalg.gemm2(data1, data2, alpha=4., transpose_a=True,
                                    transpose_b=True)
    check_fw(test_gemm, [data_in1, data_in2], [res_gemm])
    if grad_check == 1:
        check_grad(test_gemm, [data_in1, data_in2])
    res_gemm = 4. * np.dot(data_in1_t, data_in1)
    test_gemm = mx.sym.linalg.gemm2(data1, data2, alpha=4., transpose_a=True)
    check_fw(test_gemm, [data_in1, data_in1], [res_gemm])
    if grad_check == 1:
        check_grad(test_gemm, [data_in1, data_in1])
    res_gemm = 4. * np.dot(data_in1, data_in1_t)
    test_gemm = mx.sym.linalg.gemm2(data1, data2, alpha=4., transpose_b=True)
    check_fw(test_gemm, [data_in1, data_in1], [res_gemm])
    if grad_check == 1:
        check_grad(test_gemm, [data_in1, data_in1])

    # Check batch of gemm2.
    a = rep_3x(data_in1, 2, 3)
    b = rep_3x(data_in2, 3, 2)
    r = rep_3x(4. * np.dot(data_in1, data_in2), 2, 2)
    test_gemm = mx.sym.linalg.gemm2(data1, data2, alpha=4.)
    check_fw(test_gemm, [a, b], [r])
    if grad_check == 1:
        check_grad(test_gemm, [a, b])

    # Now test all the other operators.

    # Tests with trivial 1x1 matrices.
    shape = (4, 4, 1, 1)
    data_in = np.random.uniform(1, 10, shape)
    # test potrf
    # Note: Have to symmetrize input, for gradient test to work
    res_potrf = np.sqrt(data_in)
    test_potrf = mx.sym.linalg.potrf(data1)
    check_fw(test_potrf, [data_in], [res_potrf])
    if grad_check == 1:
        check_grad(test_potrf, [data_in])
    # test potri
    ones = mx.nd.ones(shape).asnumpy()
    res_potri = np.divide(ones, data_in * data_in)
    test_potri = mx.sym.linalg.potri(data1)
    check_fw(test_potri, [data_in], [res_potri])
    if grad_check == 1:
        check_grad(test_potri, [data_in])
    # test trsm
    trian_in = data_in * 7.
    test_trsm = mx.sym.linalg.trsm(data1, data2, alpha=7.)
    check_fw(test_trsm, [trian_in, data_in], [ones])
    if grad_check == 1:
        check_grad(test_trsm, [trian_in,data_in])
    # test trmm
    trian_in = np.divide(ones, trian_in)
    test_trmm = mx.sym.linalg.trmm(data1, data2, alpha=7., transpose=True,
                                   rightside=True)
    check_fw(test_trmm, [trian_in, data_in], [ones])
    if grad_check == 1:
        check_grad(test_trmm, [trian_in, data_in])
    # test sumlogdiag
    res_sumlogdiag = np.reshape(np.log(data_in), (4, 4))
    test_sumlogdiag = mx.sym.linalg.sumlogdiag(data1)
    check_fw(test_sumlogdiag, [data_in], [res_sumlogdiag])
    if grad_check == 1:
        check_grad(test_sumlogdiag, [data_in])

    # more elaborate example of Cholesky factorization
    matrix = np.array([[9., 3., -6., 12.],
                       [3., 26., -7., -11.],
                       [-6., -7., 9., 7.],
                       [12., -11., 7., 65.]])
    trian  = np.array([[3., 0., 0., 0.],
                       [1., 5., 0., 0.],
                       [-2., -1., 2., 0.],
                       [4., -3., 6., 2.]])
    pow    = np.array([[2., 1., 1., 1.],
                       [1., 4., 1., 1.],
                       [1., 1., 8., 1.],
                       [1., 1., 1., 16.]])
    inv    = np.array([[8.95/3., 0.05/3., 2.65, -2.5/3.],
                       [0.05/3., 0.05, 0.05, 0.],
                       [2.65, 0.05, 2.5, -0.75],
                       [-2.5/3., 0., -0.75, 0.25]])
    ident  = np.eye(4)

    # test potrf
    test_potrf = mx.sym.linalg.potrf(_make_symm_symbol(data1, ndims=4))
    a = rep_3x(matrix, 4, 4)
    r = rep_3x(trian, 4, 4)
    check_fw(test_potrf, [a], [r])
    if grad_check == 1:
        check_grad(test_potrf, [a])

    #test potri
    data1_ltri = _make_lower_triangle_symm(
        data1, ndims=4, m=4, dtype=dtype)
    test_potri = mx.sym.linalg.potri(data1_ltri)
    a = rep_3x(trian, 4, 4)
    r = rep_3x(inv, 4, 4)
    check_fw(test_potri, [a], [r])
    if grad_check == 1:
        check_grad(test_potri, [a])

    # test trsm
    test_trsm = mx.sym.linalg.trsm(data1_ltri, data2, alpha=7.)
    a = rep_3x(trian, 4, 4)
    b = rep_3x(matrix, 4, 4)
    r = rep_3x(7. * np.transpose(trian), 4, 4)
    check_fw(test_trsm, [a, b], [r])
    if grad_check == 1:
        check_grad(test_trsm, [a, b])

    test_trsm2 = mx.sym.linalg.trsm(
        data1_ltri, data2, alpha=-2., rightside=True, transpose=True)
    r = rep_3x(-2. * trian, 4, 4)
    check_fw(test_trsm2, [a, b], [r])
    if grad_check == 1:
        check_grad(test_trsm2, [a, b])

    test_trsm3 = mx.sym.linalg.trsm(
        data1_ltri, data2, alpha=0.5, transpose=True)
    b = rep_3x(np.transpose(trian), 4, 4)
    r = rep_3x(0.5 * ident, 4, 4)
    check_fw(test_trsm3, [a, b], [r])
    if grad_check == 1:
        check_grad(test_trsm3, [a, b])

    test_trsm4 = mx.sym.linalg.trsm(
        data1_ltri, data2, alpha=-0.5, rightside=True)
    b = rep_3x(trian, 4, 4)
    r = rep_3x(-0.5 * ident, 4, 4)
    check_fw(test_trsm4, [a, b], [r])
    if grad_check == 1:
        check_grad(test_trsm4, [a, b])

    # test trmm
    test_trmm = mx.sym.linalg.trmm(
        data1_ltri, data2, alpha=7., transpose=True, rightside=True)
    a = rep_3x(trian, 4, 4)
    b = rep_3x(matrix, 4, 4)
    r = rep_3x(7. * np.dot(matrix, trian.T), 4, 4)
    check_fw(test_trmm, [a, b], [r])
    if grad_check == 1:
        check_grad(test_trmm, [a, b])

    test_trmm2 = mx.sym.linalg.trmm(data1_ltri, data2, alpha=-2.)
    r = rep_3x(-2. * np.dot(trian, matrix), 4, 4)
    check_fw(test_trmm2, [a, b], [r])
    if grad_check == 1:
        check_grad(test_trmm2, [a, b])

    test_trmm3 = mx.sym.linalg.trmm(data1_ltri, data2, rightside=True)
    r = rep_3x(np.dot(matrix, trian), 4, 4)
    check_fw(test_trmm3, [a, b], [r])
    if grad_check == 1:
        check_grad(test_trmm3, [a, b])

    test_trmm4 = mx.sym.linalg.trmm(
        data1_ltri, data2, alpha=1.2, transpose=True)
    r = rep_3x(1.2 * np.dot(trian.T, matrix), 4, 4)
    check_fw(test_trmm4, [a, b], [r])
    if grad_check == 1:
        check_grad(test_trmm4, [a, b])

    # test sumlogdiag
    a = rep_3x(pow, 4, 4)
    r = np.reshape(np.tile(10. * np.log(np.array([2.])), 3), (3,))
    check_fw(test_sumlogdiag, [a], [r])
    if grad_check == 1:
        check_grad(test_sumlogdiag, [a])


# Tests for operators linalg.syrk, linalg.gelqf

def _gelqf_combined_symbol(a):
    q, l = mx.sym.linalg.gelqf(a)
    q_qt = mx.sym.linalg.syrk(q, transpose=False, alpha=1., name='Q_times_Qt')
    l_q = mx.sym.linalg.trmm(l, q, alpha=1., name='L_times_Q')
    return mx.sym.Group([q_qt, l_q])

# NOTE: If we leave the unused output dangling, things break if dtype=np.float64. Namely, the
# backward gradient for the unused output is of dtype np.float32 then.
# ==> Very annoying!
def _gelqf_first_output(a):
    q, l = mx.sym.linalg.gelqf(a)
    bogus_scal = mx.sym.sum(mx.sym.BlockGrad(l), axis=(), keepdims=True) * 0.0
    return mx.sym.broadcast_add(q, bogus_scal)

def _gelqf_second_output(a):
    q, l = mx.sym.linalg.gelqf(a)
    bogus_scal = mx.sym.sum(mx.sym.BlockGrad(q), axis=(), keepdims=True) * 0.0
    return mx.sym.broadcast_add(l, bogus_scal)

def _syevd_combined_symbol(a):
    u, lam = mx.sym.linalg.syevd(a)
    u_ut = mx.sym.linalg.syrk(u, transpose=False, alpha=1., name='U_times_Ut')
    lam_u = mx.sym.broadcast_mul(mx.sym.reshape(lam, shape=(-2, 1)), u)
    ut_lam_u = mx.sym.linalg.gemm2(u, lam_u, alpha=1., transpose_a=True,
                                   transpose_b=False, name='Ut_L_U')
    return mx.sym.Group([u_ut, ut_lam_u])

def test_laop_2():
    np.random.seed(1896893923)
    dtype = np.float64
    rtol_fw = 1e-7
    atol_fw = 1e-9
    num_eps = 1e-6
    rtol_bw = 1e-5
    atol_bw = 1e-6
    # enable numerical checking of gradients
    grad_check = 1

    data1 = mx.symbol.Variable('data1')

    check_fw = lambda sym, location, expected :\
        check_symbolic_forward(sym, location, expected, rtol=rtol_fw,
                               atol=atol_fw, dtype=dtype)
    check_grad = lambda sym, location:\
        check_numeric_gradient(sym, location, numeric_eps=num_eps, rtol=rtol_bw,
                               atol=atol_bw, dtype=dtype)
    rep_3x = lambda a, m, n :\
        np.reshape(np.tile(np.array(a).flatten(), 3), (3, 1, m, n))

    # Tests for linalg.syrk
    mnalpha_lst = [(2, 3, 1.), (5, 3, -2.), (1, 6, 5.), (3, 3, 0.5), (4, 1, 10.), (1, 1, 1.)]
    for m, n, alpha in mnalpha_lst:
        #print('syrk: m={}, n={}, alpha={}'.format(m, n, alpha))
        data_in1 = np.random.uniform(1, 10, (m, n))
        res_syrk1 = alpha * np.dot(data_in1, data_in1.T)
        test_syrk1 = mx.sym.linalg.syrk(data1, transpose=False, alpha=alpha)
        check_fw(test_syrk1, [data_in1], [res_syrk1])
        if grad_check == 1:
            check_grad(test_syrk1, [data_in1])
        res_syrk2 = alpha * np.dot(data_in1.T, data_in1)
        test_syrk2 = mx.sym.linalg.syrk(data1, transpose=True, alpha=alpha)
        check_fw(test_syrk2, [data_in1], [res_syrk2])
        if grad_check == 1:
            check_grad(test_syrk2, [data_in1])
        # Batch mode (3x the same thing)
        a_batch = rep_3x(data_in1, m, n)
        r1_batch = rep_3x(res_syrk1, m, m)
        check_fw(test_syrk1, [a_batch], [r1_batch])
        if grad_check == 1:
            check_grad(test_syrk1, [a_batch])
        r2_batch = rep_3x(res_syrk2, n, n)
        check_fw(test_syrk2, [a_batch], [r2_batch])
        if grad_check == 1:
            check_grad(test_syrk2, [a_batch])

    # Tests for linalg.gelqf
    # Currently disabled on GPU as they need cuda8
    # and MxNet builds use cuda 7.5
    if not (default_context() == mx.cpu()):
        return

    test_gelqf2 = _gelqf_combined_symbol(data1)  # Outputs (dot(Q, Q.T), dot(L, Q))
    test_gelqf_q = _gelqf_first_output(data1)  # Output Q (L is not dangling)
    test_gelqf_l = _gelqf_second_output(data1)  # Output L (Q is not dangling)
    mn_lst = [(4, 4), (1, 1), (5, 20), (1, 10), (15, 50)]
    for m, n in mn_lst:
        #print('gelqf: m={}, n={}'.format(m, n))
        data_in1 = np.random.normal(0., 10., (m, n))
        res_eye = np.eye(m)
        res_a = data_in1
        check_fw(test_gelqf2, [data_in1], [res_eye, res_a])
        if grad_check == 1:
            # A => Q
            check_grad(test_gelqf_q, [data_in1])
            # A => L
            check_grad(test_gelqf_l, [data_in1])
        # Batch mode (3x the same thing)
        a_batch = rep_3x(data_in1, m, n)
        reye_batch = rep_3x(res_eye, m, m)
        ra_batch = a_batch
        check_fw(test_gelqf2, [a_batch], [reye_batch, ra_batch])
        if grad_check == 1:
            # A => Q
            check_grad(test_gelqf_q, [a_batch])
            # A => L
            check_grad(test_gelqf_l, [a_batch])


# Tests for operator linalg.syevd

def _syevd_first_output(a):
    u, lam = mx.sym.linalg.syevd(a)
    bogus_scal = mx.sym.sum(mx.sym.BlockGrad(lam), axis=(), keepdims=True) * 0.0
    return mx.sym.broadcast_add(u, bogus_scal)

def _syevd_second_output(a):
    u, lam = mx.sym.linalg.syevd(a)
    bogus_scal = mx.sym.sum(mx.sym.BlockGrad(u), axis=(), keepdims=True) * 0.0
    return mx.sym.broadcast_add(lam, bogus_scal)

def _syevd_forward(a):
    lam, ut = np.linalg.eig(a)
    ind = np.argsort(lam)
    lam = lam[ind]
    u = ut[:, ind].T
    for i in range(0, a.shape[0]):
        _syevd_forw_eigvec_sign(u[i])
    return u, lam

def _syevd_forw_eigvec_sign(v):
    ind = np.argmax(np.abs(v))
    if v[ind] < 0.:
        v[:] = -v

def _syevd_backward(grad_u, grad_l, u, l):
    n = l.size
    assert grad_l.size == n
    assert grad_u.shape == (n, n)
    assert u.shape == (n, n)
    temp = np.dot(grad_u, u.T)
    temp2 = np.diag(grad_l)
    for i in range(1, n):
        for j in range(0, i):
            denom = 2. * (l[i] - l[j])
            elem = (temp[i, j] - temp[j, i])/denom
            temp2[i, j] = elem
            temp2[j, i] = elem
    temp3 = np.dot(u.T, temp2)
    return np.dot(temp3, u)

def test_laop_3():
    # Currently disabled on GPU as syevd needs cuda8
    # and MxNet builds use cuda 7.5
    if not (default_context() == mx.cpu()):
        return

    np.random.seed(1896893923)
    dtype = np.float64
    rtol_fw = 1e-6
    atol_fw = 1e-6
    num_eps = 1e-4
    rtol_bw = 1e-2
    atol_bw = 1e-2
    # enable numerical checking of gradients
    grad_check = 1

    data1 = mx.symbol.Variable('data1')
    check_fw = lambda sym, location, expected :\
        check_symbolic_forward(sym, location, expected, rtol=rtol_fw,
                               atol=atol_fw, dtype=dtype)
    check_grad = lambda sym, location:\
        check_numeric_gradient(sym, location, numeric_eps=num_eps, rtol=rtol_bw,
                               atol=atol_bw, dtype=dtype)
    rep_3x = lambda a, m, n :\
        np.reshape(np.tile(np.array(a).flatten(), 3), (3, 1, m, n))
    check_bw = lambda sym, location, out_grads, expected :\
        check_symbolic_backward(sym, location, out_grads, expected,
                                rtol=rtol_fw, atol=atol_fw, dtype=dtype)

    # Tests for linalg.syevd
    test_syevd2 = _syevd_combined_symbol(data1)  # Outputs (U U^T, U^T (diag L) U)
    data1_s2 = _make_symm_symbol(data1, ndims=2)
    test_syevd_u_2 = _syevd_first_output(data1_s2)
    test_syevd_l_2 = _syevd_second_output(data1_s2)
    data1_s4 = _make_symm_symbol(data1, ndims=4)
    test_syevd_u_4 = _syevd_first_output(data1_s4)
    test_syevd_l_4 = _syevd_second_output(data1_s4)
    n_lst = [4, 1, 2, 10, 14]
    for n in n_lst:
        #print('\n** syevd: n={}'.format(n))
        data_in1 = np.random.normal(0., 10., (n, n))
        data_in1 = 0.5 * (data_in1 + data_in1.T)
        res_eye = np.eye(n)
        res_a = data_in1
        check_fw(test_syevd2, [data_in1], [res_eye, res_a])
        # Check backward
        grad_u = np.random.normal(0., 2., (n, n))
        grad_l = np.random.normal(0., 2., (n,))
        bw_u, bw_l = _syevd_forward(data_in1)
        grad_a = _syevd_backward(grad_u, grad_l, bw_u, bw_l)
        check_bw(mx.sym.linalg.syevd(data1), [data_in1], [grad_u, grad_l], [grad_a])
        if grad_check == 1:
            # A => U
            check_grad(test_syevd_u_2, [data_in1])
            # A => L
            check_grad(test_syevd_l_2, [data_in1])
        # Batch mode (3x the same thing)
        a_batch = rep_3x(data_in1, n, n)
        reye_batch = rep_3x(res_eye, n, n)
        ra_batch = a_batch
        check_fw(test_syevd2, [a_batch], [reye_batch, ra_batch])
        if grad_check == 1:
            # A => U
            check_grad(test_syevd_u_4, [a_batch])
            # A => L
            check_grad(test_syevd_l_4, [a_batch])


def test_laop_4():
    # Currently disabled on GPU as syevd needs cuda8
    # and MxNet builds use cuda 7.5
    if not (default_context() == mx.cpu()):
        return

    np.random.seed(1896893923)
    rtol_fw = 1e-6
    atol_fw = 1e-6

    data1 = mx.symbol.Variable('data1')

    check_fw = lambda sym, location, expected, dtype :\
        check_symbolic_forward(sym, location, expected, rtol=rtol_fw,
                               atol=atol_fw, dtype=dtype)

    a_np = np.array([[1., 2.], [2., 4.]])
    u_np = np.array([[0.89442718, -0.44721359], [0.44721359, 0.89442718]])
    l_np = np.array([0., 5.])
    test_syevd = mx.sym.linalg.syevd(data1)
    # float64
    #print('float64')
    check_fw(test_syevd, [a_np], [u_np, l_np], np.float64)
    # float32
    #print('float32')
    check_fw(test_syevd, [a_np], [u_np, l_np], np.float32)


def test_stack():
    for _ in range(100):
        ndim = random.randint(1, 5)
        axis = random.randint(0, ndim)
        if random.randint(0, 1):
            axis = axis - ndim - 1
        nin = random.randint(1, 3)
        dshape = [random.randint(1, 5) for _ in range(ndim)]
        inputs = [np.random.uniform(size=dshape) for _ in range(nin)]
        output = np.stack(inputs, axis=axis)
        sym_ins = [mx.sym.var('x%d'%i) for i in range(nin)]
        out = mx.sym.stack(*sym_ins, axis=axis)
        check_symbolic_forward(out, inputs, [output])
        check_numeric_gradient(out, inputs)


def test_dropout():
    # test dropout
    x = mx.sym.var('data')
    y = mx.sym.Dropout(x, p=0.5)
    exe = y.simple_bind(ctx=default_context(), data=(10, 10))

    exe.arg_arrays[0][:] = 1
    exe.forward(is_train=True)
    assert exe.outputs[0].asnumpy().max() == 2
    assert exe.outputs[0].asnumpy().min() == 0
    exe.backward([mx.nd.ones((10, 10))])
    assert (exe.grad_arrays[0].asnumpy() == exe.outputs[0].asnumpy()).all()

    exe.forward(is_train=False)
    assert (exe.outputs[0].asnumpy() == exe.arg_arrays[0].asnumpy()).all()
    exe.backward([mx.nd.ones((10, 10))], is_train=False)
    assert (exe.grad_arrays[0].asnumpy() == exe.arg_arrays[0].asnumpy()).all()

    # test permanent dropout
    x = mx.sym.var('data')
    y = mx.sym.Dropout(x, p=0.5, mode='always')
    exe = y.simple_bind(ctx=default_context(), data=(10, 10))

    exe.arg_arrays[0][:] = 1
    exe.forward(is_train=True)
    assert exe.outputs[0].asnumpy().max() == 2
    assert exe.outputs[0].asnumpy().min() == 0
    exe.backward([mx.nd.ones((10, 10))])
    assert (exe.grad_arrays[0].asnumpy() == exe.outputs[0].asnumpy()).all()

    exe.forward(is_train=False)
    assert exe.outputs[0].asnumpy().max() == 2
    assert exe.outputs[0].asnumpy().min() == 0
    exe.backward([mx.nd.ones((10, 10))], is_train=False)
    assert (exe.grad_arrays[0].asnumpy() == exe.outputs[0].asnumpy()).all()


def test_scatter_gather_nd():
    def check(data, idx):
        data.attach_grad()
        with mx.autograd.record():
            y = mx.nd.gather_nd(data, idx)
            y.backward(y)
        npidx = tuple(i.asnumpy() for i in idx)
        assert (data.asnumpy()[npidx] == y.asnumpy()).all()
        npdata = np.zeros_like(data.asnumpy())
        npdata[npidx] = y.asnumpy()
        assert (npdata == data.grad.asnumpy()).all()
        assert (mx.nd.scatter_nd(y, idx, shape=data.shape).asnumpy() == data.grad.asnumpy()).all()

    data = mx.nd.arange(360, dtype='int32').reshape((3,4,5,6))
    idx = mx.nd.array([[1,1,2], [3, 3, 0], [3,2,1]], dtype='int32')

    check(data, idx)

    idx = mx.nd.array([[1,1,2], [3,3,0], [3,2,1], [5,2,4]], dtype='int32')

    check(data, idx)

    data = mx.nd.array([2, 3, 0])
    idx = mx.nd.array([[1, 1, 0], [0, 1, 0]])

    assert (mx.nd.scatter_nd(data, idx, shape=(2, 2)).asnumpy() == [[0, 0], [2, 3]]).all()

def compare_forw_backw_unary_op(
        name, forward_mxnet_call, forward_numpy_call,
        backward_numpy_call, shape, input_low, input_high, rtol, atol,
        dtype=np.float32):
    check_fw = lambda sym, location, expected :\
        check_symbolic_forward(sym, location, expected, rtol=rtol,
                               atol=atol, dtype=dtype)
    check_bw = lambda sym, location, out_grads, expected :\
        check_symbolic_backward(sym, location, out_grads, expected,
                                rtol=rtol, atol=atol, dtype=dtype)
    op_name = 'unary_op={}, dtype={}'.format(name, dtype)
    data = mx.symbol.Variable(op_name + '_data', dtype=dtype)
    # Comparison: Forward expression
    data_np = np.random.uniform(input_low, input_high, shape).astype(dtype)
    res_np = forward_numpy_call(data_np)
    op_ex = mx.sym.broadcast_add(
        forward_mxnet_call(data), mx.sym.zeros_like(data),
        name=op_name)
    check_fw(op_ex, [data_np], [res_np])
    # Comparison: Backward expression
    res_grad = np.random.uniform(-2.0, 2.0, shape).astype(dtype)
    data_grad = backward_numpy_call(data_np) * res_grad
    check_bw(op_ex, [data_np], [res_grad], [data_grad])

def finite_diff_unary_op(
        name, forward_mxnet_call, shape, input_low, input_high, rtol, atol,
        num_eps):
    # Finite difference tests are done in float64
    dtype = np.float64
    check_grad = lambda sym, location:\
        check_numeric_gradient(sym, location, numeric_eps=num_eps, rtol=rtol,
                               atol=atol, dtype=dtype)
    data_np = np.random.uniform(input_low, input_high, shape).astype(dtype)
    data = mx.symbol.Variable('data', dtype=dtype)
    op_name = 'unary_op={}, dtype={}'.format(name, dtype)
    op_ex = mx.sym.broadcast_add(
        forward_mxnet_call(data), mx.sym.zeros_like(data),
        name=op_name)
    check_grad(op_ex, [data_np])

def np_smooth_l1(x, sigma):
    issq = 1. / sigma / sigma
    absx = np.abs(x)
    temp = x * sigma
    return np.where(absx < issq, 0.5 * (temp ** 2), absx - 0.5 * issq)

def np_smooth_l1_grad(x, sigma):
    ssq = sigma * sigma
    return np.where(np.abs(x) < 1. / ssq, x * ssq, np.sign(x))

# Tests for unary operators (basic mathematical functions):
# - Forward: Comparison to NumPy (several dtype)
# - Backward: Comparison to NumPy (several dtype)
# - Finite difference tests (only dtype = float64)
def test_unary_math_operators():
    np.random.seed(192837465)
    have_scipy = True
    try:
        from scipy import special as scipy_special
    except:
        print("Could not import scipy. Skipping unit tests for special functions")
        have_scipy = False
    shape=(9, 10)
    dtype_l = [np.float64, np.float32, np.float16]
    rtol_l = [1e-7, 1e-6, 1e-2]
    rtol_less_l = [1e-6, 1e-5, 1e-2]
    atol_l = [1e-7, 1e-6, 1e-2]
    atol_less_l = [1e-6, 1e-5, 1e-2]
    rtol_fd = 1e-5
    atol_fd = 1e-6
    num_eps = 1e-6
    unary_ops = {
        'arccos' : [lambda x: mx.sym.arccos(x),
                    lambda x: np.arccos(x),
                    lambda x: -1. / np.sqrt(1. - x ** 2.),
                    -0.95, 0.95],
        'arccosh': [lambda x: mx.sym.arccosh(x),
                    lambda x: np.arccosh(x),
                    lambda x: 1. / np.sqrt(x ** 2 - 1.),
                    1.05, 10.0],
        'arcsin': [lambda x: mx.sym.arcsin(x),
                   lambda x: np.arcsin(x),
                   lambda x: 1. / np.sqrt(1. - x ** 2),
                   -0.95, 0.95],
        'arcsinh': [lambda x: mx.sym.arcsinh(x),
                    lambda x: np.arcsinh(x),
                    lambda x: 1. / np.sqrt(x**2 + 1.),
                    -5.0, 5.0],
        'arctan': [lambda x: mx.sym.arctan(x),
                   lambda x: np.arctan(x),
                   lambda x: 1. / (x ** 2. + 1.),
                   -5.0, 5.0],
        'arctanh': [lambda x: mx.sym.arctanh(x),
                    lambda x: np.arctanh(x),
                    lambda x: 1. / (1. - x ** 2),
                    -0.95, 0.95],
        'cbrt': [lambda x: mx.sym.cbrt(x),
                 lambda x: np.cbrt(x),
                 lambda x: 1. / (3. * np.cbrt(x) ** 2),
                 -10.0, 10.0],
        'cos': [lambda x: mx.sym.cos(x),
                lambda x: np.cos(x),
                lambda x: -np.sin(x),
                -5.0, 5.0],
        'cosh': [lambda x: mx.sym.cosh(x),
                 lambda x: np.cosh(x),
                 lambda x: np.sinh(x),
                 -2.0, 2.0],
        'exp': [lambda x: mx.sym.exp(x),
                lambda x: np.exp(x),
                lambda x: np.exp(x),
                -4.0, 4.0],
        'expm1': [lambda x: mx.sym.expm1(x),
                  lambda x: np.expm1(x),
                  lambda x: np.exp(x),
                  -0.1, 0.1],
        'log': [lambda x: mx.sym.log(x),
                lambda x: np.log(x),
                lambda x: 1. / x,
                0.01, 100.0],
        'log10': [lambda x: mx.sym.log10(x),
                lambda x: np.log10(x),
                lambda x: 1. / (x * np.log(10.)),
                0.01, 100.0],
        'log2': [lambda x: mx.sym.log2(x),
                lambda x: np.log2(x),
                lambda x: 1. / (x * np.log(2.)),
                0.01, 100.0],
        'log1p': [lambda x: mx.sym.log1p(x),
                  lambda x: np.log1p(x),
                  lambda x: 1. / (1. + x),
                  -0.1, 0.1],
        'rcbrt': [lambda x: mx.sym.rcbrt(x),
                  lambda x: 1. / np.cbrt(x),
                  lambda x: -1. / (3. * x * np.cbrt(x)),
                  0.01, 100.0],
        'reciprocal': [lambda x: mx.sym.reciprocal(x),
                       lambda x: 1. / x,
                       lambda x: -1. / (x ** 2),
                       0.01, 100.0],
        'relu': [lambda x: mx.sym.relu(x),
                 lambda x: np.maximum(x, 0.),
                 lambda x: 1. * (x > 0.),
                 -5.0, 5.0],
        'rsqrt': [lambda x: mx.sym.rsqrt(x),
                  lambda x: 1. / np.sqrt(x),
                  lambda x: -0.5 / (x * np.sqrt(x)),
                  0.01, 100.0],
        'sigmoid': [lambda x: mx.sym.sigmoid(x),
                    lambda x: 1. / (np.exp(-x) + 1.),
                    lambda x: 1. / (np.exp(-x) + 1.) / (np.exp(x) + 1.),
                    -3.0, 3.0],
        'sin': [lambda x: mx.sym.sin(x),
                lambda x: np.sin(x),
                lambda x: np.cos(x),
                -5.0, 5.0],
        'sinh': [lambda x: mx.sym.sinh(x),
                 lambda x: np.sinh(x),
                 lambda x: np.cosh(x),
                 -2.0, 2.0],
        'sqrt': [lambda x: mx.sym.sqrt(x),
                 lambda x: np.sqrt(x),
                 lambda x: 0.5 / np.sqrt(x),
                 0.01, 100.0],
        'tan': [lambda x: mx.sym.tan(x),
                lambda x: np.tan(x),
                lambda x: np.tan(x) ** 2 + 1.,
                -1.5, 1.5],
        'tanh': [lambda x: mx.sym.tanh(x),
                 lambda x: np.tanh(x),
                 lambda x: 1. - np.tanh(x) ** 2,
                 -4.0, 4.0],
        'smooth_l1_sig1': [lambda x: mx.sym.smooth_l1(x, scalar=1.),
                           lambda x: np_smooth_l1(x, 1.),
                           lambda x: np_smooth_l1_grad(x, 1.),
                           -2.0, 2.0],
        'smooth_l1_sig2': [lambda x: mx.sym.smooth_l1(x, scalar=2.),
                           lambda x: np_smooth_l1(x, 2.),
                           lambda x: np_smooth_l1_grad(x, 2.),
                           -1.0, 1.0]
    }
    if have_scipy:
        unary_ops['gamma'] = [lambda x: mx.sym.gamma(x),
                              lambda x: scipy_special.gamma(x),
                              lambda x: scipy_special.gamma(x) * scipy_special.psi(x),
                              0.01, 5.0]
        unary_ops['gammaln'] = [lambda x: mx.sym.gammaln(x),
                                lambda x: scipy_special.gammaln(x),
                                lambda x: scipy_special.psi(x),
                                0.01, 20.0]
    # Loop over operators
    for name, op in unary_ops.items():
        # Loop over dtype's
        for ind in range(len(dtype_l)):
            dtype = dtype_l[ind]
            if name == 'gammaln' or name == 'gamma':
                rtol = rtol_less_l[ind]
                atol = atol_less_l[ind]
            else:
                rtol = rtol_l[ind]
                atol = atol_l[ind]
            compare_forw_backw_unary_op(
                name, op[0], op[1], op[2], shape, op[3], op[4], rtol, atol,
                dtype)
        # Finite difference testing
        finite_diff_unary_op(
            name, op[0], shape, op[3], op[4], rtol_fd, atol_fd, num_eps)

def compare_forw_backw_binary_op(
        name, forward_mxnet_call, forward_numpy_call,
        backward1_numpy_call, backward2_numpy_call, shape, input1_low,
        input1_high, input2_low, input2_high, rtol, atol, dtype=np.float32):
    check_fw = lambda sym, location, expected :\
        check_symbolic_forward(sym, location, expected, rtol=rtol,
                               atol=atol, dtype=dtype)
    check_bw = lambda sym, location, out_grads, expected :\
        check_symbolic_backward(sym, location, out_grads, expected,
                                rtol=rtol, atol=atol, dtype=dtype)
    op_name = 'binary_op={}, dtype={}'.format(name, dtype)
    data1 = mx.symbol.Variable(op_name + '_data1', dtype=dtype)
    data2 = mx.symbol.Variable(op_name + '_data2', dtype=dtype)
    # Comparison: Forward expression
    data1_np = np.random.uniform(input1_low, input1_high, shape).astype(dtype)
    data2_np = np.random.uniform(input2_low, input2_high, shape).astype(dtype)
    res_np = forward_numpy_call(data1_np, data2_np)
    op_ex = mx.sym.broadcast_add(
        forward_mxnet_call(data1, data2), mx.sym.zeros_like(data1),
        name=op_name)
    check_fw(op_ex, [data1_np, data2_np], [res_np])
    # Comparison: Backward expression
    res_grad = np.random.uniform(-2.0, 2.0, shape).astype(dtype)
    data1_grad = backward1_numpy_call(data1_np, data2_np) * res_grad
    data2_grad = backward2_numpy_call(data1_np, data2_np) * res_grad
    check_bw(op_ex, [data1_np, data2_np], [res_grad], [data1_grad, data2_grad])

def finite_diff_binary_op(
        name, forward_mxnet_call, shape, input1_low, input1_high, input2_low,
        input2_high, rtol, atol, num_eps):
    # Finite difference tests are done in float64
    dtype = np.float64
    check_grad = lambda sym, location:\
        check_numeric_gradient(sym, location, numeric_eps=num_eps, rtol=rtol,
                               atol=atol, dtype=dtype)
    data1_np = np.random.uniform(input1_low, input1_high, shape).astype(dtype)
    data2_np = np.random.uniform(input2_low, input2_high, shape).astype(dtype)
    data1 = mx.symbol.Variable('data1', dtype=dtype)
    data2 = mx.symbol.Variable('data2', dtype=dtype)
    op_name = 'binary_op={}, dtype={}'.format(name, dtype)
    op_ex = mx.sym.broadcast_add(
        forward_mxnet_call(data1, data2), mx.sym.zeros_like(data1),
        name=op_name)
    check_grad(op_ex, [data1_np, data2_np])

# Tests for unary operators (basic mathematical functions):
# - Forward: Comparison to NumPy (several dtype)
# - Backward: Comparison to NumPy (several dtype)
# - Finite difference tests (only dtype = float64)
def test_binary_math_operators():
    np.random.seed(192837465)
    shape=(9, 10)
    dtype_l = [np.float64, np.float32, np.float16]
    rtol_l = [1e-7, 1e-6, 1e-2]
    atol_l = [1e-7, 1e-6, 1e-2]
    rtol_fd = 1e-5
    atol_fd = 1e-6
    num_eps = 1e-6
    binary_ops = {
        'hypot' : [lambda x, y: mx.sym.hypot(x, y),
                   lambda x, y: np.hypot(x, y),
                   lambda x, y: x / np.hypot(x, y),
                   lambda x, y: y / np.hypot(x, y),
                    -5.0, 5.0, -5.0, 5.0],
        'pow': [lambda x, y: mx.sym.pow(x, y),
                lambda x, y: np.power(x, y),
                lambda x, y: np.power(x, y - 1.) * y,
                lambda x, y: np.power(x, y) * np.log(x),
                0.2, 5.0, -4.0, 4.0]
    }
    # Loop over operators
    for name, op in binary_ops.items():
        # Loop over dtype's
        for ind in range(len(dtype_l)):
            dtype = dtype_l[ind]
            compare_forw_backw_binary_op(
                name, op[0], op[1], op[2], op[3], shape, op[4], op[5], op[6],
                op[7], rtol_l[ind], atol_l[ind], dtype)
        # Finite difference testing
        finite_diff_binary_op(
            name, op[0], shape, op[4], op[5], op[6], op[7], rtol_fd, atol_fd,
            num_eps)


def test_softmax():
    check_softmax_with_shape((3, 4), default_context(), preserve_shape=False)
    check_softmax_with_shape((3, 4), default_context(), preserve_shape=True)
    check_softmax_with_shape((3, 4, 2), default_context(), preserve_shape=True)
    check_softmax_grad(default_context())
    check_smoothed_softmax_grad(default_context())


<<<<<<< HEAD
=======
def test_slice():
    def test_slice_forward_backward(a, index):
        a_np = a.asnumpy()
        begin = []
        end = []
        step = []
        for slice_i in index:
            begin.append(slice_i.start)
            end.append(slice_i.stop)
            step.append(slice_i.step)
        b = mx.nd.slice(a, begin=begin, end=end, step=step)
        b_np = a_np[index]
        assert same(b.asnumpy(), b_np)

        data = mx.sym.Variable('data')
        slice_sym = mx.sym.slice(data, begin=begin, end=end, step=step)
        expected_in_grad = np.zeros_like(a_np)
        expected_in_grad[index] = b_np
        check_symbolic_backward(slice_sym, [a_np], [b_np], [expected_in_grad])

    shape = (16, 14, 17, 20)
    arr = mx.nd.arange(np.prod(shape)).reshape(shape=shape)
    index_list = [(slice(None),), (slice(None), slice(None)), (slice(1, 10),), (slice(1, 10), slice(3, 9)),
                  (slice(1, 10), slice(2, 5), slice(3, 6), slice(7, 10)),
                  (slice(1, 10, 2), slice(2, 9, 3), slice(3, 6, 5), slice(7, 10, 2)),
                  (slice(None, None, -1), slice(None, None, -1), slice(None, None, -1)),
                  (slice(10, 0, -2), slice(5, 2, -1), slice(7, None, 3), slice(None, 12, 4))]
    for index in index_list:
        test_slice_forward_backward(arr, index)

    # check numeric gradient
    in_data = np.arange(36).reshape(2, 2, 3, 3)
    data = mx.sym.Variable('data')
    slice_sym = mx.sym.slice(data, begin=[0, None], end=[1, None], step=[2, -1])
    check_numeric_gradient(slice_sym, [in_data])


>>>>>>> 25720d0e
if __name__ == '__main__':
    import nose
    nose.runmodule()<|MERGE_RESOLUTION|>--- conflicted
+++ resolved
@@ -4631,8 +4631,6 @@
     check_smoothed_softmax_grad(default_context())
 
 
-<<<<<<< HEAD
-=======
 def test_slice():
     def test_slice_forward_backward(a, index):
         a_np = a.asnumpy()
@@ -4670,7 +4668,6 @@
     check_numeric_gradient(slice_sym, [in_data])
 
 
->>>>>>> 25720d0e
 if __name__ == '__main__':
     import nose
     nose.runmodule()