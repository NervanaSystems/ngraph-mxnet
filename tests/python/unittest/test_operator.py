--- conflicted
+++ resolved
@@ -4509,8 +4509,6 @@
                                              y=mx.nd.array([[8,9],[10,11],[12,13]]),
                                              condition=mx.nd.array([1,0])), MXNetError)
 
-<<<<<<< HEAD
-=======
     def test_1d_cond():
         cond = mx.nd.array([1, 0, 1])
         x = mx.nd.array([[2, 3], [4, 5], [6, 7]])
@@ -4519,7 +4517,6 @@
         out = mx.nd.where(cond, x, y).asnumpy()
         assert(expect_out.all() == out.all())
 
->>>>>>> 8e4aeee6
     test_where_helper((5, 9), True)
     test_where_helper((5, 9), False)
     test_where_helper((5, 7, 9), True)
@@ -4531,17 +4528,12 @@
     test_where_numeric_gradient((5, 7, 9), True)
     test_where_numeric_gradient((5, 7, 9), False)
     test_invalid_shape()
-<<<<<<< HEAD
-=======
     test_1d_cond()
 
->>>>>>> 8e4aeee6
 
 @with_seed()
 def test_softmin():
     for ndim in range(1, 5):
-<<<<<<< HEAD
-=======
         for dtype in [np.float16, np.float32, np.float64]:
             rtol, atol = (1e-2, 5e-3) if dtype is np.float16 else (1e-3, 1e-3)
             shape = np.random.randint(1, 5, size=ndim)
@@ -4562,7 +4554,6 @@
 @with_seed()
 def test_new_softmax():
     for ndim in range(1, 5):
->>>>>>> 8e4aeee6
         shape = np.random.randint(1, 5, size=ndim)
         axis = np.random.randint(-ndim, ndim)
         data = np.random.uniform(-2, 2, size=shape)
@@ -5769,10 +5760,7 @@
 
 
 @with_seed()
-<<<<<<< HEAD
-=======
 @unittest.skip("Flaky test https://github.com/apache/incubator-mxnet/issues/12329")
->>>>>>> 8e4aeee6
 def test_dropout():
     def zero_count(array, ratio):
         zeros = 0
