# Licensed to the Apache Software Foundation (ASF) under one
# or more contributor license agreements.  See the NOTICE file
# distributed with this work for additional information
# regarding copyright ownership.  The ASF licenses this file
# to you under the Apache License, Version 2.0 (the
# "License"); you may not use this file except in compliance
# with the License.  You may obtain a copy of the License at
#
#   http://www.apache.org/licenses/LICENSE-2.0
#
# Unless required by applicable law or agreed to in writing,
# software distributed under the License is distributed on an
# "AS IS" BASIS, WITHOUT WARRANTIES OR CONDITIONS OF ANY
# KIND, either express or implied.  See the License for the
# specific language governing permissions and limitations
# under the License.

import sys
import os
import mxnet as mx
import numpy as np
import unittest
import ctypes
from mxnet.io import NDArrayIter
from mxnet.module import Module
from mxnet.symbol import Symbol
from importlib import import_module
from numpy.testing import assert_allclose
from mxnet.base import SymbolHandle, check_call, _LIB, mx_uint, c_str
from mxnet.test_utils import DummyIter
curr_path = os.path.dirname(os.path.abspath(os.path.expanduser(__file__)))
sys.path.append(os.path.join(curr_path, '../unittest/'))
from common import with_seed
from mxnet.test_utils import assert_almost_equal

DATA_SHAPE=[(4, 4, 10, 10), (32, 3, 24, 24), (64, 8, 64, 64)]

def check_qsym_calibrated(qsym, out_type):
  assert ''.join(qsym.attr_dict().keys()).find('quantized_sg_mkldnn_conv') != -1
  for k, v in qsym.attr_dict().items():
    if k.find('quantized_sg_mkldnn_conv') != -1:
      assert 'min_calib_range' in v
      assert 'max_calib_range' in v
    if k.find('_quantize') != -1:
      assert v['out_type'] == out_type

def check_qsym_forward(qsym, qarg_params, qaux_params, batch, data_shape, label_shape):
  mod = mx.mod.Module(symbol=qsym, context=mx.current_context())
  mod.bind(for_training=False,
           data_shapes=[('data', data_shape)],
           label_shapes=[('softmax_label', label_shape)])
  mod.set_params(qarg_params, qaux_params)
  mod.forward(batch, is_train=False)
  for output in mod.get_outputs():
    output.wait_to_read()
  return mod.get_outputs()

def check_qsym_dummy_forward(qsym, batch, data_shape, label_shape):
  mod = mx.mod.Module(symbol=qsym, context=mx.current_context())
  mod.bind(for_training=False,
           data_shapes=[('data', data_shape)],
           label_shapes=[('softmax_label', label_shape)])
  mod.init_params(initializer=mx.init.Xavier(magnitude=2.))
  mod.forward(batch, is_train=False)
  for output in mod.get_outputs():
    output.wait_to_read()
  return mod.get_outputs()

<<<<<<< HEAD
def check_quantize(sym, data_shape, check_conv=True):
=======
def check_quantize(sym, data_shape, out_type, check_conv=True):
>>>>>>> 0a2419ff
  fc = mx.sym.FullyConnected(data=sym, num_hidden=10, flatten=True, name='fc')
  sym = mx.sym.SoftmaxOutput(data=fc, name='softmax')
  sym_sg = sym.get_backend_symbol("MKLDNN")
  label_shape = (data_shape[0], 10)
  mod = Module(symbol=sym)
  mod.bind(for_training=False,
           data_shapes=[('data', data_shape)],
           label_shapes=[('softmax_label', label_shape)])
  mod.init_params(mx.init.Normal(0.5))
  arg_params, aux_params = mod.get_params()

  data = [mx.random.uniform(-1, 1, shape=shape, ctx=mx.current_context()) for _, shape in mod.data_shapes]
  batch = mx.io.DataBatch(data, [])

  mod.forward(batch, is_train=False)
  for output in mod.get_outputs():
      output.wait_to_read()
  ref_out = mod.get_outputs()

  excluded_sym_names = []
  if mx.current_context() == mx.cpu():
    excluded_sym_names += ['fc']

  calib_data = mx.nd.random.uniform(shape=data_shape)
  calib_data = NDArrayIter(data=calib_data)
  calib_data = DummyIter(calib_data)
  calib_layer = lambda name: name.endswith('_output')
  qsym, qarg_params, qaux_params = mx.contrib.quant.quantize_model(sym=sym_sg,
                                                                   arg_params=arg_params,
                                                                   aux_params=aux_params,
                                                                   ctx=mx.current_context(),
                                                                   excluded_sym_names=excluded_sym_names,
                                                                   quantized_dtype=out_type,
                                                                   calib_mode='naive',
                                                                   calib_data=calib_data,
                                                                   calib_layer=calib_layer,
                                                                   num_calib_examples=5)
  qsym = qsym.get_backend_symbol("MKLDNN_POST_QUANTIZE")
  if check_conv:
<<<<<<< HEAD
    check_qsym_calibrated(qsym)
=======
    check_qsym_calibrated(qsym, out_type)
>>>>>>> 0a2419ff
  quantized_out = check_qsym_forward(qsym, qarg_params, qaux_params, batch, data_shape, label_shape)
  for i in range(len(ref_out)):
    assert_almost_equal(ref_out[i].asnumpy(), quantized_out[i].asnumpy(), atol = 1)
  check_qsym_dummy_forward(qsym, batch, data_shape, label_shape)


@with_seed()
def check_fusion(sym, data_shape, attrs_op):
  sym_sg = sym.get_backend_symbol("MKLDNN")
  assert ''.join(sym_sg.get_internals().list_outputs()).find('sg_mkldnn_conv') != -1
  for k, v in sym_sg.attr_dict().items():
    if k.find('sg_mkldnn_conv') != -1:
      for attr_op in attrs_op:
        assert v[attr_op] == 'true'

  arg_shapes, _, aux_shapes = sym.infer_shape()
  arg_array = [mx.nd.random.uniform(-1, 1, shape=shape) for shape in arg_shapes]
  aux_array = [mx.nd.random.uniform(shape=shape) for shape in aux_shapes]
  exe = sym.bind(ctx=mx.current_context(), args=arg_array, aux_states=aux_array, grad_req='null')
  exe.forward()
  os.environ['MXNET_SUBGRAPH_BACKEND'] = 'MKLDNN'
  exe_sg = sym.bind(ctx=mx.current_context(), args=arg_array, aux_states=aux_array, grad_req='null')
  exe_sg.forward()
  del os.environ['MXNET_SUBGRAPH_BACKEND']
  for i in range(len(exe.outputs)):
    assert_almost_equal(exe.outputs[i].asnumpy(), exe_sg.outputs[i].asnumpy(), rtol=1e-3, atol=1e-3)

  # fp32 to int8
  for out_type in ('uint8', 'int8', 'auto'):
    check_quantize(sym, data_shape, out_type)

def check_neg_fusion(syms, attrs_name=None, excluded_attrs=None, date_shape=(4,4,10,10)):
  for sym, attrs, excluded_attr in zip(syms, attrs_name, excluded_attrs):
    sym_sg = sym.get_backend_symbol("MKLDNN")
    exe_sg = sym_sg.simple_bind(mx.cpu(), data=date_shape, grad_req='null')

    attrs_dict = sym_sg.attr_dict()
    for k, v in attrs_dict.items():
      if k.find('sg_mkldnn_conv') != -1:
        for attr in attrs:
          assert v[attr] == 'true'
        for exc_attr in excluded_attr:
          assert exc_attr not in v.keys()

def head_symbol(data_shape):
  data = mx.symbol.Variable('data', shape=data_shape, dtype='float32')
  weight = mx.symbol.Variable('weight', dtype='float32')
  bn = mx.sym.BatchNorm(data=data, fix_gamma=True, eps=2e-5, momentum=0.9, name='bn')
  return bn, weight

# single conv fuision case
def single_conv(no_bias, data_shape):
  conv_attr = ['']
  data, weight = head_symbol(data_shape)
  conv = mx.symbol.Convolution(data=data, weight=weight, name='conv', num_filter=64,
                               kernel=(3, 3), stride=(1, 1), no_bias=no_bias)
  return conv, conv_attr

# conv + bn fusion case
def conv_bn(no_bias, data_shape):
  conv_bn_attr = ['with_bn']
  data, weight = head_symbol(data_shape)
  conv = mx.symbol.Convolution(data=data, weight=weight, name='conv', num_filter=64,
                               kernel=(3, 3), stride=(1, 1), no_bias=no_bias)
  bn1 = mx.symbol.BatchNorm(data=conv, name="bn1")
  return bn1, conv_bn_attr

# conv + relu fusion case
def conv_relu(no_bias, data_shape):
  conv_relu_attr = ['with_relu']
  data, weight = head_symbol(data_shape)
  conv = mx.symbol.Convolution(data=data, weight=weight, name='conv', num_filter=64,
                               kernel=(3, 3), stride=(1, 1), no_bias=no_bias)
  relu = mx.symbol.Activation(data=conv, name='relu', act_type="relu")
  return relu, conv_relu_attr

# conv + add fusion case
def conv_add(no_bias, data_shape):
  conv_add_attr = ['with_sum']
  data, weight = head_symbol(data_shape)
  conv1 = mx.symbol.Convolution(data=data, weight=weight, name='conv1', num_filter=64,
                               kernel=(3, 3), stride=(1, 1), no_bias=no_bias)
  conv2 = mx.symbol.Convolution(data=data, name='conv2', num_filter=64,
                               kernel=(3, 3), stride=(1, 1))
  pool = mx.sym.Pooling(data=conv2, kernel=(1, 1), pool_type='avg', name='pool')
  sum = conv1 + pool
  return sum, conv_add_attr

# conv + add fusion case 2
def conv_add2(no_bias, data_shape):
  conv_add_attr = ['with_sum']
  data, weight = head_symbol(data_shape)
  conv1 = mx.symbol.Convolution(data=data, weight=weight, name='conv1', num_filter=64,
                               kernel=(3, 3), stride=(1, 1), no_bias=no_bias)
  conv2 = mx.symbol.Convolution(data=data, name='conv2', num_filter=64,
                               kernel=(3, 3), stride=(1, 1))
  pool = mx.sym.Pooling(data=conv2, kernel=(1, 1), pool_type='avg', name='pool')
  sum = pool + conv1
  return sum, conv_add_attr

# conv + bn + relu fusion case
def conv_bn_relu(no_bias, data_shape):
  conv_bn_relu_attr = ['with_bn', 'with_relu']
  data, weight = head_symbol(data_shape)
  conv = mx.symbol.Convolution(data=data, weight=weight, name='conv', num_filter=64,
                               kernel=(3, 3), stride=(1, 1), no_bias=no_bias)
  bn1 = mx.symbol.BatchNorm(data=conv, name="bn1")
  relu = mx.symbol.Activation(data=bn1, name='relu', act_type="relu")
  return relu, conv_bn_relu_attr

# conv + bn + add + relu fusion case
def conv_bn_sum_relu(no_bias, data_shape):
  conv_bn_add_relu_attr = ['with_sum', 'with_postsum_relu', 'with_bn']
  data, weight = head_symbol(data_shape)
  conv = mx.symbol.Convolution(data=data, weight=weight, name='conv', num_filter=64,
                               kernel=(3, 3), stride=(1, 1), no_bias=no_bias)
  bn1 = mx.symbol.BatchNorm(data=conv, name="bn1")
  conv1 = mx.symbol.Convolution(data=data, weight=weight, name='conv1', num_filter=64,
                                kernel=(3, 3), stride=(1, 1))
  sum1 = bn1 + conv1
  relu = mx.symbol.Activation(data=sum1, name='relu', act_type="relu")
  return relu, conv_bn_add_relu_attr

# single concat case
def single_concat(data_shape, input_num, dim):
  data, weight = head_symbol(data_shape)
  inputs = []
  for i in range(input_num):
    inputs.append(data)
  concat = mx.symbol.Concat(*inputs, name="concat", dim=dim)
  return concat

def tail_neg_symbol(sym1, sym2):
  fc1 = mx.sym.FullyConnected(data=sym1, num_hidden=10, flatten=True, name='fc1')
  fc2 = mx.sym.FullyConnected(data=sym2, num_hidden=10, flatten=True, name='fc2')
  concat = mx.sym.Concat(*[fc1, fc2], name="concat")
  sym = mx.sym.SoftmaxOutput(data=concat, name='softmax')
  return sym

# conv + bn can't be fusion case
# eg.1
# conv --------- > bn
#  |
#  |
#  -------------> [custom op]
def neg_conv_bn(data_shape):
  syms = []
  attrs = []
  excluded_attrs = []
  data, weight = head_symbol(data_shape)

  # eg.1 ([custom op] = pool)
  conv = mx.symbol.Convolution(data=data, weight=weight, name='conv', num_filter=64, kernel=(3, 3), stride=(1, 1))
  bn1 = mx.symbol.BatchNorm(data=conv, name="bn1")
  pool = mx.sym.Pooling(data=conv, kernel=(4, 4), pool_type='avg', name='pool')
  sym = tail_neg_symbol(bn1, pool)

  syms.append(sym)
  attrs.append([])
  excluded_attrs.append([])
  return syms, attrs, excluded_attrs

# conv + relu can't be fusion case
# eg.1
# conv -----------> relu
#  |
#  |
#  ---------------> [custom op]
def neg_conv_relu(data_shape):
  syms = []
  attrs = []
  excluded_attrs = []
  data, weight = head_symbol(data_shape)

  # eg.1 ([custom op] = pool)
  conv = mx.symbol.Convolution(data=data, weight=weight, name='conv', num_filter=64, kernel=(3, 3), stride=(1, 1))
  relu = mx.symbol.Activation(data=conv, name='relu', act_type="relu")
  pool = mx.sym.Pooling(data=conv, kernel=(4, 4), pool_type='avg', name='pool')
  sym = tail_neg_symbol(relu, pool)

  syms.append(sym)
  attrs.append([])
  excluded_attrs.append([])
  return syms, attrs, excluded_attrs

# conv + add can't be fusion case
# eg.1
#  ---------------> [custom op]
#  |
#  |
# conv -----------> add
#                   |
#                   |
# added ------------>
def neg_conv_add(data_shape):
  syms = []
  attrs = []
  excluded_attrs = []
  val = mx.symbol.Variable('addval')
  data, weight = head_symbol(data_shape)

  # eg.1 ([custom op] = pool, [added op] = val)
  conv = mx.symbol.Convolution(data=data, weight=weight, name='conv', num_filter=64, kernel=(3, 3), stride=(1, 1))
  sum1 = conv + val
  pool = mx.sym.Pooling(data=conv, kernel=(4, 4), pool_type='avg', name='pool')
  sym = tail_neg_symbol(sum1, pool)

  syms.append(sym)
  attrs.append([])
  excluded_attrs.append('with_sum')
  return syms, attrs, excluded_attrs

# conv + bn + relu can't be fusion case
# eg.1
#   --------------> [custom op]
#   |
# conv -----------> bn -----------> relu
#
# eg.2
#                   --------------> [custom op]
#                   |
# conv -----------> bn -----------> relu
def neg_conv_bn_relu(data_shape):
  syms = []
  attrs = []
  excluded_attrs = []
  data, weight = head_symbol(data_shape)

  # eg.1 ([custom op] = pool11)
  conv11 = mx.symbol.Convolution(data=data, weight=weight, name='conv11', num_filter=64, kernel=(3, 3), stride=(1, 1))
  bn11 = mx.symbol.BatchNorm(data=conv11, name="bn11")
  relu11 = mx.symbol.Activation(data=bn11, name='relu11', act_type="relu")
  pool11 = mx.sym.Pooling(data=conv11, kernel=(4, 4), pool_type='avg', name='pool11')
  sym1 = tail_neg_symbol(relu11, pool11)

  syms.append(sym1)
  attrs.append([])
  excluded_attrs.append([])

  # eg.2 ([custom op] = pool)
  conv21 = mx.symbol.Convolution(data=data, weight=weight, name='conv21', num_filter=64, kernel=(3, 3), stride=(1, 1))
  bn21 = mx.symbol.BatchNorm(data=conv21, name="bn21")
  relu21 = mx.symbol.Activation(data=bn21, name='relu21', act_type="relu")
  pool21 = mx.sym.Pooling(data=bn21, kernel=(4, 4), pool_type='avg', name='pool21')
  sym2 = tail_neg_symbol(relu21, pool21)

  syms.append(sym2)
  attrs.append(['with_bn'])
  excluded_attrs.append(['with_relu'])
  return syms, attrs, excluded_attrs

# conv + bn + add + relu can't be fusion case
# eg.1
#   --------------> [custom op]
#   |
# conv -----------> bn -----------> add -----------> relu
#
# eg.2
#                    -------------> [custom op]
#                    |
# conv -----------> bn -----------> add -----------> relu
#
# eg.3
#                                    --------------> [custom op]
#                                    |
# conv -----------> bn -----------> add -----------> relu
def neg_conv_bn_add_relu(data_shape):
  syms = []
  attrs = []
  excluded_attrs = []
  addVal = mx.symbol.Variable('addval')
  data, weight = head_symbol(data_shape)

  # eg.1
  conv11 = mx.symbol.Convolution(data=data, weight=weight, name='conv11', num_filter=64, kernel=(3, 3), stride=(1, 1))
  bn11 = mx.symbol.BatchNorm(data=conv11, name="bn11")
  sum11 = bn11 + addVal
  relu11 = mx.symbol.Activation(data=sum11, name='relu11', act_type="relu")
  pool11 = mx.sym.Pooling(data=conv11, kernel=(4, 4), pool_type='avg', name='pool11')
  sym1 = tail_neg_symbol(relu11, pool11)

  syms.append(sym1)
  attrs.append([])
  excluded_attrs.append(['with_sum', 'with_postsum_relu', 'with_bn'])

  # eg.2
  conv21 = mx.symbol.Convolution(data=data, weight=weight, name='conv21', num_filter=64, kernel=(3, 3), stride=(1, 1))
  bn21 = mx.symbol.BatchNorm(data=conv21, name="bn21")
  sum21 = bn21 + addVal
  relu21 = mx.symbol.Activation(data=sum21, name='relu21', act_type="relu")
  pool21 = mx.sym.Pooling(data=bn21, kernel=(4, 4), pool_type='avg', name='pool21')
  sym2 = tail_neg_symbol(relu21, pool21)

  syms.append(sym2)
  attrs.append(['with_bn'])
  excluded_attrs.append(['with_sum', 'with_postsum_relu'])

  # eg.3
  conv31 = mx.symbol.Convolution(data=data, weight=weight, name='conv31', num_filter=64, kernel=(3, 3), stride=(1, 1))
  bn31 = mx.symbol.BatchNorm(data=conv31, name="bn31")
  sum31 = bn31 + addVal
  relu31 = mx.symbol.Activation(data=sum31, name='relu31', act_type="relu")
  pool31 = mx.sym.Pooling(data=sum31, kernel=(4, 4), pool_type='avg', name='pool31')
  sym3 = tail_neg_symbol(relu31, pool31)

  syms.append(sym3)
  attrs.append(['with_bn', 'with_sum'])
  excluded_attrs.append(['with_postsum_relu'])
  return syms, attrs, excluded_attrs

@with_seed()
def test_pos_single_conv():
  for data_shape in DATA_SHAPE:
    net, attrs = single_conv(False, data_shape)
    check_fusion(net, data_shape, attrs)
    net, attrs = single_conv(True, data_shape)
    check_fusion(net, data_shape, attrs)

@with_seed()
def test_pos_conv_relu():
  for data_shape in DATA_SHAPE:
    net, attrs = conv_relu(False, data_shape)
    check_fusion(net, data_shape, attrs)
    net, attrs = conv_relu(True, data_shape)
    check_fusion(net, data_shape, attrs)

@with_seed()
def test_pos_conv_bn():
  for data_shape in DATA_SHAPE:
    net, attrs = conv_bn(False, data_shape)
    check_fusion(net, data_shape, attrs)
    net, attrs = conv_bn(True, data_shape)
    check_fusion(net, data_shape, attrs)

@with_seed()
def test_pos_conv_add():
  for data_shape in DATA_SHAPE:
    net, attrs = conv_add(False, data_shape)
    check_fusion(net, data_shape, attrs)
    net, attrs = conv_add(True, data_shape)
    check_fusion(net, data_shape, attrs)

@with_seed()
def test_pos_conv_add2():
  for data_shape in DATA_SHAPE:
    net, attrs = conv_add2(False, data_shape)
    check_fusion(net, data_shape, attrs)
    net, attrs = conv_add2(True, data_shape)
    check_fusion(net, data_shape, attrs)

@with_seed()
def test_pos_conv_bn_relu():
  for data_shape in DATA_SHAPE:
    net, attrs = conv_bn_relu(False, data_shape)
    check_fusion(net, data_shape, attrs)
    net, attrs = conv_bn_relu(True, data_shape)
    check_fusion(net, data_shape, attrs)

@with_seed()
def test_pos_conv_bn_sum_relu():
  for data_shape in DATA_SHAPE:
    net, attrs = conv_bn_sum_relu(False, data_shape)
    check_fusion(net, data_shape, attrs)
    net, attrs = conv_bn_sum_relu(True, data_shape)
    check_fusion(net, data_shape, attrs)

def test_pos_single_concat():
  for data_shape in DATA_SHAPE:
<<<<<<< HEAD
    net = single_concat(data_shape, 2, 1)
    check_quantize(net, data_shape, False)
    net = single_concat(data_shape, 4, 2)
    check_quantize(net, data_shape, False)
    net = single_concat(data_shape, 4, 3)
    check_quantize(net, data_shape, False)
=======
    for out_type in ('uint8', 'int8', 'auto'):
      net = single_concat(data_shape, 2, 1)
      check_quantize(net, data_shape, out_type, False)
      net = single_concat(data_shape, 4, 2)
      check_quantize(net, data_shape, out_type, False)
      net = single_concat(data_shape, 4, 3)
      check_quantize(net, data_shape, out_type, False)
>>>>>>> 0a2419ff

@with_seed()
def test_neg_conv_bn():
  for data_shape in DATA_SHAPE:
    syms, attrs, excluded_attrs = neg_conv_bn(data_shape)
    check_neg_fusion(syms, attrs, excluded_attrs, data_shape)

@with_seed()
def test_neg_conv_relu():
  for data_shape in DATA_SHAPE:
    syms, attrs, excluded_attrs = neg_conv_relu(data_shape)
    check_neg_fusion(syms, attrs, excluded_attrs, data_shape)

@with_seed()
def test_neg_conv_add():
  for data_shape in DATA_SHAPE:
    syms, attrs, excluded_attrs = neg_conv_add(data_shape)
    check_neg_fusion(syms, attrs, excluded_attrs, data_shape)

@with_seed()
def test_neg_conv_bn_relu():
  for data_shape in DATA_SHAPE:
    syms, attrs, excluded_attrs = neg_conv_bn_relu(data_shape)
    check_neg_fusion(syms, attrs, excluded_attrs, data_shape)

@with_seed()
def test_neg_conv_bn_add_relu():
  for data_shape in DATA_SHAPE:
    syms, attrs, excluded_attrs = neg_conv_bn_add_relu(data_shape)
    check_neg_fusion(syms, attrs, excluded_attrs, data_shape)


if __name__ == "__main__":
  import nose
  nose.runmodule()<|MERGE_RESOLUTION|>--- conflicted
+++ resolved
@@ -66,11 +66,7 @@
     output.wait_to_read()
   return mod.get_outputs()
 
-<<<<<<< HEAD
-def check_quantize(sym, data_shape, check_conv=True):
-=======
 def check_quantize(sym, data_shape, out_type, check_conv=True):
->>>>>>> 0a2419ff
   fc = mx.sym.FullyConnected(data=sym, num_hidden=10, flatten=True, name='fc')
   sym = mx.sym.SoftmaxOutput(data=fc, name='softmax')
   sym_sg = sym.get_backend_symbol("MKLDNN")
@@ -110,11 +106,7 @@
                                                                    num_calib_examples=5)
   qsym = qsym.get_backend_symbol("MKLDNN_POST_QUANTIZE")
   if check_conv:
-<<<<<<< HEAD
-    check_qsym_calibrated(qsym)
-=======
     check_qsym_calibrated(qsym, out_type)
->>>>>>> 0a2419ff
   quantized_out = check_qsym_forward(qsym, qarg_params, qaux_params, batch, data_shape, label_shape)
   for i in range(len(ref_out)):
     assert_almost_equal(ref_out[i].asnumpy(), quantized_out[i].asnumpy(), atol = 1)
@@ -483,14 +475,6 @@
 
 def test_pos_single_concat():
   for data_shape in DATA_SHAPE:
-<<<<<<< HEAD
-    net = single_concat(data_shape, 2, 1)
-    check_quantize(net, data_shape, False)
-    net = single_concat(data_shape, 4, 2)
-    check_quantize(net, data_shape, False)
-    net = single_concat(data_shape, 4, 3)
-    check_quantize(net, data_shape, False)
-=======
     for out_type in ('uint8', 'int8', 'auto'):
       net = single_concat(data_shape, 2, 1)
       check_quantize(net, data_shape, out_type, False)
@@ -498,7 +482,6 @@
       check_quantize(net, data_shape, out_type, False)
       net = single_concat(data_shape, 4, 3)
       check_quantize(net, data_shape, out_type, False)
->>>>>>> 0a2419ff
 
 @with_seed()
 def test_neg_conv_bn():
