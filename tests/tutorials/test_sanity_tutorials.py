--- conflicted
+++ resolved
@@ -28,10 +28,7 @@
              'c++/basics.md',
              'c++/index.md',
              'c++/subgraphAPI.md',
-<<<<<<< HEAD
-=======
              'c++/mxnet_cpp_inference_tutorial.md',
->>>>>>> 0a2419ff
              'control_flow/index.md',
              'embedded/index.md',
              'embedded/wine_detector.md',
