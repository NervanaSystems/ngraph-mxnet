--- conflicted
+++ resolved
@@ -32,19 +32,12 @@
       node = std::make_shared<OpNode>(nullptr, "node", "test",
                                       std::vector<NodePtr>{in1, in2, in3});
 
-<<<<<<< HEAD
-      op_map[in1] = std::make_shared<ngraph::op::Parameter>();
-      op_map[in2] = std::make_shared<ngraph::op::Parameter>();
-      op_map[in3] = std::make_shared<ngraph::op::Parameter>();
-      data1 = op_map[in1];
-      data2 = op_map[in2];
-      data3 = op_map[in3];
-=======
       op_map_[in1] = std::make_shared<ngraph::op::Parameter>();
       op_map_[in2] = std::make_shared<ngraph::op::Parameter>();
+      op_map_[in3] = std::make_shared<ngraph::op::Parameter>();
       data1 = op_map_[in1];
       data2 = op_map_[in2];
->>>>>>> 486c3660
+      data3 = op_map_[in3];
   };
 };
 
