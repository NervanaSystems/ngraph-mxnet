--- conflicted
+++ resolved
@@ -12,13 +12,10 @@
 // See the License for the specific language governing permissions and
 // ----------------------------------------------------------------------------
 
-<<<<<<< HEAD
 #include "../../src/operator/slice_channel-inl.h"
 #include "../../src/operator/concat-inl.h"
-=======
 #include "../../src/operator/tensor/matrix_op-inl.h"
 #include "../../src/operator/fully_connected-inl.h"
->>>>>>> 7e935991
 #include "test_ngraph_emitter.h"
 #include "../../src/ngraph/ngraph_sgcompiler_utils.h"
 
@@ -251,7 +248,6 @@
         test_emitter.ngraph_op_funcs_["dot"](test_emitter.node)));
   }
 
-<<<<<<< HEAD
   TEST(NGRAPH_EMITTER, SPLIT) {
     // slice no squeeze
     {
@@ -274,7 +270,7 @@
       test.node->orig_node = node;
       test.node->multioutput_index = 1;
 
-      auto op = test.NgraphOpFuncs_["split"](test.node);
+      auto op = test.ngraph_op_funcs_["split"](test.node);
 
       ASSERT_TRUE(std::dynamic_pointer_cast<ngraph::op::Slice>(op));
 
@@ -304,7 +300,7 @@
       test.node->orig_node = node;
       test.node->multioutput_index = 0;
 
-      auto op = test.NgraphOpFuncs_["split"](test.node);
+      auto op = test.ngraph_op_funcs_["split"](test.node);
 
       ASSERT_TRUE(std::dynamic_pointer_cast<ngraph::op::Reshape>(op));
 
@@ -338,13 +334,12 @@
       node->attrs = attr;
       test.node->orig_node = node;
       auto op = std::dynamic_pointer_cast<ngraph::op::Concat>(
-          test.NgraphOpFuncs_["concat"](test.node));
+          test.ngraph_op_funcs_["concat"](test.node));
       ASSERT_TRUE(op);
       EXPECT_EQ(op->get_concatenation_axis(), 0);
     }
   }
 
-=======
   TEST(NGRAPH_EMITTER, BROADCAST_OPS) {
     testEmitterBroadcast test_broadcast;
     auto test_direct_op = [&test_broadcast](std::string opname){
@@ -547,5 +542,4 @@
     EXPECT_EQ(op->get_arguments()[1]->get_arguments()[0], test.data3);
   }
 
->>>>>>> 7e935991
 } //namespace
