// ----------------------------------------------------------------------------
// Copyright 2017 Nervana Systems Inc.
// Licensed under the Apache License, Version 2.0 (the "License");
// you may not use this file except in compliance with the License.
// You may obtain a copy of the License at
//
//      http://www.apache.org/licenses/LICENSE-2.0
//
// Unless required by applicable law or agreed to in writing, software
// distributed under the License is distributed on an "AS IS" BASIS,
// WITHOUT WARRANTIES OR CONDITIONS OF ANY KIND, either express or implied.
// See the License for the specific language governing permissions and
// ----------------------------------------------------------------------------

#include "test_ngraph_emitter.h"
#include "../../src/ngraph/ngraph_sgcompiler_utils.h"
#include "../../src/operator/concat-inl.h"
#include "../../src/operator/fully_connected-inl.h"
#include "../../src/operator/slice_channel-inl.h"
#include "../../src/operator/tensor/matrix_op-inl.h"

namespace ngraph_bridge {

<<<<<<< HEAD
  testEmitter test_emitter(nullptr);

  TEST(NGRAPH_EMITTER, COMPOUND_UNARY_OPS) {
    auto relu = test_emitter.ngraph_op_funcs_["relu"](test_emitter.node);
    EXPECT_TRUE(std::dynamic_pointer_cast<ngraph::op::Maximum>(relu));

    EXPECT_EQ(relu->get_arguments()[0], test_emitter.data1);
    EXPECT_TRUE(std::dynamic_pointer_cast<ngraph::op::Constant>(
        relu->get_arguments()[1]));
    EXPECT_EQ(std::dynamic_pointer_cast<ngraph::op::Constant>(
                  relu->get_arguments()[1])
                  ->get_value_strings()[0],
              "0");

    auto sigmoid = test_emitter.ngraph_op_funcs_["sigmoid"](test_emitter.node);
    EXPECT_TRUE(std::dynamic_pointer_cast<ngraph::op::Divide>(sigmoid));

    EXPECT_TRUE(std::dynamic_pointer_cast<ngraph::op::Add>(
        sigmoid->get_arguments()[1]));
    EXPECT_TRUE(std::dynamic_pointer_cast<ngraph::op::Exp>(
        sigmoid->get_arguments()[1]->get_arguments()[1]));
    EXPECT_TRUE(std::dynamic_pointer_cast<ngraph::op::Negative>(
        sigmoid->get_arguments()[1]->get_arguments()[1]->get_arguments()[0]));
    EXPECT_EQ(sigmoid->get_arguments()[1]
                  ->get_arguments()[1]
                  ->get_arguments()[0]
                  ->get_arguments()[0],
              test_emitter.data1);

    EXPECT_EQ(test_emitter.ngraph_op_funcs_["_copy"](test_emitter.node),
              test_emitter.data1);

    auto recip = test_emitter.ngraph_op_funcs_["reciprocal"](test_emitter.node);
    EXPECT_TRUE(std::dynamic_pointer_cast<ngraph::op::Divide>(recip));
    EXPECT_EQ(std::dynamic_pointer_cast<ngraph::op::Constant>(
                  recip->get_arguments()[0])
                  ->get_value_strings()[0],
              "1");
    EXPECT_EQ(recip->get_arguments()[1], test_emitter.data1);

    auto square = test_emitter.ngraph_op_funcs_["square"](test_emitter.node);
    EXPECT_TRUE(std::dynamic_pointer_cast<ngraph::op::Power>(square));
    EXPECT_EQ(std::dynamic_pointer_cast<ngraph::op::Constant>(
                  square->get_arguments()[1])
                  ->get_value_strings()[0],
              "2");

    auto sqrt = test_emitter.ngraph_op_funcs_["sqrt"](test_emitter.node);
    EXPECT_TRUE(std::dynamic_pointer_cast<ngraph::op::Power>(sqrt));
    EXPECT_TRUE(std::dynamic_pointer_cast<ngraph::op::Divide>(
        sqrt->get_arguments()[1]));
    EXPECT_EQ(std::dynamic_pointer_cast<ngraph::op::Constant>(
                  sqrt->get_arguments()[1]->get_arguments()[1])
                  ->get_value_strings()[0],
              "2");

    auto rsqrt = test_emitter.ngraph_op_funcs_["rsqrt"](test_emitter.node);
    EXPECT_TRUE(std::dynamic_pointer_cast<ngraph::op::Divide>(rsqrt));
    EXPECT_TRUE(std::dynamic_pointer_cast<ngraph::op::Power>(
        rsqrt->get_arguments()[1]));
    EXPECT_TRUE(std::dynamic_pointer_cast<ngraph::op::Divide>(
        rsqrt->get_arguments()[1]->get_arguments()[1]));
    EXPECT_EQ(std::dynamic_pointer_cast<ngraph::op::Constant>(
                  rsqrt->get_arguments()[1]->get_arguments()[1]->get_arguments()[1])
                  ->get_value_strings()[0],
              "2");

    auto cbrt = test_emitter.ngraph_op_funcs_["cbrt"](test_emitter.node);
    EXPECT_TRUE(std::dynamic_pointer_cast<ngraph::op::Power>(cbrt));
    EXPECT_TRUE(std::dynamic_pointer_cast<ngraph::op::Divide>(
        cbrt->get_arguments()[1]));
    EXPECT_EQ(std::dynamic_pointer_cast<ngraph::op::Constant>(
                  cbrt->get_arguments()[1]->get_arguments()[1])
                  ->get_value_strings()[0],
              "3");

    auto rcbrt = test_emitter.ngraph_op_funcs_["rcbrt"](test_emitter.node);
    EXPECT_TRUE(std::dynamic_pointer_cast<ngraph::op::Divide>(rcbrt));
    EXPECT_TRUE(std::dynamic_pointer_cast<ngraph::op::Power>(
        rcbrt->get_arguments()[1]));
    EXPECT_TRUE(std::dynamic_pointer_cast<ngraph::op::Divide>(
        rcbrt->get_arguments()[1]->get_arguments()[1]));
    EXPECT_EQ(
        std::dynamic_pointer_cast<ngraph::op::Constant>(
            rcbrt->get_arguments()[1]->get_arguments()[1]->get_arguments()[1])
            ->get_value_strings()[0],
        "3");

    auto log2 = test_emitter.ngraph_op_funcs_["log2"](test_emitter.node);
    EXPECT_TRUE(std::dynamic_pointer_cast<ngraph::op::Divide>(log2));
    EXPECT_TRUE(
        std::dynamic_pointer_cast<ngraph::op::Log>(log2->get_arguments()[0]));
    EXPECT_TRUE(
        std::dynamic_pointer_cast<ngraph::op::Log>(log2->get_arguments()[1]));
    EXPECT_EQ(log2->get_arguments()[0]->get_arguments()[0], test_emitter.data1);
    EXPECT_EQ(std::dynamic_pointer_cast<ngraph::op::Constant>(
                  log2->get_arguments()[1]->get_arguments()[0])
                  ->get_value_strings()[0],
              "2");

    auto log10 = test_emitter.ngraph_op_funcs_["log10"](test_emitter.node);
    EXPECT_TRUE(std::dynamic_pointer_cast<ngraph::op::Divide>(log10));
    EXPECT_TRUE(
        std::dynamic_pointer_cast<ngraph::op::Log>(log10->get_arguments()[0]));
    EXPECT_TRUE(
        std::dynamic_pointer_cast<ngraph::op::Log>(log10->get_arguments()[1]));
    EXPECT_EQ(log10->get_arguments()[0]->get_arguments()[0],
              test_emitter.data1);
    EXPECT_EQ(std::dynamic_pointer_cast<ngraph::op::Constant>(
                  log10->get_arguments()[1]->get_arguments()[0])
                  ->get_value_strings()[0],
              "10");

    auto degrees = test_emitter.ngraph_op_funcs_["degrees"](test_emitter.node);
    EXPECT_TRUE(std::dynamic_pointer_cast<ngraph::op::Multiply>(degrees));
    EXPECT_TRUE(std::dynamic_pointer_cast<ngraph::op::Divide>(
        degrees->get_arguments()[1]));

    auto radians = test_emitter.ngraph_op_funcs_["radians"](test_emitter.node);
    EXPECT_TRUE(std::dynamic_pointer_cast<ngraph::op::Multiply>(radians));
    EXPECT_TRUE(std::dynamic_pointer_cast<ngraph::op::Divide>(
        radians->get_arguments()[1]));
  }
=======
testEmitter test_emitter(nullptr);

TEST(NGRAPH_EMITTER, COMPOUND_UNARY_OPS) {
  auto relu = test_emitter.ngraph_op_funcs_["relu"](test_emitter.node);
  EXPECT_TRUE(std::dynamic_pointer_cast<ngraph::op::Maximum>(relu));

  EXPECT_EQ(relu->get_arguments()[0], test_emitter.data1);
  EXPECT_TRUE(std::dynamic_pointer_cast<ngraph::op::Constant>(
      relu->get_arguments()[1]));
  EXPECT_EQ(
      std::dynamic_pointer_cast<ngraph::op::Constant>(relu->get_arguments()[1])
          ->get_value_strings()[0],
      "0");

  auto sigmoid = test_emitter.ngraph_op_funcs_["sigmoid"](test_emitter.node);
  EXPECT_TRUE(std::dynamic_pointer_cast<ngraph::op::Divide>(sigmoid));

  EXPECT_TRUE(
      std::dynamic_pointer_cast<ngraph::op::Add>(sigmoid->get_arguments()[1]));
  EXPECT_TRUE(std::dynamic_pointer_cast<ngraph::op::Exp>(
      sigmoid->get_arguments()[1]->get_arguments()[1]));
  EXPECT_TRUE(std::dynamic_pointer_cast<ngraph::op::Negative>(
      sigmoid->get_arguments()[1]->get_arguments()[1]->get_arguments()[0]));
  EXPECT_EQ(sigmoid->get_arguments()[1]
                ->get_arguments()[1]
                ->get_arguments()[0]
                ->get_arguments()[0],
            test_emitter.data1);

  EXPECT_EQ(test_emitter.ngraph_op_funcs_["_copy"](test_emitter.node),
            test_emitter.data1);

  auto recip = test_emitter.ngraph_op_funcs_["reciprocal"](test_emitter.node);
  EXPECT_TRUE(std::dynamic_pointer_cast<ngraph::op::Divide>(recip));
  EXPECT_EQ(
      std::dynamic_pointer_cast<ngraph::op::Constant>(recip->get_arguments()[0])
          ->get_value_strings()[0],
      "1");
  EXPECT_EQ(recip->get_arguments()[1], test_emitter.data1);

  auto square = test_emitter.ngraph_op_funcs_["square"](test_emitter.node);
  EXPECT_TRUE(std::dynamic_pointer_cast<ngraph::op::Power>(square));
  EXPECT_EQ(std::dynamic_pointer_cast<ngraph::op::Constant>(
                square->get_arguments()[1])
                ->get_value_strings()[0],
            "2");

  auto sqrt = test_emitter.ngraph_op_funcs_["sqrt"](test_emitter.node);
  EXPECT_TRUE(std::dynamic_pointer_cast<ngraph::op::Power>(sqrt));
  EXPECT_TRUE(
      std::dynamic_pointer_cast<ngraph::op::Divide>(sqrt->get_arguments()[1]));
  EXPECT_EQ(std::dynamic_pointer_cast<ngraph::op::Constant>(
                sqrt->get_arguments()[1]->get_arguments()[1])
                ->get_value_strings()[0],
            "2");

  auto rsqrt = test_emitter.ngraph_op_funcs_["rsqrt"](test_emitter.node);
  EXPECT_TRUE(std::dynamic_pointer_cast<ngraph::op::Divide>(rsqrt));
  EXPECT_TRUE(
      std::dynamic_pointer_cast<ngraph::op::Power>(rsqrt->get_arguments()[1]));
  EXPECT_TRUE(std::dynamic_pointer_cast<ngraph::op::Divide>(
      rsqrt->get_arguments()[1]->get_arguments()[1]));
  EXPECT_EQ(
      std::dynamic_pointer_cast<ngraph::op::Constant>(
          rsqrt->get_arguments()[1]->get_arguments()[1]->get_arguments()[1])
          ->get_value_strings()[0],
      "2");

  auto cbrt = test_emitter.ngraph_op_funcs_["cbrt"](test_emitter.node);
  EXPECT_TRUE(std::dynamic_pointer_cast<ngraph::op::Power>(cbrt));
  EXPECT_TRUE(
      std::dynamic_pointer_cast<ngraph::op::Divide>(cbrt->get_arguments()[1]));
  EXPECT_EQ(std::dynamic_pointer_cast<ngraph::op::Constant>(
                cbrt->get_arguments()[1]->get_arguments()[1])
                ->get_value_strings()[0],
            "3");

  auto rcbrt = test_emitter.ngraph_op_funcs_["rcbrt"](test_emitter.node);
  EXPECT_TRUE(std::dynamic_pointer_cast<ngraph::op::Divide>(rcbrt));
  EXPECT_TRUE(
      std::dynamic_pointer_cast<ngraph::op::Power>(rcbrt->get_arguments()[1]));
  EXPECT_TRUE(std::dynamic_pointer_cast<ngraph::op::Divide>(
      rcbrt->get_arguments()[1]->get_arguments()[1]));
  EXPECT_EQ(
      std::dynamic_pointer_cast<ngraph::op::Constant>(
          rcbrt->get_arguments()[1]->get_arguments()[1]->get_arguments()[1])
          ->get_value_strings()[0],
      "3");

  auto log2 = test_emitter.ngraph_op_funcs_["log2"](test_emitter.node);
  EXPECT_TRUE(std::dynamic_pointer_cast<ngraph::op::Divide>(log2));
  EXPECT_TRUE(
      std::dynamic_pointer_cast<ngraph::op::Log>(log2->get_arguments()[0]));
  EXPECT_TRUE(
      std::dynamic_pointer_cast<ngraph::op::Log>(log2->get_arguments()[1]));
  EXPECT_EQ(log2->get_arguments()[0]->get_arguments()[0], test_emitter.data1);
  EXPECT_EQ(std::dynamic_pointer_cast<ngraph::op::Constant>(
                log2->get_arguments()[1]->get_arguments()[0])
                ->get_value_strings()[0],
            "2");

  auto log10 = test_emitter.ngraph_op_funcs_["log10"](test_emitter.node);
  EXPECT_TRUE(std::dynamic_pointer_cast<ngraph::op::Divide>(log10));
  EXPECT_TRUE(
      std::dynamic_pointer_cast<ngraph::op::Log>(log10->get_arguments()[0]));
  EXPECT_TRUE(
      std::dynamic_pointer_cast<ngraph::op::Log>(log10->get_arguments()[1]));
  EXPECT_EQ(log10->get_arguments()[0]->get_arguments()[0], test_emitter.data1);
  EXPECT_EQ(std::dynamic_pointer_cast<ngraph::op::Constant>(
                log10->get_arguments()[1]->get_arguments()[0])
                ->get_value_strings()[0],
            "10");

  auto degrees = test_emitter.ngraph_op_funcs_["degrees"](test_emitter.node);
  EXPECT_TRUE(std::dynamic_pointer_cast<ngraph::op::Multiply>(degrees));
  EXPECT_TRUE(std::dynamic_pointer_cast<ngraph::op::Divide>(
      degrees->get_arguments()[1]));

  auto radians = test_emitter.ngraph_op_funcs_["radians"](test_emitter.node);
  EXPECT_TRUE(std::dynamic_pointer_cast<ngraph::op::Multiply>(radians));
  EXPECT_TRUE(std::dynamic_pointer_cast<ngraph::op::Divide>(
      radians->get_arguments()[1]));
}

TEST(NGRAPH_EMITTER, SIMPLE_UNARY_OPS) {
  EXPECT_TRUE(std::dynamic_pointer_cast<ngraph::op::Negative>(
      test_emitter.ngraph_op_funcs_["negative"](test_emitter.node)));
  EXPECT_TRUE(std::dynamic_pointer_cast<ngraph::op::Abs>(
      test_emitter.ngraph_op_funcs_["abs"](test_emitter.node)));
  EXPECT_TRUE(std::dynamic_pointer_cast<ngraph::op::Ceiling>(
      test_emitter.ngraph_op_funcs_["ceil"](test_emitter.node)));
  EXPECT_TRUE(std::dynamic_pointer_cast<ngraph::op::Floor>(
      test_emitter.ngraph_op_funcs_["floor"](test_emitter.node)));
  EXPECT_TRUE(std::dynamic_pointer_cast<ngraph::op::Exp>(
      test_emitter.ngraph_op_funcs_["exp"](test_emitter.node)));
  EXPECT_TRUE(std::dynamic_pointer_cast<ngraph::op::Log>(
      test_emitter.ngraph_op_funcs_["log"](test_emitter.node)));
  EXPECT_TRUE(std::dynamic_pointer_cast<ngraph::op::Sin>(
      test_emitter.ngraph_op_funcs_["sin"](test_emitter.node)));
  EXPECT_TRUE(std::dynamic_pointer_cast<ngraph::op::Cos>(
      test_emitter.ngraph_op_funcs_["cos"](test_emitter.node)));
  EXPECT_TRUE(std::dynamic_pointer_cast<ngraph::op::Tan>(
      test_emitter.ngraph_op_funcs_["tan"](test_emitter.node)));
  EXPECT_TRUE(std::dynamic_pointer_cast<ngraph::op::Asin>(
      test_emitter.ngraph_op_funcs_["arcsin"](test_emitter.node)));
  EXPECT_TRUE(std::dynamic_pointer_cast<ngraph::op::Acos>(
      test_emitter.ngraph_op_funcs_["arccos"](test_emitter.node)));
  EXPECT_TRUE(std::dynamic_pointer_cast<ngraph::op::Atan>(
      test_emitter.ngraph_op_funcs_["arctan"](test_emitter.node)));
  EXPECT_TRUE(std::dynamic_pointer_cast<ngraph::op::Sinh>(
      test_emitter.ngraph_op_funcs_["sinh"](test_emitter.node)));
  EXPECT_TRUE(std::dynamic_pointer_cast<ngraph::op::Cosh>(
      test_emitter.ngraph_op_funcs_["cosh"](test_emitter.node)));
  EXPECT_TRUE(std::dynamic_pointer_cast<ngraph::op::Tanh>(
      test_emitter.ngraph_op_funcs_["tanh"](test_emitter.node)));
}

TEST(NGRAPH_EMITTER, BINARY_OPS) {
  // elementwise ops
  EXPECT_TRUE(std::dynamic_pointer_cast<ngraph::op::Add>(
      test_emitter.ngraph_op_funcs_["_plus"](test_emitter.node)));
  EXPECT_TRUE(std::dynamic_pointer_cast<ngraph::op::Subtract>(
      test_emitter.ngraph_op_funcs_["_minus"](test_emitter.node)));
  EXPECT_TRUE(std::dynamic_pointer_cast<ngraph::op::Multiply>(
      test_emitter.ngraph_op_funcs_["_mul"](test_emitter.node)));
  EXPECT_TRUE(std::dynamic_pointer_cast<ngraph::op::Divide>(
      test_emitter.ngraph_op_funcs_["_div"](test_emitter.node)));
  EXPECT_TRUE(std::dynamic_pointer_cast<ngraph::op::Remainder>(
      test_emitter.ngraph_op_funcs_["_mod"](test_emitter.node)));
  EXPECT_TRUE(std::dynamic_pointer_cast<ngraph::op::Power>(
      test_emitter.ngraph_op_funcs_["_power"](test_emitter.node)));
  EXPECT_TRUE(std::dynamic_pointer_cast<ngraph::op::Maximum>(
      test_emitter.ngraph_op_funcs_["_maximum"](test_emitter.node)));
  EXPECT_TRUE(std::dynamic_pointer_cast<ngraph::op::Minimum>(
      test_emitter.ngraph_op_funcs_["_minimum"](test_emitter.node)));

  auto hypot = test_emitter.ngraph_op_funcs_["_hypot"](test_emitter.node);
  EXPECT_TRUE(std::dynamic_pointer_cast<ngraph::op::Power>(hypot));
  EXPECT_TRUE(
      std::dynamic_pointer_cast<ngraph::op::Divide>(hypot->get_arguments()[1]));
  EXPECT_EQ(std::dynamic_pointer_cast<ngraph::op::Constant>(
                hypot->get_arguments()[1]->get_arguments()[0])
                ->get_value_strings()[0],
            "1");
  EXPECT_EQ(std::dynamic_pointer_cast<ngraph::op::Constant>(
                hypot->get_arguments()[1]->get_arguments()[1])
                ->get_value_strings()[0],
            "2");
  EXPECT_TRUE(
      std::dynamic_pointer_cast<ngraph::op::Add>(hypot->get_arguments()[0]));
  EXPECT_TRUE(std::dynamic_pointer_cast<ngraph::op::Power>(
      hypot->get_arguments()[0]->get_arguments()[0]));
  EXPECT_EQ(hypot->get_arguments()[0]->get_arguments()[0]->get_arguments()[0],
            test_emitter.data1);
  EXPECT_EQ(
      std::dynamic_pointer_cast<ngraph::op::Constant>(
          hypot->get_arguments()[0]->get_arguments()[0]->get_arguments()[1])
          ->get_value_strings()[0],
      "2");
  EXPECT_TRUE(std::dynamic_pointer_cast<ngraph::op::Power>(
      hypot->get_arguments()[0]->get_arguments()[1]));

  EXPECT_EQ(hypot->get_arguments()[0]->get_arguments()[1]->get_arguments()[0],
            test_emitter.data2);
  EXPECT_EQ(
      std::dynamic_pointer_cast<ngraph::op::Constant>(
          hypot->get_arguments()[0]->get_arguments()[1]->get_arguments()[1])
          ->get_value_strings()[0],
      "2");

  // Logic
  EXPECT_TRUE(std::dynamic_pointer_cast<ngraph::op::Equal>(
      test_emitter.ngraph_op_funcs_["_equal"](test_emitter.node)));
  EXPECT_TRUE(std::dynamic_pointer_cast<ngraph::op::NotEqual>(
      test_emitter.ngraph_op_funcs_["_not_equal"](test_emitter.node)));
  EXPECT_TRUE(std::dynamic_pointer_cast<ngraph::op::Greater>(
      test_emitter.ngraph_op_funcs_["_greater"](test_emitter.node)));
  EXPECT_TRUE(std::dynamic_pointer_cast<ngraph::op::GreaterEq>(
      test_emitter.ngraph_op_funcs_["_greater_equal"](test_emitter.node)));
  EXPECT_TRUE(std::dynamic_pointer_cast<ngraph::op::Less>(
      test_emitter.ngraph_op_funcs_["_lesser"](test_emitter.node)));
  EXPECT_TRUE(std::dynamic_pointer_cast<ngraph::op::LessEq>(
      test_emitter.ngraph_op_funcs_["_lesser_equal"](test_emitter.node)));
  // other
  EXPECT_TRUE(std::dynamic_pointer_cast<ngraph::op::Dot>(
      test_emitter.ngraph_op_funcs_["dot"](test_emitter.node)));
}

TEST(NGRAPH_EMITTER, SPLIT) {
  // slice no squeeze
  {
    mxnet::op::SliceChannelParam param;
    param.num_outputs = 4;
    param.axis = 2;
    param.squeeze_axis = 0;
>>>>>>> 7cba9bf0

    nnvm::NodeAttrs attr;
    attr.name = "split_no_squeeze";
    attr.op = (nnvm::Op*)mxnet::op::CreateOp<mxnet::cpu>(param, 0);
    attr.dict["num_outputs"] = "4";
    attr.dict["axis"] = "2";
    attr.dict["squeeze_axis"] = "0";

    auto node = nnvm::Node::Create();
    node->attrs = attr;

<<<<<<< HEAD
  TEST(NGRAPH_EMITTER, SPLIT) {
    // slice no squeeze
    {
      mxnet::op::SliceChannelParam param;
      param.num_outputs = 4;
      param.axis = 2;
      param.squeeze_axis = 0;

      nnvm::NodeAttrs attr;
      attr.name = "split_no_squeeze";
      attr.op = (nnvm::Op*) mxnet::op::CreateOp<mxnet::cpu>(param, 0);
      attr.dict["num_outputs"] = "4";
      attr.dict["axis"] = "2";
      attr.dict["squeeze_axis"] = "0";
      
      auto node = nnvm::Node::Create();
      node->attrs = attr;

      testEmitter test(node);
      test.in1->shape_ = nnvm::TShape{ 2,4,8,16 };
      test.node->shape_ = nnvm::TShape{ 2,4,2,16 };
      test.node->multi_output_index_ = 1;

      auto op = test.ngraph_op_funcs_["split"](test.node);

      ASSERT_TRUE(std::dynamic_pointer_cast<ngraph::op::Slice>(op));

      auto op_cast = std::dynamic_pointer_cast<ngraph::op::Slice>(op);
      EXPECT_EQ(op_cast->get_lower_bounds(), ngraph::Shape({0,0,2,0}));
      EXPECT_EQ(op_cast->get_upper_bounds(), ngraph::Shape({2,4,4,16}));
      EXPECT_EQ(op_cast->get_step(), ngraph::Shape({1,1,1,1}));
    }
    // slice with squeeze
    {
      mxnet::op::SliceChannelParam param;
      param.num_outputs = 8;
      param.axis = 2;
      param.squeeze_axis = 1;

      nnvm::NodeAttrs attr;
      attr.name = "split_no_squeeze";
      attr.op = (nnvm::Op*) mxnet::op::CreateOp<mxnet::cpu>(param, 0);
      attr.dict["num_outputs"] = "8";
      attr.dict["axis"] = "2";
      attr.dict["squeeze_axis"] = "1";

      auto node = nnvm::Node::Create();
      node->attrs = attr;

      testEmitter test(node);
      test.in1->shape_ = nnvm::TShape{ 2,4,8,16 };
      test.node->shape_ = nnvm::TShape{ 2,4,16 };
      test.node->multi_output_index_ = 0;

      auto op = test.ngraph_op_funcs_["split"](test.node);

      ASSERT_TRUE(std::dynamic_pointer_cast<ngraph::op::Reshape>(op));

      auto op_cast = std::dynamic_pointer_cast<ngraph::op::Reshape>(op);
      ngraph::AxisVector order(TShape_to_NShape(test.in1->shape_).size());
      std::iota(order.begin(), order.end(), 0);
      EXPECT_EQ(op_cast->get_input_order(), order);
      EXPECT_EQ(op_cast->get_output_shape(), TShape_to_NShape(test.node->shape_));

    }
  }
  
  TEST(NGRAPH_EMITTER, CONCAT) {
    // concat
    {
      mxnet::op::ConcatParam param;
      param.num_args = 2;
      param.dim = 0;

      nnvm::NodeAttrs attr;
      attr.name = "concat";
      attr.dict["num_args"] = "2";
      attr.dict["dim"] = "0";
      auto in1shape = nnvm::TShape{ 2,2,2 };
      auto in2shape = nnvm::TShape{ 2,2,2 };
      auto svec = std::vector<nnvm::TShape>{in1shape, in2shape};
      attr.op = (nnvm::Op*)mxnet::op::CreateOp<mxnet::cpu>(param, 0, &svec);

      auto node = nnvm::Node::Create();
      node->attrs = attr;

      testEmitter test(node);
      test.in1->shape_ = in1shape;
      test.in2->shape_ = in2shape;
      test.node->shape_ = nnvm::TShape{ 4,2,2 };

      auto op = std::dynamic_pointer_cast<ngraph::op::Concat>(
          test.ngraph_op_funcs_["concat"](test.node));
      ASSERT_TRUE(op);
      EXPECT_EQ(op->get_concatenation_axis(), 0);
    }
  }
=======
    testEmitter test(node);
    test.in1->shape_ = nnvm::TShape{2, 4, 8, 16};
    test.node->shape_ = nnvm::TShape{2, 4, 2, 16};
    test.node->multi_output_index_ = 1;
>>>>>>> 7cba9bf0

    auto op = test.ngraph_op_funcs_["split"](test.node);

    ASSERT_TRUE(std::dynamic_pointer_cast<ngraph::op::Slice>(op));

<<<<<<< HEAD
  TEST(NGRAPH_EMITTER, MATRIX_OPS) {
    // expand dims
    {
      nnvm::NodeAttrs attr;
      attr.name = "expanddim_test";
      attr.dict["axis"] = "0";
      attr.op = nnvm::Op::Get("expand_dims");
     
      auto node = nnvm::Node::Create();
      node->attrs = attr;

      testEmitter test(node);
      test.in1->shape_ = nnvm::TShape{ 2,2 };
      test.in2->shape_ = nnvm::TShape{ 2,2 };
      test.node->shape_ = nnvm::TShape{ 1,2,2 };

      auto op = std::dynamic_pointer_cast<ngraph::op::Reshape>(
          test.ngraph_op_funcs_["expand_dims"](test.node));
      ASSERT_TRUE(op);
      EXPECT_EQ(op->get_input_order(), ngraph::Shape({0,1}));
      EXPECT_EQ(op->get_output_shape(), TShape_to_NShape(test.node->shape_));
    }
    // flatten
    {

      nnvm::NodeAttrs attr;
      attr.name = "flatten_test";
      attr.op = nnvm::Op::Get("flatten");
      
      auto node = nnvm::Node::Create();
      node->attrs = attr;

      testEmitter test(node);
      test.in1->shape_ = nnvm::TShape{ 2,4,8,16 };
      test.node->shape_ = nnvm::TShape{ 2,4 * 8 * 16 };

      auto op = std::dynamic_pointer_cast<ngraph::op::Reshape>(
          test.ngraph_op_funcs_["flatten"](test.node));
      ASSERT_TRUE(op);
      EXPECT_EQ(op->get_input_order(), ngraph::Shape({0,1,2,3}));
      EXPECT_EQ(op->get_output_shape(), TShape_to_NShape(test.node->shape_));
    }
    // transpose
    {
      nnvm::NodeAttrs attr;
      attr.name = "transpose_test";
      attr.op = nnvm::Op::Get("transpose");
      
      auto node = nnvm::Node::Create();
      node->attrs = attr;

      testEmitter test(node);
      test.in1->shape_ = nnvm::TShape{ 2,4 };
      test.node->shape_ = nnvm::TShape{ 4,2 };

      auto op = std::dynamic_pointer_cast<ngraph::op::Reshape>(
          test.ngraph_op_funcs_["transpose"](test.node));
      ASSERT_TRUE(op);
      EXPECT_EQ(op->get_input_order(), ngraph::Shape({1,0}));
      EXPECT_EQ(op->get_output_shape(), TShape_to_NShape(test.node->shape_));
    }
=======
    auto op_cast = std::dynamic_pointer_cast<ngraph::op::Slice>(op);
    EXPECT_EQ(op_cast->get_lower_bounds(), ngraph::Shape({0, 0, 2, 0}));
    EXPECT_EQ(op_cast->get_upper_bounds(), ngraph::Shape({2, 4, 4, 16}));
    EXPECT_EQ(op_cast->get_step(), ngraph::Shape({1, 1, 1, 1}));
>>>>>>> 7cba9bf0
  }
  // slice with squeeze
  {
    mxnet::op::SliceChannelParam param;
    param.num_outputs = 8;
    param.axis = 2;
    param.squeeze_axis = 1;

<<<<<<< HEAD
  TEST(NGRAPH_EMITTER, FULLYCONNECTED) {

    mxnet::op::FullyConnectedParam param;
    param.num_hidden = 8;

    nnvm::NodeAttrs attr;
    attr.name = "concat";
    attr.dict["num_hidden"] = "8";
    auto in1shape = nnvm::TShape{ 2,4 };
    auto nodeshape = nnvm::TShape{ 2,8 };
    auto inshape = std::vector<nnvm::TShape>{in1shape};
    auto outshape = std::vector<nnvm::TShape>{nodeshape};
    attr.op = (nnvm::Op*)mxnet::op::CreateOp<mxnet::cpu>(
        param, 0, &inshape, &outshape, mxnet::Context());
    
    auto node = nnvm::Node::Create();
    node->attrs = attr;

    testEmitter test(node);
    test.in1->shape_ = in1shape;
    test.in2->shape_ = nnvm::TShape{ 8,4 };
    test.in3->shape_ = nnvm::TShape{ 8 };
    test.node->shape_ = nodeshape;
=======
    nnvm::NodeAttrs attr;
    attr.name = "split_no_squeeze";
    attr.op = (nnvm::Op*)mxnet::op::CreateOp<mxnet::cpu>(param, 0);
    attr.dict["num_outputs"] = "8";
    attr.dict["axis"] = "2";
    attr.dict["squeeze_axis"] = "1";

    auto node = nnvm::Node::Create();
    node->attrs = attr;

    testEmitter test(node);
    test.in1->shape_ = nnvm::TShape{2, 4, 8, 16};
    test.node->shape_ = nnvm::TShape{2, 4, 16};
    test.node->multi_output_index_ = 0;

    auto op = test.ngraph_op_funcs_["split"](test.node);

    ASSERT_TRUE(std::dynamic_pointer_cast<ngraph::op::Reshape>(op));

    auto op_cast = std::dynamic_pointer_cast<ngraph::op::Reshape>(op);
    ngraph::AxisVector order(TShape_to_NShape(test.in1->shape_).size());
    std::iota(order.begin(), order.end(), 0);
    EXPECT_EQ(op_cast->get_input_order(), order);
    EXPECT_EQ(op_cast->get_output_shape(), TShape_to_NShape(test.node->shape_));
  }
}

TEST(NGRAPH_EMITTER, CONCAT) {
  // concat
  {
    mxnet::op::ConcatParam param;
    param.num_args = 2;
    param.dim = 0;

    nnvm::NodeAttrs attr;
    attr.name = "concat";
    attr.dict["num_args"] = "2";
    attr.dict["dim"] = "0";
    auto in1shape = nnvm::TShape{2, 2, 2};
    auto in2shape = nnvm::TShape{2, 2, 2};
    auto svec = std::vector<nnvm::TShape>{in1shape, in2shape};
    attr.op = (nnvm::Op*)mxnet::op::CreateOp<mxnet::cpu>(param, 0, &svec);

    auto node = nnvm::Node::Create();
    node->attrs = attr;
>>>>>>> 7cba9bf0

    testEmitter test(node);
    test.in1->shape_ = in1shape;
    test.in2->shape_ = in2shape;
    test.node->shape_ = nnvm::TShape{4, 2, 2};

    auto op = std::dynamic_pointer_cast<ngraph::op::Concat>(
        test.ngraph_op_funcs_["concat"](test.node));
    ASSERT_TRUE(op);
    EXPECT_EQ(op->get_concatenation_axis(), 0);
  }
}

TEST(NGRAPH_EMITTER, BROADCAST_OPS) {
  testEmitterBroadcast test_broadcast;
  auto test_direct_op = [&test_broadcast](std::string opname) {
    auto op = test_broadcast.ngraph_op_funcs_[opname](test_broadcast.node);
    EXPECT_TRUE(std::dynamic_pointer_cast<ngraph::op::Broadcast>(
        op->get_arguments()[0]));
    EXPECT_TRUE(std::dynamic_pointer_cast<ngraph::op::Broadcast>(
        op->get_arguments()[1]));
    EXPECT_TRUE(std::dynamic_pointer_cast<ngraph::op::Reshape>(
        (op->get_arguments()[0])->get_arguments()[0]));
    EXPECT_TRUE(std::dynamic_pointer_cast<ngraph::op::Reshape>(
        (op->get_arguments()[1])->get_arguments()[0]));
    return op;
  };

  auto op = test_direct_op("broadcast_add");
  EXPECT_TRUE(std::dynamic_pointer_cast<ngraph::op::Add>(op));
  op = test_direct_op("broadcast_sub");
  EXPECT_TRUE(std::dynamic_pointer_cast<ngraph::op::Subtract>(op));
  op = test_direct_op("broadcast_mul");
  EXPECT_TRUE(std::dynamic_pointer_cast<ngraph::op::Multiply>(op));
  op = test_direct_op("broadcast_div");
  EXPECT_TRUE(std::dynamic_pointer_cast<ngraph::op::Divide>(op));
  op = test_direct_op("broadcast_mod");
  EXPECT_TRUE(std::dynamic_pointer_cast<ngraph::op::Remainder>(op));
  op = test_direct_op("broadcast_power");
  EXPECT_TRUE(std::dynamic_pointer_cast<ngraph::op::Power>(op));
  op = test_direct_op("broadcast_maximum");
  EXPECT_TRUE(std::dynamic_pointer_cast<ngraph::op::Maximum>(op));
  op = test_direct_op("broadcast_minimum");
  EXPECT_TRUE(std::dynamic_pointer_cast<ngraph::op::Minimum>(op));
  op = test_direct_op("broadcast_equal");
  EXPECT_TRUE(std::dynamic_pointer_cast<ngraph::op::Equal>(op));
  op = test_direct_op("broadcast_not_equal");
  EXPECT_TRUE(std::dynamic_pointer_cast<ngraph::op::NotEqual>(op));
  op = test_direct_op("broadcast_greater");
  EXPECT_TRUE(std::dynamic_pointer_cast<ngraph::op::Greater>(op));
  op = test_direct_op("broadcast_greater_equal");
  EXPECT_TRUE(std::dynamic_pointer_cast<ngraph::op::GreaterEq>(op));
  op = test_direct_op("broadcast_lesser");
  EXPECT_TRUE(std::dynamic_pointer_cast<ngraph::op::Less>(op));
  op = test_direct_op("broadcast_lesser_equal");
  EXPECT_TRUE(std::dynamic_pointer_cast<ngraph::op::LessEq>(op));

  auto hypot =
      test_broadcast.ngraph_op_funcs_["broadcast_hypot"](test_broadcast.node);
  EXPECT_TRUE(std::dynamic_pointer_cast<ngraph::op::Power>(hypot));
  EXPECT_TRUE(
      std::dynamic_pointer_cast<ngraph::op::Divide>(hypot->get_arguments()[1]));
  EXPECT_EQ(std::dynamic_pointer_cast<ngraph::op::Constant>(
                hypot->get_arguments()[1]->get_arguments()[0])
                ->get_value_strings()[0],
            "1");
  EXPECT_EQ(std::dynamic_pointer_cast<ngraph::op::Constant>(
                hypot->get_arguments()[1]->get_arguments()[1])
                ->get_value_strings()[0],
            "2");

  EXPECT_TRUE(
      std::dynamic_pointer_cast<ngraph::op::Add>(hypot->get_arguments()[0]));
  EXPECT_TRUE(std::dynamic_pointer_cast<ngraph::op::Power>(
      hypot->get_arguments()[0]->get_arguments()[0]));
  EXPECT_TRUE(std::dynamic_pointer_cast<ngraph::op::Broadcast>(
      hypot->get_arguments()[0]->get_arguments()[0]->get_arguments()[0]));
  EXPECT_TRUE(
      std::dynamic_pointer_cast<ngraph::op::Reshape>(hypot->get_arguments()[0]
                                                         ->get_arguments()[0]
                                                         ->get_arguments()[0]
                                                         ->get_arguments()[0]));
  EXPECT_EQ(hypot->get_arguments()[0]
                ->get_arguments()[0]
                ->get_arguments()[0]
                ->get_arguments()[0]
                ->get_arguments()[0],
            test_broadcast.data1);
  EXPECT_EQ(
      std::dynamic_pointer_cast<ngraph::op::Constant>(
          hypot->get_arguments()[0]->get_arguments()[0]->get_arguments()[1])
          ->get_value_strings()[0],
      "2");
  EXPECT_TRUE(std::dynamic_pointer_cast<ngraph::op::Power>(
      hypot->get_arguments()[0]->get_arguments()[1]));

  EXPECT_TRUE(std::dynamic_pointer_cast<ngraph::op::Broadcast>(
      hypot->get_arguments()[0]->get_arguments()[1]->get_arguments()[0]));
  EXPECT_TRUE(
      std::dynamic_pointer_cast<ngraph::op::Reshape>(hypot->get_arguments()[0]
                                                         ->get_arguments()[1]
                                                         ->get_arguments()[0]
                                                         ->get_arguments()[0]));
  EXPECT_EQ(hypot->get_arguments()[0]
                ->get_arguments()[1]
                ->get_arguments()[0]
                ->get_arguments()[0]
                ->get_arguments()[0],
            test_broadcast.data2);
  EXPECT_EQ(
      std::dynamic_pointer_cast<ngraph::op::Constant>(
          hypot->get_arguments()[0]->get_arguments()[1]->get_arguments()[1])
          ->get_value_strings()[0],
      "2");
}

TEST(NGRAPH_EMITTER, MATRIX_OPS) {
  // expand dims
  {
    nnvm::NodeAttrs attr;
    attr.name = "expanddim_test";
    attr.dict["axis"] = "0";
    attr.op = nnvm::Op::Get("expand_dims");

    auto node = nnvm::Node::Create();
    node->attrs = attr;

    testEmitter test(node);
    test.in1->shape_ = nnvm::TShape{2, 2};
    test.in2->shape_ = nnvm::TShape{2, 2};
    test.node->shape_ = nnvm::TShape{1, 2, 2};

    auto op = std::dynamic_pointer_cast<ngraph::op::Reshape>(
        test.ngraph_op_funcs_["expand_dims"](test.node));
    ASSERT_TRUE(op);
    EXPECT_EQ(op->get_input_order(), ngraph::Shape({0, 1}));
    EXPECT_EQ(op->get_output_shape(), TShape_to_NShape(test.node->shape_));
  }
  // flatten
  {
    nnvm::NodeAttrs attr;
    attr.name = "flatten_test";
    attr.op = nnvm::Op::Get("flatten");

    auto node = nnvm::Node::Create();
    node->attrs = attr;

    testEmitter test(node);
    test.in1->shape_ = nnvm::TShape{2, 4, 8, 16};
    test.node->shape_ = nnvm::TShape{2, 4 * 8 * 16};

    auto op = std::dynamic_pointer_cast<ngraph::op::Reshape>(
        test.ngraph_op_funcs_["flatten"](test.node));
    ASSERT_TRUE(op);
    EXPECT_EQ(op->get_input_order(), ngraph::Shape({0, 1, 2, 3}));
    EXPECT_EQ(op->get_output_shape(), TShape_to_NShape(test.node->shape_));
  }
  // transpose
  {
    nnvm::NodeAttrs attr;
    attr.name = "transpose_test";
    attr.op = nnvm::Op::Get("transpose");

    auto node = nnvm::Node::Create();
    node->attrs = attr;

    testEmitter test(node);
    test.in1->shape_ = nnvm::TShape{2, 4};
    test.node->shape_ = nnvm::TShape{4, 2};

    auto op = std::dynamic_pointer_cast<ngraph::op::Reshape>(
        test.ngraph_op_funcs_["transpose"](test.node));
    ASSERT_TRUE(op);
    EXPECT_EQ(op->get_input_order(), ngraph::Shape({1, 0}));
    EXPECT_EQ(op->get_output_shape(), TShape_to_NShape(test.node->shape_));
  }
}

TEST(NGRAPH_EMITTER, FULLYCONNECTED) {
  mxnet::op::FullyConnectedParam param;
  param.num_hidden = 8;

  nnvm::NodeAttrs attr;
  attr.name = "concat";
  attr.dict["num_hidden"] = "8";
  auto in1shape = nnvm::TShape{2, 4};
  auto nodeshape = nnvm::TShape{2, 8};
  auto inshape = std::vector<nnvm::TShape>{in1shape};
  auto outshape = std::vector<nnvm::TShape>{nodeshape};
  attr.op = (nnvm::Op*)mxnet::op::CreateOp<mxnet::cpu>(
      param, 0, &inshape, &outshape, mxnet::Context());

  auto node = nnvm::Node::Create();
  node->attrs = attr;

  testEmitter test(node);
  test.in1->shape_ = in1shape;
  test.in2->shape_ = nnvm::TShape{8, 4};
  test.in3->shape_ = nnvm::TShape{8};
  test.node->shape_ = nodeshape;

  auto op = test.ngraph_op_funcs_["FullyConnected"](test.node);

  EXPECT_TRUE(std::dynamic_pointer_cast<ngraph::op::Add>(op));
  EXPECT_TRUE(
      std::dynamic_pointer_cast<ngraph::op::Dot>(op->get_arguments()[0]));

  EXPECT_EQ(op->get_arguments()[0]->get_arguments()[0], test.data1);
  EXPECT_TRUE(std::dynamic_pointer_cast<ngraph::op::Reshape>(
      op->get_arguments()[0]->get_arguments()[1]));
  EXPECT_EQ(op->get_arguments()[0]->get_arguments()[1]->get_arguments()[0],
            test.data2);

  EXPECT_TRUE(
      std::dynamic_pointer_cast<ngraph::op::Broadcast>(op->get_arguments()[1]));
  EXPECT_EQ(op->get_arguments()[1]->get_arguments()[0], test.data3);
}

}  // namespace ngraph_bridge<|MERGE_RESOLUTION|>--- conflicted
+++ resolved
@@ -21,131 +21,6 @@
 
 namespace ngraph_bridge {
 
-<<<<<<< HEAD
-  testEmitter test_emitter(nullptr);
-
-  TEST(NGRAPH_EMITTER, COMPOUND_UNARY_OPS) {
-    auto relu = test_emitter.ngraph_op_funcs_["relu"](test_emitter.node);
-    EXPECT_TRUE(std::dynamic_pointer_cast<ngraph::op::Maximum>(relu));
-
-    EXPECT_EQ(relu->get_arguments()[0], test_emitter.data1);
-    EXPECT_TRUE(std::dynamic_pointer_cast<ngraph::op::Constant>(
-        relu->get_arguments()[1]));
-    EXPECT_EQ(std::dynamic_pointer_cast<ngraph::op::Constant>(
-                  relu->get_arguments()[1])
-                  ->get_value_strings()[0],
-              "0");
-
-    auto sigmoid = test_emitter.ngraph_op_funcs_["sigmoid"](test_emitter.node);
-    EXPECT_TRUE(std::dynamic_pointer_cast<ngraph::op::Divide>(sigmoid));
-
-    EXPECT_TRUE(std::dynamic_pointer_cast<ngraph::op::Add>(
-        sigmoid->get_arguments()[1]));
-    EXPECT_TRUE(std::dynamic_pointer_cast<ngraph::op::Exp>(
-        sigmoid->get_arguments()[1]->get_arguments()[1]));
-    EXPECT_TRUE(std::dynamic_pointer_cast<ngraph::op::Negative>(
-        sigmoid->get_arguments()[1]->get_arguments()[1]->get_arguments()[0]));
-    EXPECT_EQ(sigmoid->get_arguments()[1]
-                  ->get_arguments()[1]
-                  ->get_arguments()[0]
-                  ->get_arguments()[0],
-              test_emitter.data1);
-
-    EXPECT_EQ(test_emitter.ngraph_op_funcs_["_copy"](test_emitter.node),
-              test_emitter.data1);
-
-    auto recip = test_emitter.ngraph_op_funcs_["reciprocal"](test_emitter.node);
-    EXPECT_TRUE(std::dynamic_pointer_cast<ngraph::op::Divide>(recip));
-    EXPECT_EQ(std::dynamic_pointer_cast<ngraph::op::Constant>(
-                  recip->get_arguments()[0])
-                  ->get_value_strings()[0],
-              "1");
-    EXPECT_EQ(recip->get_arguments()[1], test_emitter.data1);
-
-    auto square = test_emitter.ngraph_op_funcs_["square"](test_emitter.node);
-    EXPECT_TRUE(std::dynamic_pointer_cast<ngraph::op::Power>(square));
-    EXPECT_EQ(std::dynamic_pointer_cast<ngraph::op::Constant>(
-                  square->get_arguments()[1])
-                  ->get_value_strings()[0],
-              "2");
-
-    auto sqrt = test_emitter.ngraph_op_funcs_["sqrt"](test_emitter.node);
-    EXPECT_TRUE(std::dynamic_pointer_cast<ngraph::op::Power>(sqrt));
-    EXPECT_TRUE(std::dynamic_pointer_cast<ngraph::op::Divide>(
-        sqrt->get_arguments()[1]));
-    EXPECT_EQ(std::dynamic_pointer_cast<ngraph::op::Constant>(
-                  sqrt->get_arguments()[1]->get_arguments()[1])
-                  ->get_value_strings()[0],
-              "2");
-
-    auto rsqrt = test_emitter.ngraph_op_funcs_["rsqrt"](test_emitter.node);
-    EXPECT_TRUE(std::dynamic_pointer_cast<ngraph::op::Divide>(rsqrt));
-    EXPECT_TRUE(std::dynamic_pointer_cast<ngraph::op::Power>(
-        rsqrt->get_arguments()[1]));
-    EXPECT_TRUE(std::dynamic_pointer_cast<ngraph::op::Divide>(
-        rsqrt->get_arguments()[1]->get_arguments()[1]));
-    EXPECT_EQ(std::dynamic_pointer_cast<ngraph::op::Constant>(
-                  rsqrt->get_arguments()[1]->get_arguments()[1]->get_arguments()[1])
-                  ->get_value_strings()[0],
-              "2");
-
-    auto cbrt = test_emitter.ngraph_op_funcs_["cbrt"](test_emitter.node);
-    EXPECT_TRUE(std::dynamic_pointer_cast<ngraph::op::Power>(cbrt));
-    EXPECT_TRUE(std::dynamic_pointer_cast<ngraph::op::Divide>(
-        cbrt->get_arguments()[1]));
-    EXPECT_EQ(std::dynamic_pointer_cast<ngraph::op::Constant>(
-                  cbrt->get_arguments()[1]->get_arguments()[1])
-                  ->get_value_strings()[0],
-              "3");
-
-    auto rcbrt = test_emitter.ngraph_op_funcs_["rcbrt"](test_emitter.node);
-    EXPECT_TRUE(std::dynamic_pointer_cast<ngraph::op::Divide>(rcbrt));
-    EXPECT_TRUE(std::dynamic_pointer_cast<ngraph::op::Power>(
-        rcbrt->get_arguments()[1]));
-    EXPECT_TRUE(std::dynamic_pointer_cast<ngraph::op::Divide>(
-        rcbrt->get_arguments()[1]->get_arguments()[1]));
-    EXPECT_EQ(
-        std::dynamic_pointer_cast<ngraph::op::Constant>(
-            rcbrt->get_arguments()[1]->get_arguments()[1]->get_arguments()[1])
-            ->get_value_strings()[0],
-        "3");
-
-    auto log2 = test_emitter.ngraph_op_funcs_["log2"](test_emitter.node);
-    EXPECT_TRUE(std::dynamic_pointer_cast<ngraph::op::Divide>(log2));
-    EXPECT_TRUE(
-        std::dynamic_pointer_cast<ngraph::op::Log>(log2->get_arguments()[0]));
-    EXPECT_TRUE(
-        std::dynamic_pointer_cast<ngraph::op::Log>(log2->get_arguments()[1]));
-    EXPECT_EQ(log2->get_arguments()[0]->get_arguments()[0], test_emitter.data1);
-    EXPECT_EQ(std::dynamic_pointer_cast<ngraph::op::Constant>(
-                  log2->get_arguments()[1]->get_arguments()[0])
-                  ->get_value_strings()[0],
-              "2");
-
-    auto log10 = test_emitter.ngraph_op_funcs_["log10"](test_emitter.node);
-    EXPECT_TRUE(std::dynamic_pointer_cast<ngraph::op::Divide>(log10));
-    EXPECT_TRUE(
-        std::dynamic_pointer_cast<ngraph::op::Log>(log10->get_arguments()[0]));
-    EXPECT_TRUE(
-        std::dynamic_pointer_cast<ngraph::op::Log>(log10->get_arguments()[1]));
-    EXPECT_EQ(log10->get_arguments()[0]->get_arguments()[0],
-              test_emitter.data1);
-    EXPECT_EQ(std::dynamic_pointer_cast<ngraph::op::Constant>(
-                  log10->get_arguments()[1]->get_arguments()[0])
-                  ->get_value_strings()[0],
-              "10");
-
-    auto degrees = test_emitter.ngraph_op_funcs_["degrees"](test_emitter.node);
-    EXPECT_TRUE(std::dynamic_pointer_cast<ngraph::op::Multiply>(degrees));
-    EXPECT_TRUE(std::dynamic_pointer_cast<ngraph::op::Divide>(
-        degrees->get_arguments()[1]));
-
-    auto radians = test_emitter.ngraph_op_funcs_["radians"](test_emitter.node);
-    EXPECT_TRUE(std::dynamic_pointer_cast<ngraph::op::Multiply>(radians));
-    EXPECT_TRUE(std::dynamic_pointer_cast<ngraph::op::Divide>(
-        radians->get_arguments()[1]));
-  }
-=======
 testEmitter test_emitter(nullptr);
 
 TEST(NGRAPH_EMITTER, COMPOUND_UNARY_OPS) {
@@ -381,7 +256,6 @@
     param.num_outputs = 4;
     param.axis = 2;
     param.squeeze_axis = 0;
->>>>>>> 7cba9bf0
 
     nnvm::NodeAttrs attr;
     attr.name = "split_no_squeeze";
@@ -393,183 +267,19 @@
     auto node = nnvm::Node::Create();
     node->attrs = attr;
 
-<<<<<<< HEAD
-  TEST(NGRAPH_EMITTER, SPLIT) {
-    // slice no squeeze
-    {
-      mxnet::op::SliceChannelParam param;
-      param.num_outputs = 4;
-      param.axis = 2;
-      param.squeeze_axis = 0;
-
-      nnvm::NodeAttrs attr;
-      attr.name = "split_no_squeeze";
-      attr.op = (nnvm::Op*) mxnet::op::CreateOp<mxnet::cpu>(param, 0);
-      attr.dict["num_outputs"] = "4";
-      attr.dict["axis"] = "2";
-      attr.dict["squeeze_axis"] = "0";
-      
-      auto node = nnvm::Node::Create();
-      node->attrs = attr;
-
-      testEmitter test(node);
-      test.in1->shape_ = nnvm::TShape{ 2,4,8,16 };
-      test.node->shape_ = nnvm::TShape{ 2,4,2,16 };
-      test.node->multi_output_index_ = 1;
-
-      auto op = test.ngraph_op_funcs_["split"](test.node);
-
-      ASSERT_TRUE(std::dynamic_pointer_cast<ngraph::op::Slice>(op));
-
-      auto op_cast = std::dynamic_pointer_cast<ngraph::op::Slice>(op);
-      EXPECT_EQ(op_cast->get_lower_bounds(), ngraph::Shape({0,0,2,0}));
-      EXPECT_EQ(op_cast->get_upper_bounds(), ngraph::Shape({2,4,4,16}));
-      EXPECT_EQ(op_cast->get_step(), ngraph::Shape({1,1,1,1}));
-    }
-    // slice with squeeze
-    {
-      mxnet::op::SliceChannelParam param;
-      param.num_outputs = 8;
-      param.axis = 2;
-      param.squeeze_axis = 1;
-
-      nnvm::NodeAttrs attr;
-      attr.name = "split_no_squeeze";
-      attr.op = (nnvm::Op*) mxnet::op::CreateOp<mxnet::cpu>(param, 0);
-      attr.dict["num_outputs"] = "8";
-      attr.dict["axis"] = "2";
-      attr.dict["squeeze_axis"] = "1";
-
-      auto node = nnvm::Node::Create();
-      node->attrs = attr;
-
-      testEmitter test(node);
-      test.in1->shape_ = nnvm::TShape{ 2,4,8,16 };
-      test.node->shape_ = nnvm::TShape{ 2,4,16 };
-      test.node->multi_output_index_ = 0;
-
-      auto op = test.ngraph_op_funcs_["split"](test.node);
-
-      ASSERT_TRUE(std::dynamic_pointer_cast<ngraph::op::Reshape>(op));
-
-      auto op_cast = std::dynamic_pointer_cast<ngraph::op::Reshape>(op);
-      ngraph::AxisVector order(TShape_to_NShape(test.in1->shape_).size());
-      std::iota(order.begin(), order.end(), 0);
-      EXPECT_EQ(op_cast->get_input_order(), order);
-      EXPECT_EQ(op_cast->get_output_shape(), TShape_to_NShape(test.node->shape_));
-
-    }
-  }
-  
-  TEST(NGRAPH_EMITTER, CONCAT) {
-    // concat
-    {
-      mxnet::op::ConcatParam param;
-      param.num_args = 2;
-      param.dim = 0;
-
-      nnvm::NodeAttrs attr;
-      attr.name = "concat";
-      attr.dict["num_args"] = "2";
-      attr.dict["dim"] = "0";
-      auto in1shape = nnvm::TShape{ 2,2,2 };
-      auto in2shape = nnvm::TShape{ 2,2,2 };
-      auto svec = std::vector<nnvm::TShape>{in1shape, in2shape};
-      attr.op = (nnvm::Op*)mxnet::op::CreateOp<mxnet::cpu>(param, 0, &svec);
-
-      auto node = nnvm::Node::Create();
-      node->attrs = attr;
-
-      testEmitter test(node);
-      test.in1->shape_ = in1shape;
-      test.in2->shape_ = in2shape;
-      test.node->shape_ = nnvm::TShape{ 4,2,2 };
-
-      auto op = std::dynamic_pointer_cast<ngraph::op::Concat>(
-          test.ngraph_op_funcs_["concat"](test.node));
-      ASSERT_TRUE(op);
-      EXPECT_EQ(op->get_concatenation_axis(), 0);
-    }
-  }
-=======
     testEmitter test(node);
     test.in1->shape_ = nnvm::TShape{2, 4, 8, 16};
     test.node->shape_ = nnvm::TShape{2, 4, 2, 16};
     test.node->multi_output_index_ = 1;
->>>>>>> 7cba9bf0
 
     auto op = test.ngraph_op_funcs_["split"](test.node);
 
     ASSERT_TRUE(std::dynamic_pointer_cast<ngraph::op::Slice>(op));
 
-<<<<<<< HEAD
-  TEST(NGRAPH_EMITTER, MATRIX_OPS) {
-    // expand dims
-    {
-      nnvm::NodeAttrs attr;
-      attr.name = "expanddim_test";
-      attr.dict["axis"] = "0";
-      attr.op = nnvm::Op::Get("expand_dims");
-     
-      auto node = nnvm::Node::Create();
-      node->attrs = attr;
-
-      testEmitter test(node);
-      test.in1->shape_ = nnvm::TShape{ 2,2 };
-      test.in2->shape_ = nnvm::TShape{ 2,2 };
-      test.node->shape_ = nnvm::TShape{ 1,2,2 };
-
-      auto op = std::dynamic_pointer_cast<ngraph::op::Reshape>(
-          test.ngraph_op_funcs_["expand_dims"](test.node));
-      ASSERT_TRUE(op);
-      EXPECT_EQ(op->get_input_order(), ngraph::Shape({0,1}));
-      EXPECT_EQ(op->get_output_shape(), TShape_to_NShape(test.node->shape_));
-    }
-    // flatten
-    {
-
-      nnvm::NodeAttrs attr;
-      attr.name = "flatten_test";
-      attr.op = nnvm::Op::Get("flatten");
-      
-      auto node = nnvm::Node::Create();
-      node->attrs = attr;
-
-      testEmitter test(node);
-      test.in1->shape_ = nnvm::TShape{ 2,4,8,16 };
-      test.node->shape_ = nnvm::TShape{ 2,4 * 8 * 16 };
-
-      auto op = std::dynamic_pointer_cast<ngraph::op::Reshape>(
-          test.ngraph_op_funcs_["flatten"](test.node));
-      ASSERT_TRUE(op);
-      EXPECT_EQ(op->get_input_order(), ngraph::Shape({0,1,2,3}));
-      EXPECT_EQ(op->get_output_shape(), TShape_to_NShape(test.node->shape_));
-    }
-    // transpose
-    {
-      nnvm::NodeAttrs attr;
-      attr.name = "transpose_test";
-      attr.op = nnvm::Op::Get("transpose");
-      
-      auto node = nnvm::Node::Create();
-      node->attrs = attr;
-
-      testEmitter test(node);
-      test.in1->shape_ = nnvm::TShape{ 2,4 };
-      test.node->shape_ = nnvm::TShape{ 4,2 };
-
-      auto op = std::dynamic_pointer_cast<ngraph::op::Reshape>(
-          test.ngraph_op_funcs_["transpose"](test.node));
-      ASSERT_TRUE(op);
-      EXPECT_EQ(op->get_input_order(), ngraph::Shape({1,0}));
-      EXPECT_EQ(op->get_output_shape(), TShape_to_NShape(test.node->shape_));
-    }
-=======
     auto op_cast = std::dynamic_pointer_cast<ngraph::op::Slice>(op);
     EXPECT_EQ(op_cast->get_lower_bounds(), ngraph::Shape({0, 0, 2, 0}));
     EXPECT_EQ(op_cast->get_upper_bounds(), ngraph::Shape({2, 4, 4, 16}));
     EXPECT_EQ(op_cast->get_step(), ngraph::Shape({1, 1, 1, 1}));
->>>>>>> 7cba9bf0
   }
   // slice with squeeze
   {
@@ -578,31 +288,6 @@
     param.axis = 2;
     param.squeeze_axis = 1;
 
-<<<<<<< HEAD
-  TEST(NGRAPH_EMITTER, FULLYCONNECTED) {
-
-    mxnet::op::FullyConnectedParam param;
-    param.num_hidden = 8;
-
-    nnvm::NodeAttrs attr;
-    attr.name = "concat";
-    attr.dict["num_hidden"] = "8";
-    auto in1shape = nnvm::TShape{ 2,4 };
-    auto nodeshape = nnvm::TShape{ 2,8 };
-    auto inshape = std::vector<nnvm::TShape>{in1shape};
-    auto outshape = std::vector<nnvm::TShape>{nodeshape};
-    attr.op = (nnvm::Op*)mxnet::op::CreateOp<mxnet::cpu>(
-        param, 0, &inshape, &outshape, mxnet::Context());
-    
-    auto node = nnvm::Node::Create();
-    node->attrs = attr;
-
-    testEmitter test(node);
-    test.in1->shape_ = in1shape;
-    test.in2->shape_ = nnvm::TShape{ 8,4 };
-    test.in3->shape_ = nnvm::TShape{ 8 };
-    test.node->shape_ = nodeshape;
-=======
     nnvm::NodeAttrs attr;
     attr.name = "split_no_squeeze";
     attr.op = (nnvm::Op*)mxnet::op::CreateOp<mxnet::cpu>(param, 0);
@@ -648,7 +333,6 @@
 
     auto node = nnvm::Node::Create();
     node->attrs = attr;
->>>>>>> 7cba9bf0
 
     testEmitter test(node);
     test.in1->shape_ = in1shape;
