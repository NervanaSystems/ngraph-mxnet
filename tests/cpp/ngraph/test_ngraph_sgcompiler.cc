--- conflicted
+++ resolved
@@ -115,19 +115,11 @@
                 ->get_shape(),
             TShape_to_NShape(node2->shape_));
   EXPECT_EQ(std::dynamic_pointer_cast<const ngraph::TensorViewType>(
-<<<<<<< HEAD
-                  test[node2]->get_value_type())
-                  ->get_element_type(),
-              getType(node2->dtype_));
-  EXPECT_TRUE(subgraph->GetNgraphForward());
-  EXPECT_TRUE(subgraph->GetNgraphBackward());
-=======
                 test[node2]->get_value_type())
                 ->get_element_type(),
             getType(node2->dtype_));
-  EXPECT_TRUE(subgraph->ngraph_forward);
-  EXPECT_TRUE(subgraph->ngraph_backward);
->>>>>>> 7cba9bf0
+  EXPECT_TRUE(subgraph->GetNgraphForward());
+  EXPECT_TRUE(subgraph->GetNgraphBackward());
 }
 
 }  // namespace ngraph_bridge