--- conflicted
+++ resolved
@@ -39,11 +39,7 @@
  */
 TEST(ACTIVATION_PERF, ExecuteBidirectional) {
   using namespace std;
-<<<<<<< HEAD
-  TShape shape({5, 5});
-=======
   mxnet::TShape shape({5, 5});
->>>>>>> 0f88f613
   vector<string> activations = {
     "relu",
     "sigmoid",
