--- conflicted
+++ resolved
@@ -35,19 +35,13 @@
     'chapter02_supervised-learning/environment',
     'chapter03_deep-neural-networks/kaggle-gluon-kfold',
     'chapter04_convolutional-neural-networks/deep-cnns-alexnet',  # > 10 mins.
-<<<<<<< HEAD
-=======
     'chapter05_recurrent-neural-networks/rnns-gluon', # > 10 mins.
->>>>>>> 8e4aeee6
     'chapter06_optimization/gd-sgd-scratch',  # Overflow warning is intended.
     'chapter06_optimization/gd-sgd-gluon',  # Overflow warning is intended.
     'chapter07_distributed-learning/multiple-gpus-scratch',
     'chapter07_distributed-learning/multiple-gpus-gluon',
     'chapter07_distributed-learning/training-with-multiple-machines',
-<<<<<<< HEAD
-=======
     'chapter08_computer-vision/visual-question-answer', # > 10 mins.
->>>>>>> 8e4aeee6
     'chapter11_recommender-systems/intro-recommender-systems',  # Early draft, non-working.
     'chapter12_time-series/intro-forecasting-gluon',
     'chapter12_time-series/intro-forecasting-2-gluon',
@@ -184,12 +178,6 @@
     def test_gru_scratch(self):
         assert _test_notebook('chapter05_recurrent-neural-networks/gru-scratch')
 
-<<<<<<< HEAD
-    def test_rnns_gluon(self):
-        assert _test_notebook('chapter05_recurrent-neural-networks/rnns-gluon')
-
-=======
->>>>>>> 8e4aeee6
     # Chapter 6
 
     def test_optimization_intro(self):
@@ -235,19 +223,10 @@
 
     def test_object_detection(self):
         assert _test_notebook('chapter08_computer-vision/object-detection')
-<<<<<<< HEAD
 
     def test_fine_tuning(self):
         assert _test_notebook('chapter08_computer-vision/fine-tuning')
 
-    def test_visual_question_answer(self):
-        assert _test_notebook('chapter08_computer-vision/visual-question-answer')
-=======
-
-    def test_fine_tuning(self):
-        assert _test_notebook('chapter08_computer-vision/fine-tuning')
->>>>>>> 8e4aeee6
-
     # Chapter 9
 
     def test_tree_lstm(self):
