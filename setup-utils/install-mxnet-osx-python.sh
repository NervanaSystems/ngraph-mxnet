--- conflicted
+++ resolved
@@ -31,17 +31,9 @@
 
 if [ -z ${MXNET_TAG} ];
 then
-<<<<<<< HEAD
-	#
-	# TODO: Change this to latest tag
-	#       to avoid updating this value for every release
-	#
-	export MXNET_TAG="1.0.0"
-=======
     export MXNET_BRANCH_TAG=""
 else
     export MXNET_BRANCH_TAG="--branch $MXNET_TAG"
->>>>>>> 07a83a03
 fi
 
 export TARIKH=`/bin/date +%Y-%m-%d-%H:%M:%S`
