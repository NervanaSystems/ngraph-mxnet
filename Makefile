--- conflicted
+++ resolved
@@ -103,20 +103,10 @@
 endif
 CFLAGS += -I$(TPARTYDIR)/mshadow/ -I$(TPARTYDIR)/dmlc-core/include -fPIC -I$(NNVM_PATH)/include -I$(DLPACK_PATH)/include -I$(TPARTYDIR)/tvm/include -Iinclude $(MSHADOW_CFLAGS)
 
-<<<<<<< HEAD
-LDFLAGS =
-
-ifeq ($(USE_NGRAPH),1)
-    CFLAGS += $(NGRAPH_CFLAGS)
-endif
-
-LDFLAGS += -pthread $(MSHADOW_LDFLAGS) $(DMLC_LDFLAGS)
-=======
 ifeq ($(ENABLE_TESTCOVERAGE), 1)
         CFLAGS += --coverage
         LDFLAGS += --coverage
 endif
->>>>>>> af551045
 
 ifeq ($(USE_TENSORRT), 1)
 	CFLAGS +=  -I$(ROOTDIR) -I$(TPARTYDIR) -DONNX_NAMESPACE=$(ONNX_NAMESPACE) -DMXNET_USE_TENSORRT=1
