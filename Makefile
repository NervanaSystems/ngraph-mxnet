--- conflicted
+++ resolved
@@ -110,16 +110,11 @@
 
 LDFLAGS =
 ifeq ($(USE_NGRAPH),1)
-<<<<<<< HEAD
     CFLAGS += -I$(ROOTDIR)/src/ngraph -I$(NGRAPH_DIR)/include -DMXNET_USE_NGRAPH=1
     ifeq ($(USE_NGRAPH_DISTRIBUTED),1)
         CFLAGS += -DMXNET_USE_NGRAPH_DISTRIBUTED=1
     endif
-    LDFLAGS += -L$(NGRAPH_DIR)/lib -liomp5 -lmkldnn -lngraph -lmklml_intel -Wl,--as-needed
-=======
-        CFLAGS += -I$(ROOTDIR)/src/ngraph -I$(NGRAPH_DIR)/include -DMXNET_USE_NGRAPH=1
-        LDFLAGS += -L$(NGRAPH_DIR)/lib -liomp5 -lcpu_backend -lngraph -lmklml_intel -Wl,--as-needed
->>>>>>> 56d9d603
+    LDFLAGS += -L$(NGRAPH_DIR)/lib -liomp5 -lcpu_backend -lngraph -lmklml_intel -Wl,--as-needed
 endif
 
 LDFLAGS += -pthread $(MSHADOW_LDFLAGS) $(DMLC_LDFLAGS)
