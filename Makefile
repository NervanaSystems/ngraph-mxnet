# Licensed to the Apache Software Foundation (ASF) under one
# or more contributor license agreements.  See the NOTICE file
# distributed with this work for additional information
# regarding copyright ownership.  The ASF licenses this file
# to you under the Apache License, Version 2.0 (the
# "License"); you may not use this file except in compliance
# with the License.  You may obtain a copy of the License at
#
#   http://www.apache.org/licenses/LICENSE-2.0
#
# Unless required by applicable law or agreed to in writing,
# software distributed under the License is distributed on an
# "AS IS" BASIS, WITHOUT WARRANTIES OR CONDITIONS OF ANY
# KIND, either express or implied.  See the License for the
# specific language governing permissions and limitations
# under the License.

ROOTDIR = $(CURDIR)

SCALA_VERSION_PROFILE := scala-2.11

ifeq ($(OS),Windows_NT)
	UNAME_S := Windows
else
	UNAME_S := $(shell uname -s)
endif

ifndef config
ifdef CXXNET_CONFIG
	config = $(CXXNET_CONFIG)
else ifneq ("$(wildcard ./config.mk)","")
	config = config.mk
else
	config = make/config.mk
endif
endif

ifndef DMLC_CORE
	DMLC_CORE = $(ROOTDIR)/dmlc-core
endif
CORE_INC = $(wildcard $(DMLC_CORE)/include/*/*.h)

ifndef NNVM_PATH
	NNVM_PATH = $(ROOTDIR)/nnvm
endif

ifndef DLPACK_PATH
	DLPACK_PATH = $(ROOTDIR)/dlpack
endif

ifndef AMALGAMATION_PATH
	AMALGAMATION_PATH = $(ROOTDIR)/amalgamation
endif

ifneq ($(USE_OPENMP), 1)
	export NO_OPENMP = 1
endif

# use customized config file
include $(config)

ifeq ($(USE_MKL2017), 1)
# must run ./prepare_mkl before including mshadow.mk
	RETURN_STRING := $(shell ./prepare_mkl.sh $(MKLML_ROOT))
	MKLROOT := $(firstword $(RETURN_STRING))
	export USE_MKLML = $(lastword $(RETURN_STRING))
endif

include mshadow/make/mshadow.mk
include $(DMLC_CORE)/make/dmlc.mk

# all tge possible warning tread
WARNFLAGS= -Wall -Wsign-compare -Wno-comment
CFLAGS = -DMSHADOW_FORCE_STREAM $(WARNFLAGS)

ifeq ($(DEV), 1)
	CFLAGS += -g -Werror
	NVCCFLAGS += -Werror cross-execution-space-call
endif

# CFLAGS for debug
ifeq ($(DEBUG), 1)
	CFLAGS += -g -O0
else
	CFLAGS += -O3 -DNDEBUG=1
endif
CFLAGS += -I$(ROOTDIR)/mshadow/ -I$(ROOTDIR)/dmlc-core/include -fPIC -I$(NNVM_PATH)/include -I$(DLPACK_PATH)/include -Iinclude $(MSHADOW_CFLAGS)

LDFLAGS = 
ifeq ($(USE_NGRAPH),1)
        CFLAGS += -I$(ROOTDIR)/src/ngraph -I$(NGRAPH_DIR)/include -DMXNET_USE_NGRAPH=1
        LDFLAGS += -L$(NGRAPH_DIR)/lib -liomp5 -lmkldnn -lngraph -lmklml_intel -Wl,--as-needed
endif

LDFLAGS += -pthread $(MSHADOW_LDFLAGS) $(DMLC_LDFLAGS)
ifeq ($(DEBUG), 1)
	NVCCFLAGS += -std=c++11 -Xcompiler -D_FORCE_INLINES -g -G -O0 -ccbin $(CXX) $(MSHADOW_NVCCFLAGS)
else
	NVCCFLAGS += -std=c++11 -Xcompiler -D_FORCE_INLINES -O3 -ccbin $(CXX) $(MSHADOW_NVCCFLAGS)
endif

# CFLAGS for profiler
ifeq ($(USE_PROFILER), 1)
	CFLAGS += -DMXNET_USE_PROFILER=1
endif

# CFLAGS for segfault logger
ifeq ($(USE_SIGNAL_HANDLER), 1)
	CFLAGS += -DMXNET_USE_SIGNAL_HANDLER=1
endif

# Caffe Plugin
ifdef CAFFE_PATH
	CFLAGS += -DMXNET_USE_CAFFE=1
endif

ifndef LINT_LANG
	LINT_LANG="all"
endif

# setup opencv
ifeq ($(USE_OPENCV), 1)
	CFLAGS += -DMXNET_USE_OPENCV=1 $(shell pkg-config --cflags opencv)
	LDFLAGS += $(filter-out -lopencv_ts, $(shell pkg-config --libs opencv))
	BIN += bin/im2rec
else
	CFLAGS+= -DMXNET_USE_OPENCV=0
endif


ifeq ($(USE_OPENMP), 1)
	ifneq ($(UNAME_S), Darwin)
		CFLAGS += -fopenmp
	endif
endif

ifeq ($(USE_NNPACK), 1)
	CFLAGS += -DMXNET_USE_NNPACK=1
	LDFLAGS += -lnnpack
endif
ifeq ($(USE_MKL2017), 1)
	CFLAGS += -DMXNET_USE_MKL2017=1
	CFLAGS += -DUSE_MKL=1
	CFLAGS += -I$(ROOTDIR)/src/operator/mkl/
	CFLAGS += -I$(MKLML_ROOT)/include
	LDFLAGS += -L$(MKLML_ROOT)/lib
	ifeq ($(USE_MKL2017_EXPERIMENTAL), 1)
		CFLAGS += -DMKL_EXPERIMENTAL=1
	else
		CFLAGS += -DMKL_EXPERIMENTAL=0
	endif
	ifeq ($(UNAME_S), Darwin)
		LDFLAGS += -lmklml
	else
		LDFLAGS += -Wl,--as-needed -lmklml_intel -lmklml_gnu
	endif
	LDFLAGS +=  -liomp5
endif

ifeq ($(USE_OPERATOR_TUNING), 1)
	CFLAGS += -DMXNET_USE_OPERATOR_TUNING=1
endif

# verify existence of separate lapack library when using blas/openblas/atlas
# switch off lapack support in case it can't be found
# issue covered with this
#   -  for Ubuntu 14.04 or lower, lapack is not automatically installed with openblas
#   -  for Ubuntu, installing atlas will not automatically install the atlas provided lapack library
# silently switching lapack off instead of letting the build fail because of backward compatibility
ifeq ($(USE_LAPACK), 1)
ifeq ($(USE_BLAS),$(filter $(USE_BLAS),blas openblas atlas))
ifeq (,$(wildcard /lib/liblapack.a))
ifeq (,$(wildcard /usr/lib/liblapack.a))
ifeq (,$(wildcard /usr/lib64/liblapack.a))
ifeq (,$(wildcard $(USE_LAPACK_PATH)/liblapack.a))
	USE_LAPACK = 0
endif
endif
endif
endif
endif
endif

# lapack settings.
ifeq ($(USE_LAPACK), 1)
	ifneq ($(USE_LAPACK_PATH), )
		LDFLAGS += -L$(USE_LAPACK_PATH)
	endif
	ifeq ($(USE_BLAS),$(filter $(USE_BLAS),blas openblas atlas))
		LDFLAGS += -llapack
	endif
	CFLAGS += -DMXNET_USE_LAPACK
endif

ifeq ($(USE_CUDNN), 1)
	CFLAGS += -DMSHADOW_USE_CUDNN=1
	LDFLAGS += -lcudnn
endif

# gperftools malloc library (tcmalloc)
ifeq ($(USE_GPERFTOOLS), 1)
#	FIND_LIBNAME=tcmalloc_and_profiler
	FIND_LIBNAME=tcmalloc
	FIND_LIBFILEEXT=so
	FIND_LIBFILE=$(wildcard /lib/lib$(FIND_LIBNAME).$(FIND_LIBFILEEXT))
	ifeq (,$(FIND_LIBFILE))
		FIND_LIBFILE=$(wildcard /usr/lib/lib$(FIND_LIBNAME).$(FIND_LIBFILEEXT))
		ifeq (,$(FIND_LIBFILE))
			FIND_LIBFILE=$(wildcard /usr/local/lib/lib$(FIND_LIBNAME).$(FIND_LIBFILEEXT))
			ifeq (,$(FIND_LIBFILE))
				USE_GPERFTOOLS=0
			endif
		endif
	endif
	ifeq ($(USE_GPERFTOOLS), 1)
		CFLAGS += -fno-builtin-malloc -fno-builtin-calloc -fno-builtin-realloc -fno-builtin-free
		LDFLAGS += $(FIND_LIBFILE)
	endif
endif

# jemalloc malloc library (if not using gperftools)
ifneq ($(USE_GPERFTOOLS), 1)
	ifeq ($(USE_JEMALLOC), 1)
		FIND_LIBNAME=jemalloc
		FIND_LIBFILEEXT=so
		FIND_LIBFILE=$(wildcard /lib/lib$(FIND_LIBNAME).$(FIND_LIBFILEEXT))
		ifeq (,$(FIND_LIBFILE))
			FIND_LIBFILE=$(wildcard /usr/lib/lib$(FIND_LIBNAME).$(FIND_LIBFILEEXT))
			ifeq (,$(FIND_LIBFILE))
				FIND_LIBFILE=$(wildcard /usr/local/lib/lib$(FIND_LIBNAME).$(FIND_LIBFILEEXT))
				ifeq (,$(FIND_LIBFILE))
					FIND_LIBFILE=$(wildcard /usr/lib/x86_64-linux-gnu/lib$(FIND_LIBNAME).$(FIND_LIBFILEEXT))
					ifeq (,$(FIND_LIBFILE))
						USE_JEMALLOC=0
					endif
				endif
			endif
		endif
		ifeq ($(USE_JEMALLOC), 1)
			CFLAGS += -fno-builtin-malloc -fno-builtin-calloc -fno-builtin-realloc \
			-fno-builtin-free -DUSE_JEMALLOC
			LDFLAGS += $(FIND_LIBFILE)
		endif
	endif
endif

# If not using tcmalloc or jemalloc, print a warning (user should consider installing)
ifneq ($(USE_GPERFTOOLS), 1)
	ifneq ($(USE_JEMALLOC), 1)
$(warning WARNING: Significant performance increases can be achieved by installing and \
enabling gperftools or jemalloc development packages)
	endif
endif

ifeq ($(USE_THREADED_ENGINE), 1)
	CFLAGS += -DMXNET_USE_THREADED_ENGINE
endif

ifneq ($(ADD_CFLAGS), NONE)
	CFLAGS += $(ADD_CFLAGS)
endif

ifneq ($(ADD_LDFLAGS), NONE)
	LDFLAGS += $(ADD_LDFLAGS)
endif

ifneq ($(USE_CUDA_PATH), NONE)
	NVCC=$(USE_CUDA_PATH)/bin/nvcc
endif

# Sets 'CUDA_ARCH', which determines the GPU architectures supported
# by the compiled kernels.  Users can edit the KNOWN_CUDA_ARCHS list below
# to remove archs they don't wish to support to speed compilation, or they can
# pre-set the CUDA_ARCH args in config.mk to a non-null value for full control.
#
# For archs in this list, nvcc will create a fat-binary that will include
# the binaries (SASS) for all architectures supported by the installed version
# of the cuda toolkit, plus the assembly (PTX) for the most recent such architecture.
# If these kernels are then run on a newer-architecture GPU, the binary will
# be JIT-compiled by the updated driver from the included PTX.
ifeq ($(USE_CUDA), 1)
ifeq ($(CUDA_ARCH),)
	KNOWN_CUDA_ARCHS := 30 35 50 52 60 61 70
	# Run nvcc on a zero-length file to check architecture-level support.
	# Create args to include SASS in the fat binary for supported levels.
	CUDA_ARCH := $(foreach arch,$(KNOWN_CUDA_ARCHS), \
				$(shell $(NVCC) -arch=sm_$(arch) -E --x cu /dev/null >/dev/null 2>&1 && \
						echo -gencode arch=compute_$(arch),code=sm_$(arch)))
	# Convert a trailing "code=sm_NN" to "code=[sm_NN,compute_NN]" to also
	# include the PTX of the most recent arch in the fat-binaries for
	# forward compatibility with newer GPUs.
	CUDA_ARCH := $(shell echo $(CUDA_ARCH) | sed 's/sm_\([0-9]*\)$$/[sm_\1,compute_\1]/')
	# Add fat binary compression if supported by nvcc.
	COMPRESS := --fatbin-options -compress-all
	CUDA_ARCH += $(shell $(NVCC) -cuda $(COMPRESS) --x cu /dev/null -o /dev/null >/dev/null 2>&1 && \
						 echo $(COMPRESS))
endif
$(info Running CUDA_ARCH: $(CUDA_ARCH))
endif

# ps-lite
PS_PATH=$(ROOTDIR)/ps-lite
DEPS_PATH=$(shell pwd)/deps
include $(PS_PATH)/make/ps.mk
ifeq ($(USE_DIST_KVSTORE), 1)
	CFLAGS += -DMXNET_USE_DIST_KVSTORE -I$(PS_PATH)/include -I$(DEPS_PATH)/include
	LIB_DEP += $(PS_PATH)/build/libps.a
	LDFLAGS += $(PS_LDFLAGS_A)
endif

.PHONY: clean all extra-packages test lint docs clean_all rcpplint rcppexport roxygen\
	cython2 cython3 cython cyclean

all: lib/libmxnet.a lib/libmxnet.so $(BIN) extra-packages

<<<<<<< HEAD
SRC = $(wildcard src/*/*/*.cc src/*/*.cc src/*.cc)
ifneq ($(USE_NGRAPH),1)
    SRC := $(foreach f,$(SRC),$(if $(findstring src/ngraph,$f),,$f))
endif
=======
SRC = $(wildcard src/*/*/*/*.cc src/*/*/*.cc src/*/*.cc src/*.cc)
>>>>>>> 07a83a03
OBJ = $(patsubst %.cc, build/%.o, $(SRC))
CUSRC = $(wildcard src/*/*/*/*.cu src/*/*/*.cu src/*/*.cu src/*.cu)
CUOBJ = $(patsubst %.cu, build/%_gpu.o, $(CUSRC))

# extra operators
ifneq ($(EXTRA_OPERATORS),)
	EXTRA_SRC = $(wildcard $(patsubst %, %/*.cc, $(EXTRA_OPERATORS)) $(patsubst %, %/*/*.cc, $(EXTRA_OPERATORS)))
	EXTRA_OBJ = $(patsubst %.cc, %.o, $(EXTRA_SRC))
	EXTRA_CUSRC = $(wildcard $(patsubst %, %/*.cu, $(EXTRA_OPERATORS)) $(patsubst %, %/*/*.cu, $(EXTRA_OPERATORS)))
	EXTRA_CUOBJ = $(patsubst %.cu, %_gpu.o, $(EXTRA_CUSRC))
else
	EXTRA_SRC =
	EXTRA_OBJ =
	EXTRA_CUSRC =
	EXTRA_CUOBJ =
endif

# plugin
PLUGIN_OBJ =
PLUGIN_CUOBJ =
include $(MXNET_PLUGINS)

ifeq ($(UNAME_S), Windows)
	# TODO(yizhi) currently scala package does not support windows
	SCALA_PKG_PROFILE := windows
else
	ifeq ($(UNAME_S), Darwin)
		WHOLE_ARCH= -all_load
		NO_WHOLE_ARCH= -noall_load
		SCALA_PKG_PROFILE := osx-x86_64
	else
		WHOLE_ARCH= --whole-archive
		NO_WHOLE_ARCH= --no-whole-archive
		SCALA_PKG_PROFILE := linux-x86_64
	endif
endif

# all dep
LIB_DEP += $(DMLC_CORE)/libdmlc.a $(NNVM_PATH)/lib/libnnvm.a
ALL_DEP = $(OBJ) $(EXTRA_OBJ) $(PLUGIN_OBJ) $(LIB_DEP)

ifeq ($(USE_CUDA), 1)
	CFLAGS += -I$(ROOTDIR)/3rdparty/cub
	ALL_DEP += $(CUOBJ) $(EXTRA_CUOBJ) $(PLUGIN_CUOBJ)
	LDFLAGS += -lcufft
	ifeq ($(ENABLE_CUDA_RTC), 1)
		LDFLAGS += -lcuda -lnvrtc
		CFLAGS += -DMXNET_ENABLE_CUDA_RTC=1
	endif
	# Make sure to add stubs as fallback in order to be able to build 
	# without full CUDA install (especially if run without nvidia-docker)
	LDFLAGS += -L/usr/local/cuda/lib64/stubs
	SCALA_PKG_PROFILE := $(SCALA_PKG_PROFILE)-gpu
	ifeq ($(USE_NCCL), 1)
		ifneq ($(USE_NCCL_PATH), NONE)
			CFLAGS += -I$(USE_NCCL_PATH)/include
			LDFLAGS += -L$(USE_NCCL_PATH)/lib
		endif
		LDFLAGS += -lnccl
		CFLAGS += -DMXNET_USE_NCCL=1
	else
		CFLAGS += -DMXNET_USE_NCCL=0
	endif
else
	SCALA_PKG_PROFILE := $(SCALA_PKG_PROFILE)-cpu
	CFLAGS += -DMXNET_USE_NCCL=0
endif

ifeq ($(USE_LIBJPEG_TURBO), 1)
	ifneq ($(USE_LIBJPEG_TURBO_PATH), NONE)
		CFLAGS += -I$(USE_LIBJPEG_TURBO_PATH)/include
		LDFLAGS += -L$(USE_LIBJPEG_TURBO_PATH)/lib
	endif
	LDFLAGS += -lturbojpeg
	CFLAGS += -DMXNET_USE_LIBJPEG_TURBO=1
else
	CFLAGS += -DMXNET_USE_LIBJPEG_TURBO=0
endif

# For quick compile test, used smaller subset
ALLX_DEP= $(ALL_DEP)

build/src/%.o: src/%.cc
	@mkdir -p $(@D)
	$(CXX) -std=c++11 -c $(CFLAGS) -MMD -c $< -o $@

build/src/%_gpu.o: src/%.cu
	@mkdir -p $(@D)
	$(NVCC) $(NVCCFLAGS) $(CUDA_ARCH) -Xcompiler "$(CFLAGS)" -M -MT build/src/$*_gpu.o $< >build/src/$*_gpu.d
	$(NVCC) -c -o $@ $(NVCCFLAGS) $(CUDA_ARCH) -Xcompiler "$(CFLAGS)" $<

# A nvcc bug cause it to generate "generic/xxx.h" dependencies from torch headers.
# Use CXX to generate dependency instead.
build/plugin/%_gpu.o: plugin/%.cu
	@mkdir -p $(@D)
	$(CXX) -std=c++11 $(CFLAGS) -MM -MT build/plugin/$*_gpu.o $< >build/plugin/$*_gpu.d
	$(NVCC) -c -o $@ $(NVCCFLAGS) $(CUDA_ARCH) -Xcompiler "$(CFLAGS)" $<

build/plugin/%.o: plugin/%.cc
	@mkdir -p $(@D)
	$(CXX) -std=c++11 -c $(CFLAGS) -MMD -c $< -o $@

%_gpu.o: %.cu
	@mkdir -p $(@D)
	$(NVCC) $(NVCCFLAGS) $(CUDA_ARCH) -Xcompiler "$(CFLAGS) -Isrc/operator" -M -MT $*_gpu.o $< >$*_gpu.d
	$(NVCC) -c -o $@ $(NVCCFLAGS) $(CUDA_ARCH) -Xcompiler "$(CFLAGS) -Isrc/operator" $<

%.o: %.cc $(CORE_INC)
	@mkdir -p $(@D)
	$(CXX) -std=c++11 -c $(CFLAGS) -MMD -Isrc/operator -c $< -o $@

# NOTE: to statically link libmxnet.a we need the option
# --Wl,--whole-archive -lmxnet --Wl,--no-whole-archive
lib/libmxnet.a: $(ALLX_DEP)
	@mkdir -p $(@D)
	ar crv $@ $(filter %.o, $?)

lib/libmxnet.so: $(ALLX_DEP)
	@mkdir -p $(@D)
	$(CXX) $(CFLAGS) -shared -o $@ $(filter-out %libnnvm.a, $(filter %.o %.a, $^)) $(LDFLAGS) \
	-Wl,${WHOLE_ARCH} $(filter %libnnvm.a, $^) -Wl,${NO_WHOLE_ARCH}

$(PS_PATH)/build/libps.a: PSLITE

PSLITE:
	$(MAKE) CXX=$(CXX) DEPS_PATH=$(DEPS_PATH) -C $(PS_PATH) ps

$(DMLC_CORE)/libdmlc.a: DMLCCORE

DMLCCORE:
	+ cd $(DMLC_CORE); $(MAKE) libdmlc.a USE_SSE=$(USE_SSE) config=$(ROOTDIR)/$(config); cd $(ROOTDIR)

NNVM_INC = $(wildcard $(NNVM_PATH)/include/*/*.h)
NNVM_SRC = $(wildcard $(NNVM_PATH)/src/*/*/*.cc $(NNVM_PATH)/src/*/*.cc $(NNVM_PATH)/src/*.cc)
$(NNVM_PATH)/lib/libnnvm.a: $(NNVM_INC) $(NNVM_SRC)
	+ cd $(NNVM_PATH); $(MAKE) lib/libnnvm.a DMLC_CORE_PATH=$(DMLC_CORE); cd $(ROOTDIR)

bin/im2rec: tools/im2rec.cc $(ALLX_DEP)

$(BIN) :
	@mkdir -p $(@D)
	$(CXX) $(CFLAGS) -std=c++11  -o $@ $(filter %.cpp %.o %.c %.a %.cc, $^) $(LDFLAGS)

# CPP Package
ifeq ($(USE_CPP_PACKAGE), 1)
include cpp-package/cpp-package.mk
endif

include tests/cpp/unittest.mk

extra-packages: $(EXTRA_PACKAGES)

test: $(TEST)

lint: cpplint rcpplint jnilint pylint

cpplint:
	dmlc-core/scripts/lint.py mxnet cpp include src plugin cpp-package tests \
	--exclude_path src/operator/contrib/ctc_include

pylint:
	pylint --rcfile=$(ROOTDIR)/tests/ci_build/pylintrc --ignore-patterns=".*\.so$$,.*\.dll$$,.*\.dylib$$" python/mxnet tools/caffe_converter/*.py

doc: docs

docs:
	tests/ci_build/ci_build.sh doc make -C docs html

clean_docs:
	make -C docs clean

doxygen:
	doxygen docs/Doxyfile

# Cython build
cython:
	cd python; python setup.py build_ext --inplace --with-cython

cython2:
	cd python; python2 setup.py build_ext --inplace --with-cython

cython3:
	cd python; python3 setup.py build_ext --inplace --with-cython

cyclean:
	rm -rf python/mxnet/*/*.so python/mxnet/*/*.cpp

# R related shortcuts
rcpplint:
	dmlc-core/scripts/lint.py mxnet-rcpp ${LINT_LANG} R-package/src

rpkg:
	mkdir -p R-package/inst
	mkdir -p R-package/inst/libs
	cp src/io/image_recordio.h R-package/src
	cp -rf lib/libmxnet.so R-package/inst/libs
	mkdir -p R-package/inst/include
	cp -rf include/* R-package/inst/include
	cp -rf dmlc-core/include/* R-package/inst/include/
	cp -rf nnvm/include/* R-package/inst/include
	Rscript -e "if(!require(devtools)){install.packages('devtools', repo = 'https://cloud.r-project.org/')}"
	Rscript -e "library(devtools); library(methods); options(repos=c(CRAN='https://cloud.r-project.org/')); install_deps(pkg='R-package', dependencies = TRUE)"
	echo "import(Rcpp)" > R-package/NAMESPACE
	echo "import(methods)" >> R-package/NAMESPACE
	R CMD INSTALL R-package
	Rscript -e "require(mxnet); mxnet:::mxnet.export('R-package')"
	rm -rf R-package/NAMESPACE
	Rscript -e "if (!require('roxygen2')||packageVersion('roxygen2')!= '5.0.1'){\
	devtools::install_version('roxygen2',version='5.0.1',\
	repo='https://cloud.r-project.org/',quiet=TRUE)}"
	Rscript -e "require(roxygen2); roxygen2::roxygenise('R-package')"
	R CMD INSTALL R-package
	rm -rf R-package/src/image_recordio.h

rpkgtest:
	Rscript -e "require(testthat);res<-test_dir('R-package/tests/testthat');if(!testthat:::all_passed(res)){stop('Test failures', call. = FALSE)}"

scalaclean:
	(cd $(ROOTDIR)/scala-package; \
		mvn clean -P$(SCALA_PKG_PROFILE),$(SCALA_VERSION_PROFILE))

scalapkg:
	(cd $(ROOTDIR)/scala-package; \
		mvn package -P$(SCALA_PKG_PROFILE),$(SCALA_VERSION_PROFILE) -Dcxx="$(CXX)" \
			-Dcflags="$(CFLAGS)" -Dldflags="$(LDFLAGS)" \
			-Dcurrent_libdir="$(ROOTDIR)/lib" \
			-Dlddeps="$(LIB_DEP) $(ROOTDIR)/lib/libmxnet.a")

scalatest:
	(cd $(ROOTDIR)/scala-package; \
		mvn verify -P$(SCALA_PKG_PROFILE),$(SCALA_VERSION_PROFILE) -Dcxx="$(CXX)" \
			-Dcflags="$(CFLAGS)" -Dldflags="$(LDFLAGS)" \
			-Dlddeps="$(LIB_DEP) $(ROOTDIR)/lib/libmxnet.a" $(SCALA_TEST_ARGS))

scalainstall:
	(cd $(ROOTDIR)/scala-package; \
		mvn install -P$(SCALA_PKG_PROFILE),$(SCALA_VERSION_PROFILE) -DskipTests -Dcxx="$(CXX)" \
			-Dcflags="$(CFLAGS)" -Dldflags="$(LDFLAGS)" \
			-Dlddeps="$(LIB_DEP) $(ROOTDIR)/lib/libmxnet.a")

scaladeploy:
	(cd $(ROOTDIR)/scala-package; \
		mvn deploy -Prelease,$(SCALA_PKG_PROFILE),$(SCALA_VERSION_PROFILE) -DskipTests -Dcxx="$(CXX)" \
			-Dcflags="$(CFLAGS)" -Dldflags="$(LDFLAGS)" \
			-Dlddeps="$(LIB_DEP) $(ROOTDIR)/lib/libmxnet.a")

jnilint:
	dmlc-core/scripts/lint.py mxnet-jnicpp cpp scala-package/native/src

ifneq ($(EXTRA_OPERATORS),)
clean: cyclean $(EXTRA_PACKAGES_CLEAN)
	$(RM) -r build lib bin *~ */*~ */*/*~ */*/*/*~ R-package/NAMESPACE R-package/man R-package/R/mxnet_generated.R \
		R-package/inst R-package/src/*.o R-package/src/*.so mxnet_*.tar.gz
	cd $(DMLC_CORE); $(MAKE) clean; cd -
	cd $(PS_PATH); $(MAKE) clean; cd -
	cd $(NNVM_PATH); $(MAKE) clean; cd -
	cd $(AMALGAMATION_PATH); $(MAKE) clean; cd -
	$(RM) -r  $(patsubst %, %/*.d, $(EXTRA_OPERATORS)) $(patsubst %, %/*/*.d, $(EXTRA_OPERATORS))
	$(RM) -r  $(patsubst %, %/*.o, $(EXTRA_OPERATORS)) $(patsubst %, %/*/*.o, $(EXTRA_OPERATORS))
else
clean: cyclean testclean $(EXTRA_PACKAGES_CLEAN)
	$(RM) -r build lib bin *~ */*~ */*/*~ */*/*/*~ R-package/NAMESPACE R-package/man R-package/R/mxnet_generated.R \
		R-package/inst R-package/src/image_recordio.h R-package/src/*.o R-package/src/*.so mxnet_*.tar.gz
	cd $(DMLC_CORE); $(MAKE) clean; cd -
	cd $(PS_PATH); $(MAKE) clean; cd -
	cd $(NNVM_PATH); $(MAKE) clean; cd -
	cd $(AMALGAMATION_PATH); $(MAKE) clean; cd -
endif

clean_all: clean

-include build/*.d
-include build/*/*.d
-include build/*/*/*.d
-include build/*/*/*/*.d
ifneq ($(EXTRA_OPERATORS),)
	-include $(patsubst %, %/*.d, $(EXTRA_OPERATORS)) $(patsubst %, %/*/*.d, $(EXTRA_OPERATORS))
endif<|MERGE_RESOLUTION|>--- conflicted
+++ resolved
@@ -127,7 +127,6 @@
 	CFLAGS+= -DMXNET_USE_OPENCV=0
 endif
 
-
 ifeq ($(USE_OPENMP), 1)
 	ifneq ($(UNAME_S), Darwin)
 		CFLAGS += -fopenmp
@@ -138,6 +137,7 @@
 	CFLAGS += -DMXNET_USE_NNPACK=1
 	LDFLAGS += -lnnpack
 endif
+
 ifeq ($(USE_MKL2017), 1)
 	CFLAGS += -DMXNET_USE_MKL2017=1
 	CFLAGS += -DUSE_MKL=1
@@ -313,14 +313,10 @@
 
 all: lib/libmxnet.a lib/libmxnet.so $(BIN) extra-packages
 
-<<<<<<< HEAD
-SRC = $(wildcard src/*/*/*.cc src/*/*.cc src/*.cc)
+SRC = $(wildcard src/*/*/*/*.cc src/*/*/*.cc src/*/*.cc src/*.cc)
 ifneq ($(USE_NGRAPH),1)
     SRC := $(foreach f,$(SRC),$(if $(findstring src/ngraph,$f),,$f))
 endif
-=======
-SRC = $(wildcard src/*/*/*/*.cc src/*/*/*.cc src/*/*.cc src/*.cc)
->>>>>>> 07a83a03
 OBJ = $(patsubst %.cc, build/%.o, $(SRC))
 CUSRC = $(wildcard src/*/*/*/*.cu src/*/*/*.cu src/*/*.cu src/*.cu)
 CUOBJ = $(patsubst %.cu, build/%_gpu.o, $(CUSRC))
