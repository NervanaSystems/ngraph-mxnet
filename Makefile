# Licensed to the Apache Software Foundation (ASF) under one
# or more contributor license agreements.  See the NOTICE file
# distributed with this work for additional information
# regarding copyright ownership.  The ASF licenses this file
# to you under the Apache License, Version 2.0 (the
# "License"); you may not use this file except in compliance
# with the License.  You may obtain a copy of the License at
#
#   http://www.apache.org/licenses/LICENSE-2.0
#
# Unless required by applicable law or agreed to in writing,
# software distributed under the License is distributed on an
# "AS IS" BASIS, WITHOUT WARRANTIES OR CONDITIONS OF ANY
# KIND, either express or implied.  See the License for the
# specific language governing permissions and limitations
# under the License.

# To assist with Makefile debugging.  Print any Make variable's value using
# make ... print-VARNAME
#
# For example: "make print-NNVM_PATH"
print-%:
	@echo '$*=$($*)'

.DEFAULT_GOAL := all
ROOTDIR = $(CURDIR)
TPARTYDIR = $(ROOTDIR)/3rdparty

ifeq ($(OS),Windows_NT)
	UNAME_S := Windows
else
	UNAME_S := $(shell uname -s)
	UNAME_P := $(shell uname -p)
endif

ifndef config
ifdef CXXNET_CONFIG
	config = $(CXXNET_CONFIG)
else ifneq ("$(wildcard ./config.mk)","")
	config = config.mk
else
	config = make/config.mk
endif
endif

ifndef DMLC_CORE
	DMLC_CORE = $(TPARTYDIR)/dmlc-core
endif
CORE_INC = $(wildcard $(DMLC_CORE)/include/*/*.h)

ifndef NNVM_PATH
	NNVM_PATH = $(TPARTYDIR)/tvm/nnvm
endif

ifndef DLPACK_PATH
	DLPACK_PATH = $(ROOTDIR)/3rdparty/dlpack
endif

ifndef AMALGAMATION_PATH
	AMALGAMATION_PATH = $(ROOTDIR)/amalgamation
endif

ifneq ($(USE_OPENMP), 1)
	export NO_OPENMP = 1
endif

# use customized config file
include $(config)

ifndef USE_MKLDNN
ifneq ($(UNAME_S), Darwin)
ifneq ($(UNAME_S), Windows)
ifeq ($(UNAME_P), x86_64)
	USE_MKLDNN=1
endif
endif
endif
endif

ifeq ($(USE_MKL2017), 1)
$(warning "USE_MKL2017 is deprecated. We will switch to USE_MKLDNN.")
	USE_MKLDNN=1
endif

ifeq ($(USE_MKLDNN), 1)
	MKLDNNROOT = $(ROOTDIR)/3rdparty/mkldnn/build/install
	MKLROOT = $(ROOTDIR)/3rdparty/mkldnn/build/install
	export USE_MKLML = 1
endif

include $(TPARTYDIR)/mshadow/make/mshadow.mk
include $(DMLC_CORE)/make/dmlc.mk

include 3rdparty/ngraph-mxnet-bridge/ngraph.mk
# all tge possible warning tread
WARNFLAGS= -Wall -Wsign-compare -Wno-comment
CFLAGS = -DMSHADOW_FORCE_STREAM $(WARNFLAGS)

ifeq ($(DEV), 1)
	CFLAGS += -g -Werror
	NVCCFLAGS += -Werror cross-execution-space-call
endif

# CFLAGS for debug
ifeq ($(DEBUG), 1)
	CFLAGS += -g -O0
else
	CFLAGS += -O3 -DNDEBUG=1
endif
CFLAGS += -I$(TPARTYDIR)/mshadow/ -I$(TPARTYDIR)/dmlc-core/include -fPIC -I$(NNVM_PATH)/include -I$(DLPACK_PATH)/include -I$(TPARTYDIR)/tvm/include -Iinclude $(MSHADOW_CFLAGS)
LDFLAGS =

ifneq ($(CPU_TARGET_ARCH),)
	CFLAGS += -march=$(CPU_TARGET_ARCH) -mtune=$(CPU_TARGET_ARCH)
endif

ifeq ($(USE_NGRAPH),1)
    CFLAGS += $(NGRAPH_CFLAGS)
endif

LDFLAGS += -pthread $(MSHADOW_LDFLAGS) $(DMLC_LDFLAGS)

ifeq ($(ENABLE_TESTCOVERAGE), 1)
        CFLAGS += --coverage
        LDFLAGS += --coverage
endif

ifeq ($(USE_TENSORRT), 1)
	CFLAGS +=  -I$(ROOTDIR) -I$(TPARTYDIR) -DONNX_NAMESPACE=$(ONNX_NAMESPACE) -DMXNET_USE_TENSORRT=1
	LDFLAGS += -lprotobuf -pthread -lonnx -lonnx_proto -lnvonnxparser -lnvonnxparser_runtime -lnvinfer -lnvinfer_plugin
endif
# -L/usr/local/lib

ifeq ($(DEBUG), 1)
	NVCCFLAGS += -std=c++11 -Xcompiler -D_FORCE_INLINES -g -G -O0 -ccbin $(CXX) $(MSHADOW_NVCCFLAGS)
else
	NVCCFLAGS += -std=c++11 -Xcompiler -D_FORCE_INLINES -O3 -ccbin $(CXX) $(MSHADOW_NVCCFLAGS)
endif

# CFLAGS for segfault logger
ifeq ($(USE_SIGNAL_HANDLER), 1)
	CFLAGS += -DMXNET_USE_SIGNAL_HANDLER=1
endif

# Caffe Plugin
ifdef CAFFE_PATH
	CFLAGS += -DMXNET_USE_CAFFE=1
endif

ifndef LINT_LANG
	LINT_LANG="all"
endif

ifeq ($(USE_MKLDNN), 1)
	CFLAGS += -DMXNET_USE_MKLDNN=1
	CFLAGS += -DUSE_MKL=1
	CFLAGS += -I$(ROOTDIR)/src/operator/nn/mkldnn/
	ifneq ($(MKLDNNROOT), $(MKLROOT))
		CFLAGS += -I$(MKLROOT)/include
		LDFLAGS += -L$(MKLROOT)/lib
	endif
	CFLAGS += -I$(MKLDNNROOT)/include
	LDFLAGS += -L$(MKLDNNROOT)/lib -lmkldnn -Wl,-rpath,'$${ORIGIN}'
endif

# setup opencv
ifeq ($(USE_OPENCV), 1)
	CFLAGS += -DMXNET_USE_OPENCV=1 $(shell pkg-config --cflags opencv)
	LDFLAGS += $(filter-out -lopencv_ts, $(shell pkg-config --libs opencv))
	BIN += bin/im2rec
else
	CFLAGS+= -DMXNET_USE_OPENCV=0
endif

ifeq ($(USE_OPENMP), 1)
	CFLAGS += -fopenmp
endif

ifeq ($(USE_NNPACK), 1)
	CFLAGS += -DMXNET_USE_NNPACK=1
	LDFLAGS += -lnnpack
endif

ifeq ($(USE_OPERATOR_TUNING), 1)
	CFLAGS += -DMXNET_USE_OPERATOR_TUNING=1
endif

# verify existence of separate lapack library when using blas/openblas/atlas
# switch off lapack support in case it can't be found
# issue covered with this
#   -  for Ubuntu 14.04 or lower, lapack is not automatically installed with openblas
#   -  for Ubuntu, installing atlas will not automatically install the atlas provided lapack library
#   -  for rhel7.2, try installing the package `lapack-static` via yum will dismiss this warning.
# silently switching lapack off instead of letting the build fail because of backward compatibility
ifeq ($(USE_LAPACK), 1)
ifeq ($(USE_BLAS),$(filter $(USE_BLAS),blas openblas atlas mkl))
ifeq (,$(wildcard $(USE_LAPACK_PATH)/liblapack.a))
ifeq (,$(wildcard $(USE_LAPACK_PATH)/liblapack.so))
ifeq (,$(wildcard /lib/liblapack.a))
ifeq (,$(wildcard /lib/liblapack.so))
ifeq (,$(wildcard /usr/lib/liblapack.a))
ifeq (,$(wildcard /usr/lib/liblapack.so))
ifeq (,$(wildcard /usr/lib64/liblapack.a))
ifeq (,$(wildcard /usr/lib64/liblapack.so))
	USE_LAPACK = 0
        $(warning "USE_LAPACK disabled because libraries were not found")
endif
endif
endif
endif
endif
endif
endif
endif
endif
endif

# lapack settings.
ifeq ($(USE_LAPACK), 1)
	ifneq ($(USE_LAPACK_PATH), )
		LDFLAGS += -L$(USE_LAPACK_PATH)
	endif
	ifeq ($(USE_BLAS),$(filter $(USE_BLAS),blas openblas atlas mkl))
		LDFLAGS += -llapack
	endif
	CFLAGS += -DMXNET_USE_LAPACK
endif

ifeq ($(USE_CUDNN), 1)
	CFLAGS += -DMSHADOW_USE_CUDNN=1
	LDFLAGS += -lcudnn
endif

ifeq ($(use_blas), open)
	CFLAGS += -DMXNET_USE_BLAS_OPEN=1
else ifeq ($(use_blas), atlas)
	CFLAGS += -DMXNET_USE_BLAS_ATLAS=1
else ifeq ($(use_blas), mkl)
	CFLAGS += -DMXNET_USE_BLAS_MKL=1
else ifeq ($(use_blas), apple)
	CFLAGS += -DMXNET_USE_BLAS_APPLE=1
endif

# whether to use F16C instruction set extension for fast fp16 compute on CPU
# if cross compiling you may want to explicitly turn it off if target system does not support it
ifndef USE_F16C
    ifneq ($(OS),Windows_NT)
        detected_OS := $(shell uname -s)
        ifeq ($(detected_OS),Darwin)
            F16C_SUPP = $(shell sysctl -a | grep machdep.cpu.features | grep F16C)
        endif
        ifeq ($(detected_OS),Linux)
            F16C_SUPP = $(shell cat /proc/cpuinfo | grep flags | grep f16c)
        endif
	ifneq ($(strip $(F16C_SUPP)),)
                USE_F16C=1
        else
                USE_F16C=0
        endif
    endif
    # if OS is Windows, check if your processor and compiler support F16C architecture.
    # One way to check if processor supports it is to download the tool
    # https://docs.microsoft.com/en-us/sysinternals/downloads/coreinfo.
    # If coreinfo -c shows F16C and compiler supports it,
    # then you can set USE_F16C=1 explicitly to leverage that capability"
endif

# gperftools malloc library (tcmalloc)
ifeq ($(USE_GPERFTOOLS), 1)
FIND_LIBFILEEXT=so
ifeq ($(USE_GPERFTOOLS_STATIC), 1)
FIND_LIBFILEEXT=a
endif
FIND_LIBFILE=$(wildcard $(USE_GPERFTOOLS_PATH)/libtcmalloc.$(FIND_LIBFILEEXT))
ifeq (,$(FIND_LIBFILE))
FIND_LIBFILE=$(wildcard /lib/libtcmalloc.$(FIND_LIBFILEEXT))
ifeq (,$(FIND_LIBFILE))
FIND_LIBFILE=$(wildcard /usr/lib/libtcmalloc.$(FIND_LIBFILEEXT))
ifeq (,$(FIND_LIBFILE))
FIND_LIBFILE=$(wildcard /usr/local/lib/libtcmalloc.$(FIND_LIBFILEEXT))
ifeq (,$(FIND_LIBFILE))
FIND_LIBFILE=$(wildcard /usr/lib64/libtcmalloc.$(FIND_LIBFILEEXT))
ifeq (,$(FIND_LIBFILE))
	USE_GPERFTOOLS=0
endif
endif
endif
endif
endif
ifeq ($(USE_GPERFTOOLS), 1)
	CFLAGS += -fno-builtin-malloc -fno-builtin-calloc -fno-builtin-realloc -fno-builtin-free
	LDFLAGS += $(FIND_LIBFILE)
endif

# jemalloc malloc library (if not using gperftools)
else
ifeq ($(USE_JEMALLOC), 1)
FIND_LIBFILEEXT=so
ifeq ($(USE_JEMALLOC_STATIC), 1)
FIND_LIBFILEEXT=a
endif
FIND_LIBFILE=$(wildcard $(USE_JEMALLOC_PATH)/libjemalloc.$(FIND_LIBFILEEXT))
ifeq (,$(FIND_LIBFILE))
FIND_LIBFILE=$(wildcard /lib/libjemalloc.$(FIND_LIBFILEEXT))
ifeq (,$(FIND_LIBFILE))
FIND_LIBFILE=$(wildcard /usr/lib/libjemalloc.$(FIND_LIBFILEEXT))
ifeq (,$(FIND_LIBFILE))
FIND_LIBFILE=$(wildcard /usr/local/lib/libjemalloc.$(FIND_LIBFILEEXT))
ifeq (,$(FIND_LIBFILE))
FIND_LIBFILE=$(wildcard /usr/lib/x86_64-linux-gnu/libjemalloc.$(FIND_LIBFILEEXT))
ifeq (,$(FIND_LIBFILE))
FIND_LIBFILE=$(wildcard /usr/lib64/libjemalloc.$(FIND_LIBFILEEXT))
ifeq (,$(FIND_LIBFILE))
	USE_JEMALLOC=0
endif
endif
endif
endif
endif
endif
ifeq ($(USE_JEMALLOC), 1)
	CFLAGS += -fno-builtin-malloc -fno-builtin-calloc -fno-builtin-realloc \
	-fno-builtin-free -DUSE_JEMALLOC
	LDFLAGS += $(FIND_LIBFILE)
endif
endif
endif

# If not using tcmalloc or jemalloc, print a warning (user should consider installing)
ifneq ($(USE_GPERFTOOLS), 1)
ifneq ($(USE_JEMALLOC), 1)
$(warning WARNING: Significant performance increases can be achieved by installing and \
enabling gperftools or jemalloc development packages)
endif
endif

ifeq ($(USE_THREADED_ENGINE), 1)
	CFLAGS += -DMXNET_USE_THREADED_ENGINE
endif

ifeq ($(USE_ASAN), 1)
  CFLAGS += -fsanitize=address -fno-omit-frame-pointer
  LDFLAGS += -lasan
endif
ifneq ($(ADD_CFLAGS), NONE)
	CFLAGS += $(ADD_CFLAGS)
endif

ifneq ($(ADD_LDFLAGS), NONE)
	LDFLAGS += $(ADD_LDFLAGS)
endif

ifeq ($(NVCC), NONE)
	# If NVCC has not been manually defined, use the CUDA_PATH bin dir.
	ifneq ($(USE_CUDA_PATH), NONE)
		NVCC=$(USE_CUDA_PATH)/bin/nvcc
	endif
endif

# Guard against displaying nvcc info messages to users not using CUDA.
ifeq ($(USE_CUDA), 1)
	# If NVCC is not at the location specified, use CUDA_PATH instead.
	ifeq ("$(wildcard $(NVCC))","")
		ifneq ($(USE_CUDA_PATH), NONE)
			NVCC=$(USE_CUDA_PATH)/bin/nvcc
$(info INFO: nvcc was not found on your path)
$(info INFO: Using $(NVCC) as nvcc path)
		else
$(warning WARNING: could not find nvcc compiler, the specified path was: $(NVCC))
		endif
	endif
endif

# Sets 'CUDA_ARCH', which determines the GPU architectures supported
# by the compiled kernels.  Users can edit the KNOWN_CUDA_ARCHS list below
# to remove archs they don't wish to support to speed compilation, or they can
# pre-set the CUDA_ARCH args in config.mk to a non-null value for full control.
#
# For archs in this list, nvcc will create a fat-binary that will include
# the binaries (SASS) for all architectures supported by the installed version
# of the cuda toolkit, plus the assembly (PTX) for the most recent such architecture.
# If these kernels are then run on a newer-architecture GPU, the binary will
# be JIT-compiled by the updated driver from the included PTX.
ifeq ($(USE_CUDA), 1)
ifeq ($(CUDA_ARCH),)
	KNOWN_CUDA_ARCHS := 30 35 50 52 60 61 70 75
	# Run nvcc on a zero-length file to check architecture-level support.
	# Create args to include SASS in the fat binary for supported levels.
	CUDA_ARCH := $(foreach arch,$(KNOWN_CUDA_ARCHS), \
				$(shell $(NVCC) -arch=sm_$(arch) -E --x cu /dev/null >/dev/null 2>&1 && \
						echo -gencode arch=compute_$(arch),code=sm_$(arch)))
	# Convert a trailing "code=sm_NN" to "code=[sm_NN,compute_NN]" to also
	# include the PTX of the most recent arch in the fat-binaries for
	# forward compatibility with newer GPUs.
	CUDA_ARCH := $(shell echo $(CUDA_ARCH) | sed 's/sm_\([0-9]*\)$$/[sm_\1,compute_\1]/')
	# Add fat binary compression if supported by nvcc.
	COMPRESS := --fatbin-options -compress-all
	CUDA_ARCH += $(shell $(NVCC) -cuda $(COMPRESS) --x cu /dev/null -o /dev/null >/dev/null 2>&1 && \
						 echo $(COMPRESS))
endif
$(info Running CUDA_ARCH: $(CUDA_ARCH))
endif

# ps-lite
PS_PATH=$(ROOTDIR)/3rdparty/ps-lite
DEPS_PATH=$(shell pwd)/deps
include $(PS_PATH)/make/ps.mk
ifeq ($(USE_DIST_KVSTORE), 1)
	CFLAGS += -DMXNET_USE_DIST_KVSTORE -I$(PS_PATH)/include -I$(DEPS_PATH)/include
	LIB_DEP += $(PS_PATH)/build/libps.a
	LDFLAGS += $(PS_LDFLAGS_A)
endif

.PHONY: clean all extra-packages test lint docs clean_all rcpplint rcppexport roxygen\
	cython2 cython3 cython cyclean

all: lib/libmxnet.a lib/libmxnet.so $(BIN) extra-packages

SRC = $(wildcard src/*/*/*/*.cc src/*/*/*.cc src/*/*.cc src/*.cc)
OBJ = $(patsubst %.cc, build/%.o, $(SRC))
CUSRC = $(wildcard src/*/*/*/*.cu src/*/*/*.cu src/*/*.cu src/*.cu)
CUOBJ = $(patsubst %.cu, build/%_gpu.o, $(CUSRC))

# extra operators
ifneq ($(EXTRA_OPERATORS),)
	EXTRA_SRC = $(wildcard $(patsubst %, %/*.cc, $(EXTRA_OPERATORS)) $(patsubst %, %/*/*.cc, $(EXTRA_OPERATORS)))
	EXTRA_OBJ = $(patsubst %.cc, %.o, $(EXTRA_SRC))
	EXTRA_CUSRC = $(wildcard $(patsubst %, %/*.cu, $(EXTRA_OPERATORS)) $(patsubst %, %/*/*.cu, $(EXTRA_OPERATORS)))
	EXTRA_CUOBJ = $(patsubst %.cu, %_gpu.o, $(EXTRA_CUSRC))
else
	EXTRA_SRC =
	EXTRA_OBJ =
	EXTRA_CUSRC =
	EXTRA_CUOBJ =
endif

ifeq ($(USE_NGRAPH), 1)
	EXTRA_OBJ += $(NGRAPH_BRIDGE_OBJ)
endif

# plugin
PLUGIN_OBJ =
PLUGIN_CUOBJ =
include $(MXNET_PLUGINS)

ifneq ($(UNAME_S), Windows)
	ifeq ($(UNAME_S), Darwin)
		WHOLE_ARCH= -all_load
		NO_WHOLE_ARCH= -noall_load
	else
		WHOLE_ARCH= --whole-archive
		NO_WHOLE_ARCH= --no-whole-archive
	endif
endif

# all dep
LIB_DEP += $(DMLC_CORE)/libdmlc.a $(NNVM_PATH)/lib/libnnvm.a
ALL_DEP = $(OBJ) $(EXTRA_OBJ) $(PLUGIN_OBJ) $(LIB_DEP)

ifeq ($(USE_CUDA), 1)
	CFLAGS += -I$(ROOTDIR)/3rdparty/cub
	ALL_DEP += $(CUOBJ) $(EXTRA_CUOBJ) $(PLUGIN_CUOBJ)
	LDFLAGS += -lcufft
	ifeq ($(ENABLE_CUDA_RTC), 1)
		LDFLAGS += -lcuda -lnvrtc
		CFLAGS += -DMXNET_ENABLE_CUDA_RTC=1
	endif
	# Make sure to add stubs as fallback in order to be able to build
	# without full CUDA install (especially if run without nvidia-docker)
	LDFLAGS += -L/usr/local/cuda/lib64/stubs
	ifeq ($(USE_NCCL), 1)
		ifneq ($(USE_NCCL_PATH), NONE)
			CFLAGS += -I$(USE_NCCL_PATH)/include
			LDFLAGS += -L$(USE_NCCL_PATH)/lib
		endif
		LDFLAGS += -lnccl
		CFLAGS += -DMXNET_USE_NCCL=1
	else
		CFLAGS += -DMXNET_USE_NCCL=0
	endif
else
	CFLAGS += -DMXNET_USE_NCCL=0
endif

ifeq ($(USE_LIBJPEG_TURBO), 1)
	ifneq ($(USE_LIBJPEG_TURBO_PATH), NONE)
		CFLAGS += -I$(USE_LIBJPEG_TURBO_PATH)/include
		LDFLAGS += -L$(USE_LIBJPEG_TURBO_PATH)/lib
	endif
	LDFLAGS += -lturbojpeg
	CFLAGS += -DMXNET_USE_LIBJPEG_TURBO=1
else
	CFLAGS += -DMXNET_USE_LIBJPEG_TURBO=0
endif

ifeq ($(CI), 1)
	MAVEN_ARGS := -B
endif

# For quick compile test, used smaller subset
ALLX_DEP= $(ALL_DEP)

build/src/%.o: src/%.cc | mkldnn ngraph
	@mkdir -p $(@D)
	$(CXX) -std=c++11 -c $(CFLAGS) -MMD -c $< -o $@

build/src/%_gpu.o: src/%.cu | mkldnn ngraph
	@mkdir -p $(@D)
	$(NVCC) $(NVCCFLAGS) $(CUDA_ARCH) -Xcompiler "$(CFLAGS)" --generate-dependencies -MT build/src/$*_gpu.o $< >build/src/$*_gpu.d
	$(NVCC) -c -o $@ $(NVCCFLAGS) $(CUDA_ARCH) -Xcompiler "$(CFLAGS)" $<

# A nvcc bug cause it to generate "generic/xxx.h" dependencies from torch headers.
# Use CXX to generate dependency instead.
build/plugin/%_gpu.o: plugin/%.cu | ngraph
	@mkdir -p $(@D)
	$(CXX) -std=c++11 $(CFLAGS) -MM -MT build/plugin/$*_gpu.o $< >build/plugin/$*_gpu.d
	$(NVCC) -c -o $@ $(NVCCFLAGS) $(CUDA_ARCH) -Xcompiler "$(CFLAGS)" $<

<<<<<<< HEAD
build/plugin/%.o: plugin/%.cc | ngraph
=======
build/plugin/%.o: plugin/%.cc | mkldnn
>>>>>>> 0f88f613
	@mkdir -p $(@D)
	$(CXX) -std=c++11 -c $(CFLAGS) -MMD -c $< -o $@

%_gpu.o: %.cu
	@mkdir -p $(@D)
	$(NVCC) $(NVCCFLAGS) $(CUDA_ARCH) -Xcompiler "$(CFLAGS) -Isrc/operator" --generate-dependencies -MT $*_gpu.o $< >$*_gpu.d
	$(NVCC) -c -o $@ $(NVCCFLAGS) $(CUDA_ARCH) -Xcompiler "$(CFLAGS) -Isrc/operator" $<

%.o: %.cc $(CORE_INC)
	@mkdir -p $(@D)
	$(CXX) -std=c++11 -c $(CFLAGS) -MMD -Isrc/operator -c $< -o $@

# Set install path for libmxnet.so on Mac OS
ifeq ($(UNAME_S), Darwin)
        LDFLAGS += -Wl,-install_name,@rpath/libmxnet.so
endif

# NOTE: to statically link libmxnet.a we need the option
# --Wl,--whole-archive -lmxnet --Wl,--no-whole-archive
lib/libmxnet.a: $(ALLX_DEP)
	@mkdir -p $(@D)
	ar crv $@ $(filter %.o, $?)

lib/libmxnet.so: $(ALLX_DEP)
	@mkdir -p $(@D)
	$(CXX) $(CFLAGS) -shared -o $@ $(filter-out %libnnvm.a, $(filter %.o %.a, $^)) \
	  $(NGRAPH_LDFLAGS_FOR_SHARED_LIBS) \
	  $(LDFLAGS) \
	-Wl,${WHOLE_ARCH} $(filter %libnnvm.a, $^) -Wl,${NO_WHOLE_ARCH}
ifeq ($(USE_MKLDNN), 1)
ifeq ($(UNAME_S), Darwin)
	install_name_tool -change '@rpath/libmklml.dylib' '@loader_path/libmklml.dylib' $@
	install_name_tool -change '@rpath/libiomp5.dylib' '@loader_path/libiomp5.dylib' $@
	install_name_tool -change '@rpath/libmkldnn.0.dylib' '@loader_path/libmkldnn.0.dylib' $@
endif
endif

$(PS_PATH)/build/libps.a: PSLITE

PSLITE:
	$(MAKE) CXX="$(CXX)" DEPS_PATH="$(DEPS_PATH)" -C $(PS_PATH) ps

$(DMLC_CORE)/libdmlc.a: DMLCCORE

DMLCCORE:
	+ cd $(DMLC_CORE); $(MAKE) libdmlc.a USE_SSE=$(USE_SSE) config=$(ROOTDIR)/$(config); cd $(ROOTDIR)

NNVM_INC = $(wildcard $(NNVM_PATH)/include/*/*.h)
NNVM_SRC = $(wildcard $(NNVM_PATH)/src/*/*/*.cc $(NNVM_PATH)/src/*/*.cc $(NNVM_PATH)/src/*.cc)
$(NNVM_PATH)/lib/libnnvm.a: $(NNVM_INC) $(NNVM_SRC)
	+ cd $(NNVM_PATH); $(MAKE) lib/libnnvm.a DMLC_CORE_PATH=$(DMLC_CORE); cd $(ROOTDIR)

bin/im2rec: tools/im2rec.cc $(ALLX_DEP)

MXNET_RELATIVE_PATH_TO_RUNTIME_LIB_DIR := "../lib"
$(BIN) :
	@mkdir -p $(@D)
	$(CXX) $(CFLAGS) -std=c++11  -o $@ $(filter %.cpp %.o %.c %.a %.cc, $^) \
	  $(LDFLAGS) \
	  $(NGRAPH_LDFLAGS_FOR_PROGS_IN_BIN)

# CPP Package
ifeq ($(USE_CPP_PACKAGE), 1)
include cpp-package/cpp-package.mk
endif

include mkldnn.mk
include tests/cpp/unittest.mk

extra-packages: $(EXTRA_PACKAGES)

test: $(TEST)

lint: cpplint rcpplint jnilint pylint

cpplint:
	3rdparty/dmlc-core/scripts/lint.py mxnet cpp include src plugin cpp-package tests \
	--exclude_path src/operator/contrib/ctc_include

pylint:
	pylint --rcfile=$(ROOTDIR)/ci/other/pylintrc --ignore-patterns=".*\.so$$,.*\.dll$$,.*\.dylib$$" python/mxnet tools/caffe_converter/*.py

python_clean:
	$(RM) -r python/build
	$(RM) -r python/dist
doc: docs

docs:
	make -C docs html

clean_docs:
	make -C docs clean

doxygen:
	doxygen docs/Doxyfile

# Cython build
cython:
	cd python; python setup.py build_ext --inplace --with-cython

cython2:
	cd python; python2 setup.py build_ext --inplace --with-cython

cython3:
	cd python; python3 setup.py build_ext --inplace --with-cython

cyclean:
	rm -rf python/mxnet/*/*.so python/mxnet/*/*.cpp

# R related shortcuts
rcpplint:
	3rdparty/dmlc-core/scripts/lint.py mxnet-rcpp ${LINT_LANG} R-package/src

rpkg:
	mkdir -p R-package/inst/libs
	cp src/io/image_recordio.h R-package/src
	cp -rf lib/libmxnet.so R-package/inst/libs

	if [ -e "lib/libmkldnn.so.0" ]; then \
		cp -rf lib/libmkldnn.so.0 R-package/inst/libs; \
		cp -rf lib/libiomp5.so R-package/inst/libs; \
		cp -rf lib/libmklml_intel.so R-package/inst/libs; \
	fi

	mkdir -p R-package/inst/include
<<<<<<< HEAD
	cp -rf include/* R-package/inst/include
	rm R-package/inst/include/dmlc
	rm R-package/inst/include/nnvm
	cp -rf 3rdparty/dmlc-core/include/* R-package/inst/include/
	cp -rf 3rdparty/tvm/nnvm/include/* R-package/inst/include
=======
	cp -rl include/* R-package/inst/include
>>>>>>> 0f88f613
	Rscript -e "if(!require(devtools)){install.packages('devtools', repo = 'https://cloud.r-project.org/')}"
	Rscript -e "if(!require(roxygen2)||packageVersion('roxygen2') < '6.1.1'){install.packages('roxygen2', repo = 'https://cloud.r-project.org/')}"
	Rscript -e "library(devtools); library(methods); options(repos=c(CRAN='https://cloud.r-project.org/')); install_deps(pkg='R-package', dependencies = TRUE)"
	cp R-package/dummy.NAMESPACE R-package/NAMESPACE
	echo "import(Rcpp)" >> R-package/NAMESPACE
	R CMD INSTALL R-package
	Rscript -e "require(mxnet); mxnet:::mxnet.export('R-package'); warnings()"
	rm R-package/NAMESPACE
<<<<<<< HEAD
	Rscript -e "devtools::document('R-package'); warnings()"
=======
	Rscript -e "devtools::document('R-package');warnings()"
>>>>>>> 0f88f613
	R CMD INSTALL R-package

rpkgtest:
	Rscript -e 'require(testthat);res<-test_dir("R-package/tests/testthat");if(!testthat:::all_passed(res)){stop("Test failures", call. = FALSE)}'
	Rscript -e 'res<-covr:::package_coverage("R-package");fileConn<-file(paste("r-package_coverage_",toString(runif(1)),".json"));writeLines(covr:::to_codecov(res), fileConn);close(fileConn)'

scalaclean:
	(cd $(ROOTDIR)/scala-package && mvn clean)

scalapkg:
	(cd $(ROOTDIR)/scala-package && mvn install -DskipTests)

scalainstall:
	(cd $(ROOTDIR)/scala-package && mvn install)

scalaunittest:
	(cd $(ROOTDIR)/scala-package && mvn install)

scalaintegrationtest:
	(cd $(ROOTDIR)/scala-package && mvn integration-test -DskipTests=false)

jnilint:
	3rdparty/dmlc-core/scripts/lint.py mxnet-jnicpp cpp scala-package/native/src --exclude_path scala-package/native/src/main/native/org_apache_mxnet_native_c_api.h

rclean:
	$(RM) -r R-package/src/image_recordio.h R-package/NAMESPACE R-package/man R-package/R/mxnet_generated.R \
		R-package/inst R-package/src/*.o R-package/src/*.so mxnet_*.tar.gz

ifneq ($(EXTRA_OPERATORS),)
clean: rclean cyclean $(EXTRA_PACKAGES_CLEAN)
	$(RM) -r build lib bin deps *~ */*~ */*/*~ */*/*/*~ 
<<<<<<< HEAD
=======
	(cd scala-package && mvn clean) || true
>>>>>>> 0f88f613
	cd $(DMLC_CORE); $(MAKE) clean; cd -
	cd $(PS_PATH); $(MAKE) clean; cd -
	cd $(NNVM_PATH); $(MAKE) clean; cd -
	cd $(AMALGAMATION_PATH); $(MAKE) clean; cd -
	$(RM) -r  $(patsubst %, %/*.d, $(EXTRA_OPERATORS)) $(patsubst %, %/*/*.d, $(EXTRA_OPERATORS))
	$(RM) -r  $(patsubst %, %/*.o, $(EXTRA_OPERATORS)) $(patsubst %, %/*/*.o, $(EXTRA_OPERATORS))
else
clean: rclean mkldnn_clean cyclean testclean $(EXTRA_PACKAGES_CLEAN)
	$(RM) -r build lib bin *~ */*~ */*/*~ */*/*/*~ 
<<<<<<< HEAD
=======
	(cd scala-package && mvn clean) || true
>>>>>>> 0f88f613
	cd $(DMLC_CORE); $(MAKE) clean; cd -
	cd $(PS_PATH); $(MAKE) clean; cd -
	cd $(NNVM_PATH); $(MAKE) clean; cd -
	cd $(AMALGAMATION_PATH); $(MAKE) clean; cd -
endif

clean_all: clean

-include build/*.d
-include build/*/*.d
-include build/*/*/*.d
-include build/*/*/*/*.d
ifneq ($(EXTRA_OPERATORS),)
	-include $(patsubst %, %/*.d, $(EXTRA_OPERATORS)) $(patsubst %, %/*/*.d, $(EXTRA_OPERATORS))
endif<|MERGE_RESOLUTION|>--- conflicted
+++ resolved
@@ -516,11 +516,7 @@
 	$(CXX) -std=c++11 $(CFLAGS) -MM -MT build/plugin/$*_gpu.o $< >build/plugin/$*_gpu.d
 	$(NVCC) -c -o $@ $(NVCCFLAGS) $(CUDA_ARCH) -Xcompiler "$(CFLAGS)" $<
 
-<<<<<<< HEAD
-build/plugin/%.o: plugin/%.cc | ngraph
-=======
 build/plugin/%.o: plugin/%.cc | mkldnn
->>>>>>> 0f88f613
 	@mkdir -p $(@D)
 	$(CXX) -std=c++11 -c $(CFLAGS) -MMD -c $< -o $@
 
@@ -646,15 +642,7 @@
 	fi
 
 	mkdir -p R-package/inst/include
-<<<<<<< HEAD
-	cp -rf include/* R-package/inst/include
-	rm R-package/inst/include/dmlc
-	rm R-package/inst/include/nnvm
-	cp -rf 3rdparty/dmlc-core/include/* R-package/inst/include/
-	cp -rf 3rdparty/tvm/nnvm/include/* R-package/inst/include
-=======
 	cp -rl include/* R-package/inst/include
->>>>>>> 0f88f613
 	Rscript -e "if(!require(devtools)){install.packages('devtools', repo = 'https://cloud.r-project.org/')}"
 	Rscript -e "if(!require(roxygen2)||packageVersion('roxygen2') < '6.1.1'){install.packages('roxygen2', repo = 'https://cloud.r-project.org/')}"
 	Rscript -e "library(devtools); library(methods); options(repos=c(CRAN='https://cloud.r-project.org/')); install_deps(pkg='R-package', dependencies = TRUE)"
@@ -663,11 +651,7 @@
 	R CMD INSTALL R-package
 	Rscript -e "require(mxnet); mxnet:::mxnet.export('R-package'); warnings()"
 	rm R-package/NAMESPACE
-<<<<<<< HEAD
-	Rscript -e "devtools::document('R-package'); warnings()"
-=======
 	Rscript -e "devtools::document('R-package');warnings()"
->>>>>>> 0f88f613
 	R CMD INSTALL R-package
 
 rpkgtest:
@@ -699,10 +683,7 @@
 ifneq ($(EXTRA_OPERATORS),)
 clean: rclean cyclean $(EXTRA_PACKAGES_CLEAN)
 	$(RM) -r build lib bin deps *~ */*~ */*/*~ */*/*/*~ 
-<<<<<<< HEAD
-=======
 	(cd scala-package && mvn clean) || true
->>>>>>> 0f88f613
 	cd $(DMLC_CORE); $(MAKE) clean; cd -
 	cd $(PS_PATH); $(MAKE) clean; cd -
 	cd $(NNVM_PATH); $(MAKE) clean; cd -
@@ -712,10 +693,7 @@
 else
 clean: rclean mkldnn_clean cyclean testclean $(EXTRA_PACKAGES_CLEAN)
 	$(RM) -r build lib bin *~ */*~ */*/*~ */*/*/*~ 
-<<<<<<< HEAD
-=======
 	(cd scala-package && mvn clean) || true
->>>>>>> 0f88f613
 	cd $(DMLC_CORE); $(MAKE) clean; cd -
 	cd $(PS_PATH); $(MAKE) clean; cd -
 	cd $(NNVM_PATH); $(MAKE) clean; cd -
