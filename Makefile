# Licensed to the Apache Software Foundation (ASF) under one
# or more contributor license agreements.  See the NOTICE file
# distributed with this work for additional information
# regarding copyright ownership.  The ASF licenses this file
# to you under the Apache License, Version 2.0 (the
# "License"); you may not use this file except in compliance
# with the License.  You may obtain a copy of the License at
#
#   http://www.apache.org/licenses/LICENSE-2.0
#
# Unless required by applicable law or agreed to in writing,
# software distributed under the License is distributed on an
# "AS IS" BASIS, WITHOUT WARRANTIES OR CONDITIONS OF ANY
# KIND, either express or implied.  See the License for the
# specific language governing permissions and limitations
# under the License.

# To assist with Makefile debugging.  Print any Make variable's value using
# make ... print-VARNAME
#
# For example: "make print-NNVM_PATH"
print-%:
	@echo '$*=$($*)'

.DEFAULT_GOAL := all
ROOTDIR = $(CURDIR)
TPARTYDIR = $(ROOTDIR)/3rdparty

ifeq ($(OS),Windows_NT)
	UNAME_S := Windows
else
	UNAME_S := $(shell uname -s)
	UNAME_P := $(shell uname -p)
endif

ifndef config
ifdef CXXNET_CONFIG
	config = $(CXXNET_CONFIG)
else ifneq ("$(wildcard ./config.mk)","")
	config = config.mk
else
	config = make/config.mk
endif
endif

ifndef DMLC_CORE
	DMLC_CORE = $(TPARTYDIR)/dmlc-core
endif
CORE_INC = $(wildcard $(DMLC_CORE)/include/*/*.h)

ifndef NNVM_PATH
	NNVM_PATH = $(TPARTYDIR)/tvm/nnvm
endif

ifndef DLPACK_PATH
	DLPACK_PATH = $(ROOTDIR)/3rdparty/dlpack
endif

ifndef AMALGAMATION_PATH
	AMALGAMATION_PATH = $(ROOTDIR)/amalgamation
endif

ifneq ($(USE_OPENMP), 1)
	export NO_OPENMP = 1
endif

# use customized config file
include $(config)

ifndef USE_MKLDNN
ifneq ($(UNAME_S), Darwin)
ifneq ($(UNAME_S), Windows)
ifeq ($(UNAME_P), x86_64)
	USE_MKLDNN=1
endif
endif
endif
endif
<<<<<<< HEAD
=======

>>>>>>> 0a2419ff
ifeq ($(USE_MKL2017), 1)
$(warning "USE_MKL2017 is deprecated. We will switch to USE_MKLDNN.")
	USE_MKLDNN=1
endif

ifeq ($(USE_MKLDNN), 1)
	MKLDNNROOT = $(ROOTDIR)/3rdparty/mkldnn/build/install
	MKLROOT = $(ROOTDIR)/3rdparty/mkldnn/build/install
	export USE_MKLML = 1
endif

include $(TPARTYDIR)/mshadow/make/mshadow.mk
include $(DMLC_CORE)/make/dmlc.mk

include 3rdparty/ngraph-mxnet-bridge/ngraph.mk
# all tge possible warning tread
WARNFLAGS= -Wall -Wsign-compare -Wno-comment
CFLAGS = -DMSHADOW_FORCE_STREAM $(WARNFLAGS)

ifeq ($(DEV), 1)
	CFLAGS += -g -Werror
	NVCCFLAGS += -Werror cross-execution-space-call
endif

# CFLAGS for debug
ifeq ($(DEBUG), 1)
	CFLAGS += -g -O0
else
	CFLAGS += -O3 -DNDEBUG=1
endif
CFLAGS += -I$(TPARTYDIR)/mshadow/ -I$(TPARTYDIR)/dmlc-core/include -fPIC -I$(NNVM_PATH)/include -I$(DLPACK_PATH)/include -I$(TPARTYDIR)/tvm/include -Iinclude $(MSHADOW_CFLAGS)
LDFLAGS =

ifneq ($(CPU_TARGET_ARCH),)
	CFLAGS += -march=$(CPU_TARGET_ARCH) -mtune=$(CPU_TARGET_ARCH)
endif

ifeq ($(USE_NGRAPH),1)
    CFLAGS += $(NGRAPH_CFLAGS)
endif

LDFLAGS += -pthread $(MSHADOW_LDFLAGS) $(DMLC_LDFLAGS)

ifeq ($(ENABLE_TESTCOVERAGE), 1)
        CFLAGS += --coverage
        LDFLAGS += --coverage
endif

ifeq ($(USE_TENSORRT), 1)
	CFLAGS +=  -I$(ROOTDIR) -I$(TPARTYDIR) -DONNX_NAMESPACE=$(ONNX_NAMESPACE) -DMXNET_USE_TENSORRT=1
	LDFLAGS += -lprotobuf -pthread -lonnx -lonnx_proto -lnvonnxparser -lnvonnxparser_runtime -lnvinfer -lnvinfer_plugin
endif
# -L/usr/local/lib

ifeq ($(DEBUG), 1)
	NVCCFLAGS += -std=c++11 -Xcompiler -D_FORCE_INLINES -g -G -O0 -ccbin $(CXX) $(MSHADOW_NVCCFLAGS)
else
	NVCCFLAGS += -std=c++11 -Xcompiler -D_FORCE_INLINES -O3 -ccbin $(CXX) $(MSHADOW_NVCCFLAGS)
endif

# CFLAGS for segfault logger
ifeq ($(USE_SIGNAL_HANDLER), 1)
	CFLAGS += -DMXNET_USE_SIGNAL_HANDLER=1
endif

# Caffe Plugin
ifdef CAFFE_PATH
	CFLAGS += -DMXNET_USE_CAFFE=1
endif

ifndef LINT_LANG
	LINT_LANG="all"
endif

ifeq ($(USE_MKLDNN), 1)
	CFLAGS += -DMXNET_USE_MKLDNN=1
	CFLAGS += -DUSE_MKL=1
	CFLAGS += -I$(ROOTDIR)/src/operator/nn/mkldnn/
	ifneq ($(MKLDNNROOT), $(MKLROOT))
		CFLAGS += -I$(MKLROOT)/include
		LDFLAGS += -L$(MKLROOT)/lib
	endif
	CFLAGS += -I$(MKLDNNROOT)/include
	LDFLAGS += -L$(MKLDNNROOT)/lib -lmkldnn -Wl,-rpath,'$${ORIGIN}'
endif

# setup opencv
ifeq ($(USE_OPENCV), 1)
	CFLAGS += -DMXNET_USE_OPENCV=1 $(shell pkg-config --cflags opencv)
	LDFLAGS += $(filter-out -lopencv_ts, $(shell pkg-config --libs opencv))
	BIN += bin/im2rec
else
	CFLAGS+= -DMXNET_USE_OPENCV=0
endif

ifeq ($(USE_OPENMP), 1)
	CFLAGS += -fopenmp
endif

ifeq ($(USE_NNPACK), 1)
	CFLAGS += -DMXNET_USE_NNPACK=1
	LDFLAGS += -lnnpack
endif

ifeq ($(USE_OPERATOR_TUNING), 1)
	CFLAGS += -DMXNET_USE_OPERATOR_TUNING=1
endif

# verify existence of separate lapack library when using blas/openblas/atlas
# switch off lapack support in case it can't be found
# issue covered with this
#   -  for Ubuntu 14.04 or lower, lapack is not automatically installed with openblas
#   -  for Ubuntu, installing atlas will not automatically install the atlas provided lapack library
#   -  for rhel7.2, try installing the package `lapack-static` via yum will dismiss this warning.
# silently switching lapack off instead of letting the build fail because of backward compatibility
ifeq ($(USE_LAPACK), 1)
ifeq ($(USE_BLAS),$(filter $(USE_BLAS),blas openblas atlas mkl))
ifeq (,$(wildcard $(USE_LAPACK_PATH)/liblapack.a))
ifeq (,$(wildcard $(USE_LAPACK_PATH)/liblapack.so))
ifeq (,$(wildcard /lib/liblapack.a))
ifeq (,$(wildcard /lib/liblapack.so))
ifeq (,$(wildcard /usr/lib/liblapack.a))
ifeq (,$(wildcard /usr/lib/liblapack.so))
ifeq (,$(wildcard /usr/lib64/liblapack.a))
ifeq (,$(wildcard /usr/lib64/liblapack.so))
	USE_LAPACK = 0
        $(warning "USE_LAPACK disabled because libraries were not found")
endif
endif
endif
endif
endif
endif
endif
endif
endif
endif

# lapack settings.
ifeq ($(USE_LAPACK), 1)
	ifneq ($(USE_LAPACK_PATH), )
		LDFLAGS += -L$(USE_LAPACK_PATH)
	endif
	ifeq ($(USE_BLAS),$(filter $(USE_BLAS),blas openblas atlas mkl))
		LDFLAGS += -llapack
	endif
	CFLAGS += -DMXNET_USE_LAPACK
endif

ifeq ($(USE_CUDNN), 1)
	CFLAGS += -DMSHADOW_USE_CUDNN=1
	LDFLAGS += -lcudnn
endif

ifeq ($(use_blas), open)
	CFLAGS += -DMXNET_USE_BLAS_OPEN=1
else ifeq ($(use_blas), atlas)
	CFLAGS += -DMXNET_USE_BLAS_ATLAS=1
else ifeq ($(use_blas), mkl)
	CFLAGS += -DMXNET_USE_BLAS_MKL=1
else ifeq ($(use_blas), apple)
	CFLAGS += -DMXNET_USE_BLAS_APPLE=1
endif

# whether to use F16C instruction set extension for fast fp16 compute on CPU
# if cross compiling you may want to explicitly turn it off if target system does not support it
ifndef USE_F16C
    ifneq ($(OS),Windows_NT)
        detected_OS := $(shell uname -s)
        ifeq ($(detected_OS),Darwin)
            F16C_SUPP = $(shell sysctl -a | grep machdep.cpu.features | grep F16C)
        endif
        ifeq ($(detected_OS),Linux)
            F16C_SUPP = $(shell cat /proc/cpuinfo | grep flags | grep f16c)
        endif
	ifneq ($(strip $(F16C_SUPP)),)
                USE_F16C=1
        else
                USE_F16C=0
        endif
    endif
    # if OS is Windows, check if your processor and compiler support F16C architecture.
    # One way to check if processor supports it is to download the tool
    # https://docs.microsoft.com/en-us/sysinternals/downloads/coreinfo.
    # If coreinfo -c shows F16C and compiler supports it,
    # then you can set USE_F16C=1 explicitly to leverage that capability"
endif

# gperftools malloc library (tcmalloc)
ifeq ($(USE_GPERFTOOLS), 1)
FIND_LIBFILEEXT=so
ifeq ($(USE_GPERFTOOLS_STATIC), 1)
FIND_LIBFILEEXT=a
endif
FIND_LIBFILE=$(wildcard $(USE_GPERFTOOLS_PATH)/libtcmalloc.$(FIND_LIBFILEEXT))
ifeq (,$(FIND_LIBFILE))
FIND_LIBFILE=$(wildcard /lib/libtcmalloc.$(FIND_LIBFILEEXT))
ifeq (,$(FIND_LIBFILE))
FIND_LIBFILE=$(wildcard /usr/lib/libtcmalloc.$(FIND_LIBFILEEXT))
ifeq (,$(FIND_LIBFILE))
FIND_LIBFILE=$(wildcard /usr/local/lib/libtcmalloc.$(FIND_LIBFILEEXT))
ifeq (,$(FIND_LIBFILE))
FIND_LIBFILE=$(wildcard /usr/lib64/libtcmalloc.$(FIND_LIBFILEEXT))
ifeq (,$(FIND_LIBFILE))
	USE_GPERFTOOLS=0
endif
endif
endif
endif
endif
ifeq ($(USE_GPERFTOOLS), 1)
	CFLAGS += -fno-builtin-malloc -fno-builtin-calloc -fno-builtin-realloc -fno-builtin-free
	LDFLAGS += $(FIND_LIBFILE)
endif

# jemalloc malloc library (if not using gperftools)
else
ifeq ($(USE_JEMALLOC), 1)
FIND_LIBFILEEXT=so
ifeq ($(USE_JEMALLOC_STATIC), 1)
FIND_LIBFILEEXT=a
endif
FIND_LIBFILE=$(wildcard $(USE_JEMALLOC_PATH)/libjemalloc.$(FIND_LIBFILEEXT))
ifeq (,$(FIND_LIBFILE))
FIND_LIBFILE=$(wildcard /lib/libjemalloc.$(FIND_LIBFILEEXT))
ifeq (,$(FIND_LIBFILE))
FIND_LIBFILE=$(wildcard /usr/lib/libjemalloc.$(FIND_LIBFILEEXT))
ifeq (,$(FIND_LIBFILE))
FIND_LIBFILE=$(wildcard /usr/local/lib/libjemalloc.$(FIND_LIBFILEEXT))
ifeq (,$(FIND_LIBFILE))
FIND_LIBFILE=$(wildcard /usr/lib/x86_64-linux-gnu/libjemalloc.$(FIND_LIBFILEEXT))
ifeq (,$(FIND_LIBFILE))
FIND_LIBFILE=$(wildcard /usr/lib64/libjemalloc.$(FIND_LIBFILEEXT))
ifeq (,$(FIND_LIBFILE))
	USE_JEMALLOC=0
endif
endif
endif
endif
endif
endif
ifeq ($(USE_JEMALLOC), 1)
	CFLAGS += -fno-builtin-malloc -fno-builtin-calloc -fno-builtin-realloc \
	-fno-builtin-free -DUSE_JEMALLOC
	LDFLAGS += $(FIND_LIBFILE)
endif
endif
endif

# If not using tcmalloc or jemalloc, print a warning (user should consider installing)
ifneq ($(USE_GPERFTOOLS), 1)
ifneq ($(USE_JEMALLOC), 1)
$(warning WARNING: Significant performance increases can be achieved by installing and \
enabling gperftools or jemalloc development packages)
endif
endif

ifeq ($(USE_THREADED_ENGINE), 1)
	CFLAGS += -DMXNET_USE_THREADED_ENGINE
endif

ifeq ($(USE_ASAN), 1)
  CFLAGS += -fsanitize=address -fno-omit-frame-pointer
  LDFLAGS += -lasan
endif
ifneq ($(ADD_CFLAGS), NONE)
	CFLAGS += $(ADD_CFLAGS)
endif

ifneq ($(ADD_LDFLAGS), NONE)
	LDFLAGS += $(ADD_LDFLAGS)
endif

ifeq ($(NVCC), NONE)
	# If NVCC has not been manually defined, use the CUDA_PATH bin dir.
	ifneq ($(USE_CUDA_PATH), NONE)
		NVCC=$(USE_CUDA_PATH)/bin/nvcc
	endif
endif

# Guard against displaying nvcc info messages to users not using CUDA.
ifeq ($(USE_CUDA), 1)
	# If NVCC is not at the location specified, use CUDA_PATH instead.
	ifeq ("$(wildcard $(NVCC))","")
		ifneq ($(USE_CUDA_PATH), NONE)
			NVCC=$(USE_CUDA_PATH)/bin/nvcc
$(info INFO: nvcc was not found on your path)
$(info INFO: Using $(NVCC) as nvcc path)
		else
$(warning WARNING: could not find nvcc compiler, the specified path was: $(NVCC))
		endif
	endif
endif

# Sets 'CUDA_ARCH', which determines the GPU architectures supported
# by the compiled kernels.  Users can edit the KNOWN_CUDA_ARCHS list below
# to remove archs they don't wish to support to speed compilation, or they can
# pre-set the CUDA_ARCH args in config.mk to a non-null value for full control.
#
# For archs in this list, nvcc will create a fat-binary that will include
# the binaries (SASS) for all architectures supported by the installed version
# of the cuda toolkit, plus the assembly (PTX) for the most recent such architecture.
# If these kernels are then run on a newer-architecture GPU, the binary will
# be JIT-compiled by the updated driver from the included PTX.
ifeq ($(USE_CUDA), 1)
ifeq ($(CUDA_ARCH),)
	KNOWN_CUDA_ARCHS := 30 35 50 52 60 61 70 75
	# Run nvcc on a zero-length file to check architecture-level support.
	# Create args to include SASS in the fat binary for supported levels.
	CUDA_ARCH := $(foreach arch,$(KNOWN_CUDA_ARCHS), \
				$(shell $(NVCC) -arch=sm_$(arch) -E --x cu /dev/null >/dev/null 2>&1 && \
						echo -gencode arch=compute_$(arch),code=sm_$(arch)))
	# Convert a trailing "code=sm_NN" to "code=[sm_NN,compute_NN]" to also
	# include the PTX of the most recent arch in the fat-binaries for
	# forward compatibility with newer GPUs.
	CUDA_ARCH := $(shell echo $(CUDA_ARCH) | sed 's/sm_\([0-9]*\)$$/[sm_\1,compute_\1]/')
	# Add fat binary compression if supported by nvcc.
	COMPRESS := --fatbin-options -compress-all
	CUDA_ARCH += $(shell $(NVCC) -cuda $(COMPRESS) --x cu /dev/null -o /dev/null >/dev/null 2>&1 && \
						 echo $(COMPRESS))
endif
$(info Running CUDA_ARCH: $(CUDA_ARCH))
endif

# ps-lite
PS_PATH=$(ROOTDIR)/3rdparty/ps-lite
DEPS_PATH=$(shell pwd)/deps
include $(PS_PATH)/make/ps.mk
ifeq ($(USE_DIST_KVSTORE), 1)
	CFLAGS += -DMXNET_USE_DIST_KVSTORE -I$(PS_PATH)/include -I$(DEPS_PATH)/include
	LIB_DEP += $(PS_PATH)/build/libps.a
	LDFLAGS += $(PS_LDFLAGS_A)
endif

.PHONY: clean all extra-packages test lint docs clean_all rcpplint rcppexport roxygen\
	cython2 cython3 cython cyclean

all: lib/libmxnet.a lib/libmxnet.so $(BIN) extra-packages

SRC = $(wildcard src/*/*/*/*.cc src/*/*/*.cc src/*/*.cc src/*.cc)
OBJ = $(patsubst %.cc, build/%.o, $(SRC))
CUSRC = $(wildcard src/*/*/*/*.cu src/*/*/*.cu src/*/*.cu src/*.cu)
CUOBJ = $(patsubst %.cu, build/%_gpu.o, $(CUSRC))

# extra operators
ifneq ($(EXTRA_OPERATORS),)
	EXTRA_SRC = $(wildcard $(patsubst %, %/*.cc, $(EXTRA_OPERATORS)) $(patsubst %, %/*/*.cc, $(EXTRA_OPERATORS)))
	EXTRA_OBJ = $(patsubst %.cc, %.o, $(EXTRA_SRC))
	EXTRA_CUSRC = $(wildcard $(patsubst %, %/*.cu, $(EXTRA_OPERATORS)) $(patsubst %, %/*/*.cu, $(EXTRA_OPERATORS)))
	EXTRA_CUOBJ = $(patsubst %.cu, %_gpu.o, $(EXTRA_CUSRC))
else
	EXTRA_SRC =
	EXTRA_OBJ =
	EXTRA_CUSRC =
	EXTRA_CUOBJ =
endif

ifeq ($(USE_NGRAPH), 1)
	EXTRA_OBJ += $(NGRAPH_BRIDGE_OBJ)
endif

# plugin
PLUGIN_OBJ =
PLUGIN_CUOBJ =
include $(MXNET_PLUGINS)

ifneq ($(UNAME_S), Windows)
	ifeq ($(UNAME_S), Darwin)
		WHOLE_ARCH= -all_load
		NO_WHOLE_ARCH= -noall_load
	else
		WHOLE_ARCH= --whole-archive
		NO_WHOLE_ARCH= --no-whole-archive
	endif
endif

# all dep
LIB_DEP += $(DMLC_CORE)/libdmlc.a $(NNVM_PATH)/lib/libnnvm.a
ALL_DEP = $(OBJ) $(EXTRA_OBJ) $(PLUGIN_OBJ) $(LIB_DEP)

ifeq ($(USE_CUDA), 1)
	CFLAGS += -I$(ROOTDIR)/3rdparty/cub
	ALL_DEP += $(CUOBJ) $(EXTRA_CUOBJ) $(PLUGIN_CUOBJ)
	LDFLAGS += -lcufft
	ifeq ($(ENABLE_CUDA_RTC), 1)
		LDFLAGS += -lcuda -lnvrtc
		CFLAGS += -DMXNET_ENABLE_CUDA_RTC=1
	endif
	# Make sure to add stubs as fallback in order to be able to build
	# without full CUDA install (especially if run without nvidia-docker)
	LDFLAGS += -L/usr/local/cuda/lib64/stubs
	ifeq ($(USE_NCCL), 1)
		ifneq ($(USE_NCCL_PATH), NONE)
			CFLAGS += -I$(USE_NCCL_PATH)/include
			LDFLAGS += -L$(USE_NCCL_PATH)/lib
		endif
		LDFLAGS += -lnccl
		CFLAGS += -DMXNET_USE_NCCL=1
	else
		CFLAGS += -DMXNET_USE_NCCL=0
	endif
else
	CFLAGS += -DMXNET_USE_NCCL=0
endif

ifeq ($(USE_LIBJPEG_TURBO), 1)
	ifneq ($(USE_LIBJPEG_TURBO_PATH), NONE)
		CFLAGS += -I$(USE_LIBJPEG_TURBO_PATH)/include
		LDFLAGS += -L$(USE_LIBJPEG_TURBO_PATH)/lib
	endif
	LDFLAGS += -lturbojpeg
	CFLAGS += -DMXNET_USE_LIBJPEG_TURBO=1
else
	CFLAGS += -DMXNET_USE_LIBJPEG_TURBO=0
endif

ifeq ($(CI), 1)
	MAVEN_ARGS := -B
endif
<<<<<<< HEAD
=======

>>>>>>> 0a2419ff
# For quick compile test, used smaller subset
ALLX_DEP= $(ALL_DEP)

build/src/%.o: src/%.cc | mkldnn ngraph
	@mkdir -p $(@D)
	$(CXX) -std=c++11 -c $(CFLAGS) -MMD -c $< -o $@

build/src/%_gpu.o: src/%.cu | mkldnn ngraph
	@mkdir -p $(@D)
	$(NVCC) $(NVCCFLAGS) $(CUDA_ARCH) -Xcompiler "$(CFLAGS)" --generate-dependencies -MT build/src/$*_gpu.o $< >build/src/$*_gpu.d
	$(NVCC) -c -o $@ $(NVCCFLAGS) $(CUDA_ARCH) -Xcompiler "$(CFLAGS)" $<

# A nvcc bug cause it to generate "generic/xxx.h" dependencies from torch headers.
# Use CXX to generate dependency instead.
build/plugin/%_gpu.o: plugin/%.cu | ngraph
	@mkdir -p $(@D)
	$(CXX) -std=c++11 $(CFLAGS) -MM -MT build/plugin/$*_gpu.o $< >build/plugin/$*_gpu.d
	$(NVCC) -c -o $@ $(NVCCFLAGS) $(CUDA_ARCH) -Xcompiler "$(CFLAGS)" $<

build/plugin/%.o: plugin/%.cc | ngraph
	@mkdir -p $(@D)
	$(CXX) -std=c++11 -c $(CFLAGS) -MMD -c $< -o $@

%_gpu.o: %.cu
	@mkdir -p $(@D)
	$(NVCC) $(NVCCFLAGS) $(CUDA_ARCH) -Xcompiler "$(CFLAGS) -Isrc/operator" --generate-dependencies -MT $*_gpu.o $< >$*_gpu.d
	$(NVCC) -c -o $@ $(NVCCFLAGS) $(CUDA_ARCH) -Xcompiler "$(CFLAGS) -Isrc/operator" $<

%.o: %.cc $(CORE_INC)
	@mkdir -p $(@D)
	$(CXX) -std=c++11 -c $(CFLAGS) -MMD -Isrc/operator -c $< -o $@

# Set install path for libmxnet.so on Mac OS
ifeq ($(UNAME_S), Darwin)
        LDFLAGS += -Wl,-install_name,@rpath/libmxnet.so
endif
<<<<<<< HEAD
=======

>>>>>>> 0a2419ff
# NOTE: to statically link libmxnet.a we need the option
# --Wl,--whole-archive -lmxnet --Wl,--no-whole-archive
lib/libmxnet.a: $(ALLX_DEP)
	@mkdir -p $(@D)
	ar crv $@ $(filter %.o, $?)

lib/libmxnet.so: $(ALLX_DEP)
	@mkdir -p $(@D)
	$(CXX) $(CFLAGS) -shared -o $@ $(filter-out %libnnvm.a, $(filter %.o %.a, $^)) \
	  $(NGRAPH_LDFLAGS_FOR_SHARED_LIBS) \
	  $(LDFLAGS) \
	-Wl,${WHOLE_ARCH} $(filter %libnnvm.a, $^) -Wl,${NO_WHOLE_ARCH}
ifeq ($(USE_MKLDNN), 1)
ifeq ($(UNAME_S), Darwin)
	install_name_tool -change '@rpath/libmklml.dylib' '@loader_path/libmklml.dylib' $@
	install_name_tool -change '@rpath/libiomp5.dylib' '@loader_path/libiomp5.dylib' $@
	install_name_tool -change '@rpath/libmkldnn.0.dylib' '@loader_path/libmkldnn.0.dylib' $@
endif
endif

$(PS_PATH)/build/libps.a: PSLITE

PSLITE:
	$(MAKE) CXX="$(CXX)" DEPS_PATH="$(DEPS_PATH)" -C $(PS_PATH) ps

$(DMLC_CORE)/libdmlc.a: DMLCCORE

DMLCCORE:
	+ cd $(DMLC_CORE); $(MAKE) libdmlc.a USE_SSE=$(USE_SSE) config=$(ROOTDIR)/$(config); cd $(ROOTDIR)

NNVM_INC = $(wildcard $(NNVM_PATH)/include/*/*.h)
NNVM_SRC = $(wildcard $(NNVM_PATH)/src/*/*/*.cc $(NNVM_PATH)/src/*/*.cc $(NNVM_PATH)/src/*.cc)
$(NNVM_PATH)/lib/libnnvm.a: $(NNVM_INC) $(NNVM_SRC)
	+ cd $(NNVM_PATH); $(MAKE) lib/libnnvm.a DMLC_CORE_PATH=$(DMLC_CORE); cd $(ROOTDIR)

bin/im2rec: tools/im2rec.cc $(ALLX_DEP)

MXNET_RELATIVE_PATH_TO_RUNTIME_LIB_DIR := "../lib"
$(BIN) :
	@mkdir -p $(@D)
	$(CXX) $(CFLAGS) -std=c++11  -o $@ $(filter %.cpp %.o %.c %.a %.cc, $^) \
	  $(LDFLAGS) \
	  $(NGRAPH_LDFLAGS_FOR_PROGS_IN_BIN)

# CPP Package
ifeq ($(USE_CPP_PACKAGE), 1)
include cpp-package/cpp-package.mk
endif

include mkldnn.mk
include tests/cpp/unittest.mk

extra-packages: $(EXTRA_PACKAGES)

test: $(TEST)

lint: cpplint rcpplint jnilint pylint

cpplint:
	3rdparty/dmlc-core/scripts/lint.py mxnet cpp include src plugin cpp-package tests \
	--exclude_path src/operator/contrib/ctc_include

pylint:
	pylint --rcfile=$(ROOTDIR)/ci/other/pylintrc --ignore-patterns=".*\.so$$,.*\.dll$$,.*\.dylib$$" python/mxnet tools/caffe_converter/*.py

python_clean:
	$(RM) -r python/build
	$(RM) -r python/dist
doc: docs

docs:
	make -C docs html

clean_docs:
	make -C docs clean

doxygen:
	doxygen docs/Doxyfile

# Cython build
cython:
	cd python; python setup.py build_ext --inplace --with-cython

cython2:
	cd python; python2 setup.py build_ext --inplace --with-cython

cython3:
	cd python; python3 setup.py build_ext --inplace --with-cython

cyclean:
	rm -rf python/mxnet/*/*.so python/mxnet/*/*.cpp

# R related shortcuts
rcpplint:
	3rdparty/dmlc-core/scripts/lint.py mxnet-rcpp ${LINT_LANG} R-package/src

rpkg:
	mkdir -p R-package/inst/libs
	cp src/io/image_recordio.h R-package/src
	cp -rf lib/libmxnet.so R-package/inst/libs

	if [ -e "lib/libmkldnn.so.0" ]; then \
		cp -rf lib/libmkldnn.so.0 R-package/inst/libs; \
		cp -rf lib/libiomp5.so R-package/inst/libs; \
		cp -rf lib/libmklml_intel.so R-package/inst/libs; \
	fi

	mkdir -p R-package/inst/include
	cp -rf include/* R-package/inst/include
	rm R-package/inst/include/dmlc
	rm R-package/inst/include/nnvm
	cp -rf 3rdparty/dmlc-core/include/* R-package/inst/include/
	cp -rf 3rdparty/tvm/nnvm/include/* R-package/inst/include
	Rscript -e "if(!require(devtools)){install.packages('devtools', repo = 'https://cloud.r-project.org/')}"
<<<<<<< HEAD
	Rscript -e "if(!require(devtools)||packageVersion('roxygen2') < '6.1.1'){install.packages('roxygen2', repo = 'https://cloud.r-project.org/')}"
=======
	Rscript -e "if(!require(roxygen2)||packageVersion('roxygen2') < '6.1.1'){install.packages('roxygen2', repo = 'https://cloud.r-project.org/')}"
>>>>>>> 0a2419ff
	Rscript -e "library(devtools); library(methods); options(repos=c(CRAN='https://cloud.r-project.org/')); install_deps(pkg='R-package', dependencies = TRUE)"
	cp R-package/dummy.NAMESPACE R-package/NAMESPACE
	echo "import(Rcpp)" >> R-package/NAMESPACE
	R CMD INSTALL R-package
	Rscript -e "require(mxnet); mxnet:::mxnet.export('R-package'); warnings()"
	rm R-package/NAMESPACE
	Rscript -e "devtools::document('R-package'); warnings()"
	R CMD INSTALL R-package

rpkgtest:
	Rscript -e 'require(testthat);res<-test_dir("R-package/tests/testthat");if(!testthat:::all_passed(res)){stop("Test failures", call. = FALSE)}'
	Rscript -e 'res<-covr:::package_coverage("R-package");fileConn<-file(paste("r-package_coverage_",toString(runif(1)),".json"));writeLines(covr:::to_codecov(res), fileConn);close(fileConn)'

scalaclean:
	(cd $(ROOTDIR)/scala-package && mvn clean)

scalapkg:
	(cd $(ROOTDIR)/scala-package && mvn install -DskipTests)

scalainstall:
	(cd $(ROOTDIR)/scala-package && mvn install)

scalaunittest:
	(cd $(ROOTDIR)/scala-package && mvn install)

scalaintegrationtest:
	(cd $(ROOTDIR)/scala-package && mvn integration-test -DskipTests=false)

jnilint:
	3rdparty/dmlc-core/scripts/lint.py mxnet-jnicpp cpp scala-package/native/src --exclude_path scala-package/native/src/main/native/org_apache_mxnet_native_c_api.h

rclean:
	$(RM) -r R-package/src/image_recordio.h R-package/NAMESPACE R-package/man R-package/R/mxnet_generated.R \
		R-package/inst R-package/src/*.o R-package/src/*.so mxnet_*.tar.gz

ifneq ($(EXTRA_OPERATORS),)
clean: rclean cyclean $(EXTRA_PACKAGES_CLEAN)
	$(RM) -r build lib bin deps *~ */*~ */*/*~ */*/*/*~ 
	cd $(DMLC_CORE); $(MAKE) clean; cd -
	cd $(PS_PATH); $(MAKE) clean; cd -
	cd $(NNVM_PATH); $(MAKE) clean; cd -
	cd $(AMALGAMATION_PATH); $(MAKE) clean; cd -
	$(RM) -r  $(patsubst %, %/*.d, $(EXTRA_OPERATORS)) $(patsubst %, %/*/*.d, $(EXTRA_OPERATORS))
	$(RM) -r  $(patsubst %, %/*.o, $(EXTRA_OPERATORS)) $(patsubst %, %/*/*.o, $(EXTRA_OPERATORS))
else
<<<<<<< HEAD
clean: ngraph_clean rclean mkldnn_clean cyclean testclean $(EXTRA_PACKAGES_CLEAN)
	$(RM) -r build lib bin *~ */*~ */*/*~ */*/*/*~ R-package/NAMESPACE R-package/man R-package/R/mxnet_generated.R \
		R-package/inst R-package/src/image_recordio.h R-package/src/*.o R-package/src/*.so mxnet_*.tar.gz
=======
clean: rclean mkldnn_clean cyclean testclean $(EXTRA_PACKAGES_CLEAN)
	$(RM) -r build lib bin *~ */*~ */*/*~ */*/*/*~ 
>>>>>>> 0a2419ff
	cd $(DMLC_CORE); $(MAKE) clean; cd -
	cd $(PS_PATH); $(MAKE) clean; cd -
	cd $(NNVM_PATH); $(MAKE) clean; cd -
	cd $(AMALGAMATION_PATH); $(MAKE) clean; cd -
endif

clean_all: clean

-include build/*.d
-include build/*/*.d
-include build/*/*/*.d
-include build/*/*/*/*.d
ifneq ($(EXTRA_OPERATORS),)
	-include $(patsubst %, %/*.d, $(EXTRA_OPERATORS)) $(patsubst %, %/*/*.d, $(EXTRA_OPERATORS))
endif<|MERGE_RESOLUTION|>--- conflicted
+++ resolved
@@ -76,10 +76,7 @@
 endif
 endif
 endif
-<<<<<<< HEAD
-=======
-
->>>>>>> 0a2419ff
+
 ifeq ($(USE_MKL2017), 1)
 $(warning "USE_MKL2017 is deprecated. We will switch to USE_MKLDNN.")
 	USE_MKLDNN=1
@@ -499,10 +496,7 @@
 ifeq ($(CI), 1)
 	MAVEN_ARGS := -B
 endif
-<<<<<<< HEAD
-=======
-
->>>>>>> 0a2419ff
+
 # For quick compile test, used smaller subset
 ALLX_DEP= $(ALL_DEP)
 
@@ -539,10 +533,7 @@
 ifeq ($(UNAME_S), Darwin)
         LDFLAGS += -Wl,-install_name,@rpath/libmxnet.so
 endif
-<<<<<<< HEAD
-=======
-
->>>>>>> 0a2419ff
+
 # NOTE: to statically link libmxnet.a we need the option
 # --Wl,--whole-archive -lmxnet --Wl,--no-whole-archive
 lib/libmxnet.a: $(ALLX_DEP)
@@ -657,11 +648,7 @@
 	cp -rf 3rdparty/dmlc-core/include/* R-package/inst/include/
 	cp -rf 3rdparty/tvm/nnvm/include/* R-package/inst/include
 	Rscript -e "if(!require(devtools)){install.packages('devtools', repo = 'https://cloud.r-project.org/')}"
-<<<<<<< HEAD
-	Rscript -e "if(!require(devtools)||packageVersion('roxygen2') < '6.1.1'){install.packages('roxygen2', repo = 'https://cloud.r-project.org/')}"
-=======
 	Rscript -e "if(!require(roxygen2)||packageVersion('roxygen2') < '6.1.1'){install.packages('roxygen2', repo = 'https://cloud.r-project.org/')}"
->>>>>>> 0a2419ff
 	Rscript -e "library(devtools); library(methods); options(repos=c(CRAN='https://cloud.r-project.org/')); install_deps(pkg='R-package', dependencies = TRUE)"
 	cp R-package/dummy.NAMESPACE R-package/NAMESPACE
 	echo "import(Rcpp)" >> R-package/NAMESPACE
@@ -707,14 +694,8 @@
 	$(RM) -r  $(patsubst %, %/*.d, $(EXTRA_OPERATORS)) $(patsubst %, %/*/*.d, $(EXTRA_OPERATORS))
 	$(RM) -r  $(patsubst %, %/*.o, $(EXTRA_OPERATORS)) $(patsubst %, %/*/*.o, $(EXTRA_OPERATORS))
 else
-<<<<<<< HEAD
-clean: ngraph_clean rclean mkldnn_clean cyclean testclean $(EXTRA_PACKAGES_CLEAN)
-	$(RM) -r build lib bin *~ */*~ */*/*~ */*/*/*~ R-package/NAMESPACE R-package/man R-package/R/mxnet_generated.R \
-		R-package/inst R-package/src/image_recordio.h R-package/src/*.o R-package/src/*.so mxnet_*.tar.gz
-=======
 clean: rclean mkldnn_clean cyclean testclean $(EXTRA_PACKAGES_CLEAN)
 	$(RM) -r build lib bin *~ */*~ */*/*~ */*/*/*~ 
->>>>>>> 0a2419ff
 	cd $(DMLC_CORE); $(MAKE) clean; cd -
 	cd $(PS_PATH); $(MAKE) clean; cd -
 	cd $(NNVM_PATH); $(MAKE) clean; cd -
