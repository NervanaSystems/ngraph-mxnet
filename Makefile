--- conflicted
+++ resolved
@@ -78,7 +78,7 @@
 include $(DMLC_CORE)/make/dmlc.mk
 
 # all tge possible warning tread
-WARNFLAGS= -Wall -Wsign-compare -Wno-comment
+WARNFLAGS= -Wall -Wsign-compare
 CFLAGS = -DMSHADOW_FORCE_STREAM $(WARNFLAGS)
 
 ifeq ($(DEV), 1)
@@ -92,8 +92,7 @@
 else
 	CFLAGS += -O3 -DNDEBUG=1
 endif
-<<<<<<< HEAD
-CFLAGS += -I$(ROOTDIR)/mshadow/ -I$(ROOTDIR)/dmlc-core/include -fPIC -I$(NNVM_PATH)/include -I$(DLPACK_PATH)/include -Iinclude $(MSHADOW_CFLAGS)
+CFLAGS += -I$(TPARTYDIR)/mshadow/ -I$(TPARTYDIR)/dmlc-core/include -fPIC -I$(NNVM_PATH)/include -I$(DLPACK_PATH)/include -I$(NNVM_PATH)/tvm/include -Iinclude $(MSHADOW_CFLAGS)
 
 ifndef NGRAPH_DIR
   ifeq ($(USE_NGRAPH),1)
@@ -102,17 +101,14 @@
   endif
 endif
 
-LDFLAGS =
 ifeq ($(USE_NGRAPH),1)
         CFLAGS += -I$(ROOTDIR)/src/ngraph -I$(NGRAPH_DIR)/include -DMXNET_USE_NGRAPH=1
         LDFLAGS += -L$(NGRAPH_DIR)/lib -liomp5 -lmkldnn -lngraph -lmklml_intel -Wl,--as-needed
 endif
 
-LDFLAGS += -pthread $(MSHADOW_LDFLAGS) $(DMLC_LDFLAGS)
-=======
-CFLAGS += -I$(TPARTYDIR)/mshadow/ -I$(TPARTYDIR)/dmlc-core/include -fPIC -I$(NNVM_PATH)/include -I$(DLPACK_PATH)/include -I$(NNVM_PATH)/tvm/include -Iinclude $(MSHADOW_CFLAGS)
 LDFLAGS = -pthread $(MSHADOW_LDFLAGS) $(DMLC_LDFLAGS)
->>>>>>> f220ad07
+
+
 ifeq ($(DEBUG), 1)
 	NVCCFLAGS += -std=c++11 -Xcompiler -D_FORCE_INLINES -g -G -O0 -ccbin $(CXX) $(MSHADOW_NVCCFLAGS)
 else
