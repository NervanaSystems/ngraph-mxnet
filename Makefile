# Licensed to the Apache Software Foundation (ASF) under one
# or more contributor license agreements.  See the NOTICE file
# distributed with this work for additional information
# regarding copyright ownership.  The ASF licenses this file
# to you under the Apache License, Version 2.0 (the
# "License"); you may not use this file except in compliance
# with the License.  You may obtain a copy of the License at
#
#   http://www.apache.org/licenses/LICENSE-2.0
#
# Unless required by applicable law or agreed to in writing,
# software distributed under the License is distributed on an
# "AS IS" BASIS, WITHOUT WARRANTIES OR CONDITIONS OF ANY
# KIND, either express or implied.  See the License for the
# specific language governing permissions and limitations
# under the License.

# To assist with Makefile debugging.  Print any Make variable's value using
# make ... print-VARNAME
#
# For example: "make print-NNVM_PATH"
print-%:
	@echo '$*=$($*)'

ROOTDIR = $(CURDIR)
TPARTYDIR = $(ROOTDIR)/3rdparty

SCALA_VERSION_PROFILE := scala-2.11

ifeq ($(OS),Windows_NT)
	UNAME_S := Windows
else
	UNAME_S := $(shell uname -s)
endif

ifndef config
ifdef CXXNET_CONFIG
	config = $(CXXNET_CONFIG)
else ifneq ("$(wildcard ./config.mk)","")
	config = config.mk
else
	config = make/config.mk
endif
endif

ifndef DMLC_CORE
	DMLC_CORE = $(TPARTYDIR)/dmlc-core
endif
CORE_INC = $(wildcard $(DMLC_CORE)/include/*/*.h)

ifndef NNVM_PATH
	NNVM_PATH = $(TPARTYDIR)/nnvm
endif

ifndef DLPACK_PATH
	DLPACK_PATH = $(ROOTDIR)/3rdparty/dlpack
endif

ifndef AMALGAMATION_PATH
	AMALGAMATION_PATH = $(ROOTDIR)/amalgamation
endif

ifneq ($(USE_OPENMP), 1)
	export NO_OPENMP = 1
endif

# use customized config file
include $(config)

ifeq ($(USE_MKL2017), 1)
$(warning "USE_MKL2017 is deprecated. We will switch to USE_MKLDNN.")
	USE_MKLDNN=1
endif

ifeq ($(USE_MKLDNN), 1)
	RETURN_STRING := $(shell ./prepare_mkldnn.sh $(MKLDNN_ROOT))
	LAST_WORD_INDEX := $(words $(RETURN_STRING))
	# fetch the 2nd last word as MKLDNNROOT
	MKLDNNROOT := $(word $(shell echo $$(($(LAST_WORD_INDEX) - 1))),$(RETURN_STRING))
	MKLROOT := $(lastword $(RETURN_STRING))
	export USE_MKLML = 1
endif

include $(TPARTYDIR)/mshadow/make/mshadow.mk
include $(DMLC_CORE)/make/dmlc.mk

# all tge possible warning tread
WARNFLAGS= -Wall -Wsign-compare  -Wno-comment
CFLAGS = -DMSHADOW_FORCE_STREAM $(WARNFLAGS)

ifeq ($(DEV), 1)
	CFLAGS += -g -Werror
	NVCCFLAGS += -Werror cross-execution-space-call
endif

# CFLAGS for debug
ifeq ($(DEBUG), 1)
	CFLAGS += -g -O0
else
	CFLAGS += -O3 -DNDEBUG=1
endif
CFLAGS += -I$(TPARTYDIR)/mshadow/ -I$(TPARTYDIR)/dmlc-core/include -fPIC -I$(NNVM_PATH)/include -I$(DLPACK_PATH)/include -I$(NNVM_PATH)/tvm/include -Iinclude $(MSHADOW_CFLAGS)
<<<<<<< HEAD

ifndef NGRAPH_DIR
  ifeq ($(USE_NGRAPH),1)
        NGRAPH_DIR = $(ROOTDIR)/ngraph/install
        NGRAPH := $(shell ./prepare_ngraph.sh $(NGRAPH_DIR) v0.3.0)
  endif
endif

LDFLAGS =
ifeq ($(USE_NGRAPH),1)
    CFLAGS += -I$(ROOTDIR)/src/ngraph -I$(NGRAPH_DIR)/include -DMXNET_USE_NGRAPH=1
    ifeq ($(USE_NGRAPH_DISTRIBUTED),1)
        CFLAGS += -DMXNET_USE_NGRAPH_DISTRIBUTED=1
    endif
    LDFLAGS += -L$(NGRAPH_DIR)/lib -liomp5 -lcpu_backend -lngraph -lmklml_intel -Wl,--as-needed
endif

LDFLAGS += -pthread $(MSHADOW_LDFLAGS) $(DMLC_LDFLAGS)


=======
LDFLAGS = -pthread $(MSHADOW_LDFLAGS) $(DMLC_LDFLAGS)
>>>>>>> f220ad07
ifeq ($(DEBUG), 1)
	NVCCFLAGS += -std=c++11 -Xcompiler -D_FORCE_INLINES -g -G -O0 -ccbin $(CXX) $(MSHADOW_NVCCFLAGS)
else
	NVCCFLAGS += -std=c++11 -Xcompiler -D_FORCE_INLINES -O3 -ccbin $(CXX) $(MSHADOW_NVCCFLAGS)
endif

# CFLAGS for segfault logger
ifeq ($(USE_SIGNAL_HANDLER), 1)
	CFLAGS += -DMXNET_USE_SIGNAL_HANDLER=1
endif

# Caffe Plugin
ifdef CAFFE_PATH
	CFLAGS += -DMXNET_USE_CAFFE=1
endif

ifndef LINT_LANG
	LINT_LANG="all"
endif

ifeq ($(USE_MKLDNN), 1)
	CFLAGS += -DMXNET_USE_MKLDNN=1
	CFLAGS += -DUSE_MKL=1
	CFLAGS += -I$(ROOTDIR)/src/operator/nn/mkldnn/
	ifneq ($(MKLDNNROOT), $(MKLROOT))
		CFLAGS += -I$(MKLROOT)/include
		LDFLAGS += -L$(MKLROOT)/lib
	endif
	CFLAGS += -I$(MKLDNNROOT)/include
	LDFLAGS += -L$(MKLDNNROOT)/lib -lmkldnn -Wl,-rpath,'$${ORIGIN}'
endif

# setup opencv
ifeq ($(USE_OPENCV), 1)
	CFLAGS += -DMXNET_USE_OPENCV=1 $(shell pkg-config --cflags opencv)
	LDFLAGS += $(filter-out -lopencv_ts, $(shell pkg-config --libs opencv))
	BIN += bin/im2rec
else
	CFLAGS+= -DMXNET_USE_OPENCV=0
endif

ifeq ($(USE_NGRAPH_DISTRIBUTED), 1)
    MPI_COMPILE_FLAGS = $(shell mpicxx --showme:compile)
    MPI_LINK_FLAGS = $(shell mpicxx --showme:link)
    CFLAGS += -I$(MPI_COMPILE_FLAGS)
    LDFLAGS += -L$(MPI_LINK_FLAGS)
endif

ifeq ($(USE_OPENMP), 1)
	ifneq ($(UNAME_S), Darwin)
		CFLAGS += -fopenmp
	endif
endif

ifeq ($(USE_NNPACK), 1)
	CFLAGS += -DMXNET_USE_NNPACK=1
	LDFLAGS += -lnnpack
endif

ifeq ($(USE_OPERATOR_TUNING), 1)
	CFLAGS += -DMXNET_USE_OPERATOR_TUNING=1
endif

# verify existence of separate lapack library when using blas/openblas/atlas
# switch off lapack support in case it can't be found
# issue covered with this
#   -  for Ubuntu 14.04 or lower, lapack is not automatically installed with openblas
#   -  for Ubuntu, installing atlas will not automatically install the atlas provided lapack library
# silently switching lapack off instead of letting the build fail because of backward compatibility
ifeq ($(USE_LAPACK), 1)
ifeq ($(USE_BLAS),$(filter $(USE_BLAS),blas openblas atlas mkl))
ifeq (,$(wildcard /lib/liblapack.a))
ifeq (,$(wildcard /usr/lib/liblapack.a))
ifeq (,$(wildcard /usr/lib64/liblapack.a))
ifeq (,$(wildcard $(USE_LAPACK_PATH)/liblapack.a))
	USE_LAPACK = 0
        $(warning "USE_LAPACK disabled because libraries were not found")
endif
endif
endif
endif
endif
endif

# lapack settings.
ifeq ($(USE_LAPACK), 1)
	ifneq ($(USE_LAPACK_PATH), )
		LDFLAGS += -L$(USE_LAPACK_PATH)
	endif
	ifeq ($(USE_BLAS),$(filter $(USE_BLAS),blas openblas atlas mkl))
		LDFLAGS += -llapack
	endif
	CFLAGS += -DMXNET_USE_LAPACK
endif

ifeq ($(USE_CUDNN), 1)
	CFLAGS += -DMSHADOW_USE_CUDNN=1
	LDFLAGS += -lcudnn
endif

# gperftools malloc library (tcmalloc)
ifeq ($(USE_GPERFTOOLS), 1)
#	FIND_LIBNAME=tcmalloc_and_profiler
	FIND_LIBNAME=tcmalloc
	FIND_LIBFILEEXT=so
	FIND_LIBFILE=$(wildcard /lib/lib$(FIND_LIBNAME).$(FIND_LIBFILEEXT))
	ifeq (,$(FIND_LIBFILE))
		FIND_LIBFILE=$(wildcard /usr/lib/lib$(FIND_LIBNAME).$(FIND_LIBFILEEXT))
		ifeq (,$(FIND_LIBFILE))
			FIND_LIBFILE=$(wildcard /usr/local/lib/lib$(FIND_LIBNAME).$(FIND_LIBFILEEXT))
			ifeq (,$(FIND_LIBFILE))
				USE_GPERFTOOLS=0
			endif
		endif
	endif
	ifeq ($(USE_GPERFTOOLS), 1)
		CFLAGS += -fno-builtin-malloc -fno-builtin-calloc -fno-builtin-realloc -fno-builtin-free
		LDFLAGS += $(FIND_LIBFILE)
	endif
endif

# jemalloc malloc library (if not using gperftools)
ifneq ($(USE_GPERFTOOLS), 1)
	ifeq ($(USE_JEMALLOC), 1)
		FIND_LIBNAME=jemalloc
		FIND_LIBFILEEXT=so
		FIND_LIBFILE=$(wildcard /lib/lib$(FIND_LIBNAME).$(FIND_LIBFILEEXT))
		ifeq (,$(FIND_LIBFILE))
			FIND_LIBFILE=$(wildcard /usr/lib/lib$(FIND_LIBNAME).$(FIND_LIBFILEEXT))
			ifeq (,$(FIND_LIBFILE))
				FIND_LIBFILE=$(wildcard /usr/local/lib/lib$(FIND_LIBNAME).$(FIND_LIBFILEEXT))
				ifeq (,$(FIND_LIBFILE))
					FIND_LIBFILE=$(wildcard /usr/lib/x86_64-linux-gnu/lib$(FIND_LIBNAME).$(FIND_LIBFILEEXT))
					ifeq (,$(FIND_LIBFILE))
						USE_JEMALLOC=0
					endif
				endif
			endif
		endif
		ifeq ($(USE_JEMALLOC), 1)
			CFLAGS += -fno-builtin-malloc -fno-builtin-calloc -fno-builtin-realloc \
			-fno-builtin-free -DUSE_JEMALLOC
			LDFLAGS += $(FIND_LIBFILE)
		endif
	endif
endif

# If not using tcmalloc or jemalloc, print a warning (user should consider installing)
ifneq ($(USE_GPERFTOOLS), 1)
	ifneq ($(USE_JEMALLOC), 1)
$(warning WARNING: Significant performance increases can be achieved by installing and \
enabling gperftools or jemalloc development packages)
	endif
endif

ifeq ($(USE_THREADED_ENGINE), 1)
	CFLAGS += -DMXNET_USE_THREADED_ENGINE
endif

ifneq ($(ADD_CFLAGS), NONE)
	CFLAGS += $(ADD_CFLAGS)
endif

ifneq ($(ADD_LDFLAGS), NONE)
	LDFLAGS += $(ADD_LDFLAGS)
endif

<<<<<<< HEAD
ifeq ($(USE_CUDA), 1)
ifeq ($(NVCC),)
ifneq ($(USE_CUDA_PATH),)
  NVCC := $(USE_CUDA_PATH)/bin/nvcc
else
  NVCC := $(shell which nvcc)
endif
endif

# Verify that NVCC points to an actual executable, to avoid confusing error messages
# later...
NVCC_PATH := $(shell which $(NVCC))
ifeq ($(NVCC_PATH),)
  $(error NVCC refers to a non-existant file: '$(NVCC)')
else
  $(info NVCC refers to program "$(NVCC_PATH)")
endif
=======
ifeq ($(NVCC), NONE)
	ifneq ($(USE_CUDA_PATH), NONE)
		NVCC=$(USE_CUDA_PATH)/bin/nvcc
	endif
>>>>>>> f220ad07
endif

# Sets 'CUDA_ARCH', which determines the GPU architectures supported
# by the compiled kernels.  Users can edit the KNOWN_CUDA_ARCHS list below
# to remove archs they don't wish to support to speed compilation, or they can
# pre-set the CUDA_ARCH args in config.mk to a non-null value for full control.
#
# For archs in this list, nvcc will create a fat-binary that will include
# the binaries (SASS) for all architectures supported by the installed version
# of the cuda toolkit, plus the assembly (PTX) for the most recent such architecture.
# If these kernels are then run on a newer-architecture GPU, the binary will
# be JIT-compiled by the updated driver from the included PTX.
ifeq ($(USE_CUDA), 1)

ifeq ($(CUDA_ARCH),)
	KNOWN_CUDA_ARCHS := 30 35 50 52 60 61 70
	# Run nvcc on a zero-length file to check architecture-level support.
	# Create args to include SASS in the fat binary for supported levels.
	CUDA_ARCH := $(foreach arch,$(KNOWN_CUDA_ARCHS), \
				$(shell $(NVCC) -arch=sm_$(arch) -E --x cu /dev/null >/dev/null 2>&1 && \
						echo -gencode arch=compute_$(arch),code=sm_$(arch)))
	# Convert a trailing "code=sm_NN" to "code=[sm_NN,compute_NN]" to also
	# include the PTX of the most recent arch in the fat-binaries for
	# forward compatibility with newer GPUs.
	CUDA_ARCH := $(shell echo $(CUDA_ARCH) | sed 's/sm_\([0-9]*\)$$/[sm_\1,compute_\1]/')
	# Add fat binary compression if supported by nvcc.
	COMPRESS := --fatbin-options -compress-all
	CUDA_ARCH += $(shell $(NVCC) -cuda $(COMPRESS) --x cu /dev/null -o /dev/null >/dev/null 2>&1 && \
						 echo $(COMPRESS))
endif
$(info Running CUDA_ARCH: $(CUDA_ARCH))
endif

# ps-lite
PS_PATH=$(ROOTDIR)/3rdparty/ps-lite
DEPS_PATH=$(shell pwd)/deps
include $(PS_PATH)/make/ps.mk
ifeq ($(USE_DIST_KVSTORE), 1)
	CFLAGS += -DMXNET_USE_DIST_KVSTORE -I$(PS_PATH)/include -I$(DEPS_PATH)/include
	LIB_DEP += $(PS_PATH)/build/libps.a
	LDFLAGS += $(PS_LDFLAGS_A)
endif

.PHONY: clean all extra-packages test lint docs clean_all rcpplint rcppexport roxygen\
	cython2 cython3 cython cyclean

all: lib/libmxnet.a lib/libmxnet.so $(BIN) extra-packages

SRC = $(wildcard src/*/*/*/*.cc src/*/*/*.cc src/*/*.cc src/*.cc)
ifneq ($(USE_NGRAPH),1)
    SRC := $(foreach f,$(SRC),$(if $(findstring src/ngraph,$f),,$f))
endif
OBJ = $(patsubst %.cc, build/%.o, $(SRC))
CUSRC = $(wildcard src/*/*/*/*.cu src/*/*/*.cu src/*/*.cu src/*.cu)
CUOBJ = $(patsubst %.cu, build/%_gpu.o, $(CUSRC))

# extra operators
ifneq ($(EXTRA_OPERATORS),)
	EXTRA_SRC = $(wildcard $(patsubst %, %/*.cc, $(EXTRA_OPERATORS)) $(patsubst %, %/*/*.cc, $(EXTRA_OPERATORS)))
	EXTRA_OBJ = $(patsubst %.cc, %.o, $(EXTRA_SRC))
	EXTRA_CUSRC = $(wildcard $(patsubst %, %/*.cu, $(EXTRA_OPERATORS)) $(patsubst %, %/*/*.cu, $(EXTRA_OPERATORS)))
	EXTRA_CUOBJ = $(patsubst %.cu, %_gpu.o, $(EXTRA_CUSRC))
else
	EXTRA_SRC =
	EXTRA_OBJ =
	EXTRA_CUSRC =
	EXTRA_CUOBJ =
endif

# plugin
PLUGIN_OBJ =
PLUGIN_CUOBJ =
include $(MXNET_PLUGINS)

ifeq ($(UNAME_S), Windows)
	# TODO(yizhi) currently scala package does not support windows
	SCALA_PKG_PROFILE := windows
else
	ifeq ($(UNAME_S), Darwin)
		WHOLE_ARCH= -all_load
		NO_WHOLE_ARCH= -noall_load
		SCALA_PKG_PROFILE := osx-x86_64
	else
		WHOLE_ARCH= --whole-archive
		NO_WHOLE_ARCH= --no-whole-archive
		SCALA_PKG_PROFILE := linux-x86_64
	endif
endif

# all dep
LIB_DEP += $(DMLC_CORE)/libdmlc.a $(NNVM_PATH)/lib/libnnvm.a
ALL_DEP = $(OBJ) $(EXTRA_OBJ) $(PLUGIN_OBJ) $(LIB_DEP)

ifeq ($(USE_CUDA), 1)
	CFLAGS += -I$(ROOTDIR)/3rdparty/cub
	ALL_DEP += $(CUOBJ) $(EXTRA_CUOBJ) $(PLUGIN_CUOBJ)
	LDFLAGS += -lcufft
	ifeq ($(ENABLE_CUDA_RTC), 1)
		LDFLAGS += -lcuda -lnvrtc
		CFLAGS += -DMXNET_ENABLE_CUDA_RTC=1
	endif
	# Make sure to add stubs as fallback in order to be able to build
	# without full CUDA install (especially if run without nvidia-docker)
	LDFLAGS += -L/usr/local/cuda/lib64/stubs
	SCALA_PKG_PROFILE := $(SCALA_PKG_PROFILE)-gpu
	ifeq ($(USE_NCCL), 1)
		ifneq ($(USE_NCCL_PATH), NONE)
			CFLAGS += -I$(USE_NCCL_PATH)/include
			LDFLAGS += -L$(USE_NCCL_PATH)/lib
		endif
		LDFLAGS += -lnccl
		CFLAGS += -DMXNET_USE_NCCL=1
	else
		CFLAGS += -DMXNET_USE_NCCL=0
	endif
else
	SCALA_PKG_PROFILE := $(SCALA_PKG_PROFILE)-cpu
	CFLAGS += -DMXNET_USE_NCCL=0
endif

ifeq ($(USE_LIBJPEG_TURBO), 1)
	ifneq ($(USE_LIBJPEG_TURBO_PATH), NONE)
		CFLAGS += -I$(USE_LIBJPEG_TURBO_PATH)/include
		LDFLAGS += -L$(USE_LIBJPEG_TURBO_PATH)/lib
	endif
	LDFLAGS += -lturbojpeg
	CFLAGS += -DMXNET_USE_LIBJPEG_TURBO=1
else
	CFLAGS += -DMXNET_USE_LIBJPEG_TURBO=0
endif

# For quick compile test, used smaller subset
ALLX_DEP= $(ALL_DEP)

build/src/%.o: src/%.cc
	@mkdir -p $(@D)
	$(CXX) -std=c++11 -c $(CFLAGS) -MMD -c $< -o $@

build/src/%_gpu.o: src/%.cu
	@mkdir -p $(@D)
	$(NVCC) $(NVCCFLAGS) $(CUDA_ARCH) -Xcompiler "$(CFLAGS)" -M -MT build/src/$*_gpu.o $< >build/src/$*_gpu.d
	$(NVCC) -c -o $@ $(NVCCFLAGS) $(CUDA_ARCH) -Xcompiler "$(CFLAGS)" $<

# A nvcc bug cause it to generate "generic/xxx.h" dependencies from torch headers.
# Use CXX to generate dependency instead.
build/plugin/%_gpu.o: plugin/%.cu
	@mkdir -p $(@D)
	$(CXX) -std=c++11 $(CFLAGS) -MM -MT build/plugin/$*_gpu.o $< >build/plugin/$*_gpu.d
	$(NVCC) -c -o $@ $(NVCCFLAGS) $(CUDA_ARCH) -Xcompiler "$(CFLAGS)" $<

build/plugin/%.o: plugin/%.cc
	@mkdir -p $(@D)
	$(CXX) -std=c++11 -c $(CFLAGS) -MMD -c $< -o $@

%_gpu.o: %.cu
	@mkdir -p $(@D)
	$(NVCC) $(NVCCFLAGS) $(CUDA_ARCH) -Xcompiler "$(CFLAGS) -Isrc/operator" -M -MT $*_gpu.o $< >$*_gpu.d
	$(NVCC) -c -o $@ $(NVCCFLAGS) $(CUDA_ARCH) -Xcompiler "$(CFLAGS) -Isrc/operator" $<

%.o: %.cc $(CORE_INC)
	@mkdir -p $(@D)
	$(CXX) -std=c++11 -c $(CFLAGS) -MMD -Isrc/operator -c $< -o $@

# NOTE: to statically link libmxnet.a we need the option
# --Wl,--whole-archive -lmxnet --Wl,--no-whole-archive
lib/libmxnet.a: $(ALLX_DEP)
	@mkdir -p $(@D)
	ar crv $@ $(filter %.o, $?)

lib/libmxnet.so: $(ALLX_DEP)
	@mkdir -p $(@D)
	$(CXX) $(CFLAGS) -shared -o $@ $(filter-out %libnnvm.a, $(filter %.o %.a, $^)) $(LDFLAGS) \
	-Wl,${WHOLE_ARCH} $(filter %libnnvm.a, $^) -Wl,${NO_WHOLE_ARCH}
ifeq ($(USE_MKLDNN), 1)
ifeq ($(UNAME_S), Darwin)
	install_name_tool -change '@rpath/libmklml.dylib' '@loader_path/libmklml.dylib' $@
	install_name_tool -change '@rpath/libiomp5.dylib' '@loader_path/libiomp5.dylib' $@
	install_name_tool -change '@rpath/libmkldnn.0.dylib' '@loader_path/libmkldnn.0.dylib' $@
endif
endif

$(PS_PATH)/build/libps.a: PSLITE

PSLITE:
	$(MAKE) CXX=$(CXX) DEPS_PATH=$(DEPS_PATH) -C $(PS_PATH) ps

$(DMLC_CORE)/libdmlc.a: DMLCCORE

DMLCCORE:
	+ cd $(DMLC_CORE); $(MAKE) libdmlc.a USE_SSE=$(USE_SSE) config=$(ROOTDIR)/$(config); cd $(ROOTDIR)

NNVM_INC = $(wildcard $(NNVM_PATH)/include/*/*.h)
NNVM_SRC = $(wildcard $(NNVM_PATH)/src/*/*/*.cc $(NNVM_PATH)/src/*/*.cc $(NNVM_PATH)/src/*.cc)
$(NNVM_PATH)/lib/libnnvm.a: $(NNVM_INC) $(NNVM_SRC)
	+ cd $(NNVM_PATH); $(MAKE) lib/libnnvm.a DMLC_CORE_PATH=$(DMLC_CORE); cd $(ROOTDIR)

bin/im2rec: tools/im2rec.cc $(ALLX_DEP)

$(BIN) :
	@mkdir -p $(@D)
	$(CXX) $(CFLAGS) -std=c++11  -o $@ $(filter %.cpp %.o %.c %.a %.cc, $^) $(LDFLAGS)

# CPP Package
ifeq ($(USE_CPP_PACKAGE), 1)
include cpp-package/cpp-package.mk
endif

include tests/cpp/unittest.mk

extra-packages: $(EXTRA_PACKAGES)

test: $(TEST)

lint: cpplint rcpplint jnilint pylint

cpplint:
	3rdparty/dmlc-core/scripts/lint.py mxnet cpp include src plugin cpp-package tests \
	--exclude_path src/operator/contrib/ctc_include

pylint:
	pylint --rcfile=$(ROOTDIR)/tests/ci_build/pylintrc --ignore-patterns=".*\.so$$,.*\.dll$$,.*\.dylib$$" python/mxnet tools/caffe_converter/*.py

doc: docs

docs:
	make -C docs html

clean_docs:
	make -C docs clean

doxygen:
	doxygen docs/Doxyfile

# Cython build
cython:
	cd python; python setup.py build_ext --inplace --with-cython

cython2:
	cd python; python2 setup.py build_ext --inplace --with-cython

cython3:
	cd python; python3 setup.py build_ext --inplace --with-cython

cyclean:
	rm -rf python/mxnet/*/*.so python/mxnet/*/*.cpp

# R related shortcuts
rcpplint:
	3rdparty/dmlc-core/scripts/lint.py mxnet-rcpp ${LINT_LANG} R-package/src

rpkg:
	mkdir -p R-package/inst
	mkdir -p R-package/inst/libs
	cp src/io/image_recordio.h R-package/src
	cp -rf lib/libmxnet.so R-package/inst/libs
	mkdir -p R-package/inst/include
	cp -rf include/* R-package/inst/include
	cp -rf 3rdparty/dmlc-core/include/* R-package/inst/include/
	cp -rf 3rdparty/nnvm/include/* R-package/inst/include
	Rscript -e "if(!require(devtools)){install.packages('devtools', repo = 'https://cloud.r-project.org/')}"
	Rscript -e "library(devtools); library(methods); options(repos=c(CRAN='https://cloud.r-project.org/')); install_deps(pkg='R-package', dependencies = TRUE)"
	echo "import(Rcpp)" > R-package/NAMESPACE
	echo "import(methods)" >> R-package/NAMESPACE
	R CMD INSTALL R-package
	Rscript -e "require(mxnet); mxnet:::mxnet.export('R-package')"
	rm -rf R-package/NAMESPACE
	Rscript -e "if (!require('roxygen2')||packageVersion('roxygen2')!= '5.0.1'){\
	devtools::install_version('roxygen2',version='5.0.1',\
	repo='https://cloud.r-project.org/',quiet=TRUE)}"
	Rscript -e "require(roxygen2); roxygen2::roxygenise('R-package')"
	R CMD INSTALL R-package
	rm -rf R-package/src/image_recordio.h

rpkgtest:
	Rscript -e "require(testthat);res<-test_dir('R-package/tests/testthat');if(!testthat:::all_passed(res)){stop('Test failures', call. = FALSE)}"

scalaclean:
	(cd $(ROOTDIR)/scala-package; \
		mvn clean -P$(SCALA_PKG_PROFILE),$(SCALA_VERSION_PROFILE))

scalapkg:
	(cd $(ROOTDIR)/scala-package; \
		mvn package -P$(SCALA_PKG_PROFILE),$(SCALA_VERSION_PROFILE) -Dcxx="$(CXX)" \
			-Dcflags="$(CFLAGS)" -Dldflags="$(LDFLAGS)" \
			-Dcurrent_libdir="$(ROOTDIR)/lib" \
			-Dlddeps="$(LIB_DEP) $(ROOTDIR)/lib/libmxnet.a")

scalatest:
	(cd $(ROOTDIR)/scala-package; \
		mvn verify -P$(SCALA_PKG_PROFILE),$(SCALA_VERSION_PROFILE) -Dcxx="$(CXX)" \
			-Dcflags="$(CFLAGS)" -Dldflags="$(LDFLAGS)" \
			-Dlddeps="$(LIB_DEP) $(ROOTDIR)/lib/libmxnet.a" $(SCALA_TEST_ARGS))

scalainstall:
	(cd $(ROOTDIR)/scala-package; \
		mvn install -P$(SCALA_PKG_PROFILE),$(SCALA_VERSION_PROFILE) -DskipTests -Dcxx="$(CXX)" \
			-Dcflags="$(CFLAGS)" -Dldflags="$(LDFLAGS)" \
			-Dlddeps="$(LIB_DEP) $(ROOTDIR)/lib/libmxnet.a")

scaladeploy:
	(cd $(ROOTDIR)/scala-package; \
		mvn deploy -Prelease,$(SCALA_PKG_PROFILE),$(SCALA_VERSION_PROFILE) -DskipTests -Dcxx="$(CXX)" \
			-Dcflags="$(CFLAGS)" -Dldflags="$(LDFLAGS)" \
			-Dlddeps="$(LIB_DEP) $(ROOTDIR)/lib/libmxnet.a")

jnilint:
	3rdparty/dmlc-core/scripts/lint.py mxnet-jnicpp cpp scala-package/native/src

ifneq ($(EXTRA_OPERATORS),)
clean: cyclean $(EXTRA_PACKAGES_CLEAN)
	$(RM) -r build lib bin *~ */*~ */*/*~ */*/*/*~ R-package/NAMESPACE R-package/man R-package/R/mxnet_generated.R \
		R-package/inst R-package/src/*.o R-package/src/*.so mxnet_*.tar.gz
	cd $(DMLC_CORE); $(MAKE) clean; cd -
	cd $(PS_PATH); $(MAKE) clean; cd -
	cd $(NNVM_PATH); $(MAKE) clean; cd -
	cd $(AMALGAMATION_PATH); $(MAKE) clean; cd -
	$(RM) -r  $(patsubst %, %/*.d, $(EXTRA_OPERATORS)) $(patsubst %, %/*/*.d, $(EXTRA_OPERATORS))
	$(RM) -r  $(patsubst %, %/*.o, $(EXTRA_OPERATORS)) $(patsubst %, %/*/*.o, $(EXTRA_OPERATORS))
else
clean: cyclean testclean $(EXTRA_PACKAGES_CLEAN)
	$(RM) -r build lib bin *~ */*~ */*/*~ */*/*/*~ R-package/NAMESPACE R-package/man R-package/R/mxnet_generated.R \
		R-package/inst R-package/src/image_recordio.h R-package/src/*.o R-package/src/*.so mxnet_*.tar.gz \
		3rdparty/mkldnn/install/*
	cd $(DMLC_CORE); $(MAKE) clean; cd -
	cd $(PS_PATH); $(MAKE) clean; cd -
	cd $(NNVM_PATH); $(MAKE) clean; cd -
	cd $(AMALGAMATION_PATH); $(MAKE) clean; cd -
endif

clean_all: clean

-include build/*.d
-include build/*/*.d
-include build/*/*/*.d
-include build/*/*/*/*.d
ifneq ($(EXTRA_OPERATORS),)
	-include $(patsubst %, %/*.d, $(EXTRA_OPERATORS)) $(patsubst %, %/*/*.d, $(EXTRA_OPERATORS))
endif<|MERGE_RESOLUTION|>--- conflicted
+++ resolved
@@ -100,7 +100,6 @@
 	CFLAGS += -O3 -DNDEBUG=1
 endif
 CFLAGS += -I$(TPARTYDIR)/mshadow/ -I$(TPARTYDIR)/dmlc-core/include -fPIC -I$(NNVM_PATH)/include -I$(DLPACK_PATH)/include -I$(NNVM_PATH)/tvm/include -Iinclude $(MSHADOW_CFLAGS)
-<<<<<<< HEAD
 
 ifndef NGRAPH_DIR
   ifeq ($(USE_NGRAPH),1)
@@ -121,9 +120,6 @@
 LDFLAGS += -pthread $(MSHADOW_LDFLAGS) $(DMLC_LDFLAGS)
 
 
-=======
-LDFLAGS = -pthread $(MSHADOW_LDFLAGS) $(DMLC_LDFLAGS)
->>>>>>> f220ad07
 ifeq ($(DEBUG), 1)
 	NVCCFLAGS += -std=c++11 -Xcompiler -D_FORCE_INLINES -g -G -O0 -ccbin $(CXX) $(MSHADOW_NVCCFLAGS)
 else
@@ -291,7 +287,6 @@
 	LDFLAGS += $(ADD_LDFLAGS)
 endif
 
-<<<<<<< HEAD
 ifeq ($(USE_CUDA), 1)
 ifeq ($(NVCC),)
 ifneq ($(USE_CUDA_PATH),)
@@ -309,12 +304,6 @@
 else
   $(info NVCC refers to program "$(NVCC_PATH)")
 endif
-=======
-ifeq ($(NVCC), NONE)
-	ifneq ($(USE_CUDA_PATH), NONE)
-		NVCC=$(USE_CUDA_PATH)/bin/nvcc
-	endif
->>>>>>> f220ad07
 endif
 
 # Sets 'CUDA_ARCH', which determines the GPU architectures supported
@@ -328,7 +317,6 @@
 # If these kernels are then run on a newer-architecture GPU, the binary will
 # be JIT-compiled by the updated driver from the included PTX.
 ifeq ($(USE_CUDA), 1)
-
 ifeq ($(CUDA_ARCH),)
 	KNOWN_CUDA_ARCHS := 30 35 50 52 60 61 70
 	# Run nvcc on a zero-length file to check architecture-level support.
