<?xml version="1.0" encoding="UTF-8"?>
<project xmlns="http://maven.apache.org/POM/4.0.0"
         xmlns:xsi="http://www.w3.org/2001/XMLSchema-instance"
         xsi:schemaLocation="http://maven.apache.org/POM/4.0.0 http://maven.apache.org/xsd/maven-4.0.0.xsd">
  <modelVersion>4.0.0</modelVersion>
  <parent>
    <artifactId>mxnet-parent</artifactId>
    <groupId>org.apache.mxnet</groupId>
    <version>INTERNAL</version>
    <relativePath>../pom.xml</relativePath>
  </parent>

  <properties>
    <skipJavaTests>false</skipJavaTests>
  </properties>

  <artifactId>mxnet-infer</artifactId>
  <name>MXNet Scala Package - Inference</name>

  <build>
    <plugins>
      <plugin>
        <groupId>org.apache.maven.plugins</groupId>
        <artifactId>maven-jar-plugin</artifactId>
        <configuration>
          <excludes>
            <exclude>META-INF/*.SF</exclude>
            <exclude>META-INF/*.DSA</exclude>
            <exclude>META-INF/*.RSA</exclude>
          </excludes>
        </configuration>
      </plugin>
      <plugin>
        <groupId>org.apache.maven.plugins</groupId>
        <artifactId>maven-compiler-plugin</artifactId>
      </plugin>
      <plugin>
        <groupId>org.scalatest</groupId>
        <artifactId>scalatest-maven-plugin</artifactId>
        <configuration>
          <argLine>
            -Djava.library.path=${project.parent.basedir}/native/target \
            -Dlog4j.configuration=file://${project.basedir}/src/test/resources/log4j.properties
          </argLine>
        </configuration>
      </plugin>
      <plugin>
        <groupId>org.scalastyle</groupId>
        <artifactId>scalastyle-maven-plugin</artifactId>
      </plugin>
    </plugins>
  </build>
  <dependencies>
    <dependency>
      <groupId>org.apache.mxnet</groupId>
      <artifactId>mxnet-core</artifactId>
      <version>INTERNAL</version>
      <scope>provided</scope>
    </dependency>
    <!-- https://mvnrepository.com/artifact/org.mockito/mockito-all -->
    <dependency>
      <groupId>org.mockito</groupId>
      <artifactId>mockito-all</artifactId>
      <version>1.10.19</version>
      <scope>test</scope>
    </dependency>
<<<<<<< HEAD

    <dependency>
      <groupId>junit</groupId>
      <artifactId>junit</artifactId>
      <version>4.11</version>
      <scope>test</scope>
    </dependency>

=======
>>>>>>> 0a2419ff
  </dependencies>
</project><|MERGE_RESOLUTION|>--- conflicted
+++ resolved
@@ -64,16 +64,5 @@
       <version>1.10.19</version>
       <scope>test</scope>
     </dependency>
-<<<<<<< HEAD
-
-    <dependency>
-      <groupId>junit</groupId>
-      <artifactId>junit</artifactId>
-      <version>4.11</version>
-      <scope>test</scope>
-    </dependency>
-
-=======
->>>>>>> 0a2419ff
   </dependencies>
 </project>