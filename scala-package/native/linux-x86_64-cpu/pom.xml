--- conflicted
+++ resolved
@@ -6,11 +6,7 @@
   <parent>
     <groupId>org.apache.mxnet</groupId>
     <artifactId>mxnet-scala-native-parent</artifactId>
-<<<<<<< HEAD
-    <version>1.1.0-SNAPSHOT</version>
-=======
     <version>1.2.0-SNAPSHOT</version>
->>>>>>> f220ad07
     <relativePath>../pom.xml</relativePath>
   </parent>
 
@@ -24,11 +20,7 @@
     <dependency>
       <groupId>org.apache.mxnet</groupId>
       <artifactId>mxnet-core_${scala.binary.version}</artifactId>
-<<<<<<< HEAD
-      <version>1.1.0-SNAPSHOT</version>
-=======
       <version>1.2.0-SNAPSHOT</version>
->>>>>>> f220ad07
       <type>jar</type>
       <scope>compile</scope>
     </dependency>
