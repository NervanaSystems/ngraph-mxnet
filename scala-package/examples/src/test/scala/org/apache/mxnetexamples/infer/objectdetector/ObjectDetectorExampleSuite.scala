/*
 * Licensed to the Apache Software Foundation (ASF) under one or more
 * contributor license agreements.  See the NOTICE file distributed with
 * this work for additional information regarding copyright ownership.
 * The ASF licenses this file to You under the Apache License, Version 2.0
 * (the "License"); you may not use this file except in compliance with
 * the License.  You may obtain a copy of the License at
 *
 *    http://www.apache.org/licenses/LICENSE-2.0
 *
 * Unless required by applicable law or agreed to in writing, software
 * distributed under the License is distributed on an "AS IS" BASIS,
 * WITHOUT WARRANTIES OR CONDITIONS OF ANY KIND, either express or implied.
 * See the License for the specific language governing permissions and
 * limitations under the License.
 */

package org.apache.mxnetexamples.infer.objectdetector

import java.io.File
import java.net.URL

import org.apache.commons.io.FileUtils
import org.apache.mxnet.Context
import org.scalatest.{BeforeAndAfterAll, FunSuite}
import org.slf4j.LoggerFactory

import scala.sys.process.Process

class ObjectDetectorExampleSuite extends FunSuite with BeforeAndAfterAll {
  private val logger = LoggerFactory.getLogger(classOf[ObjectDetectorExampleSuite])

  test("testObjectDetectionExample") {
    logger.info("Downloading resnetssd model")
    val tempDirPath = System.getProperty("java.io.tmpdir")

    logger.info("tempDirPath: %s".format(tempDirPath))

    val modelBase = "https://s3.amazonaws.com/model-server/models/resnet50_ssd/"
    val imageBase = "https://s3.amazonaws.com/model-server/inputs/"

<<<<<<< HEAD
    Process("wget " + modelBase + "resnet50_ssd_model-symbol.json " + "-P " +
      tempDirPath + "/resnetssd/ -q") !


    Process("wget " + modelBase + "resnet50_ssd_model-0000.params " +
      "-P " + tempDirPath + "/resnetssd/ -q") !


    Process("wget  " + modelBase + "synset.txt " + "-P" +
      tempDirPath + "/resnetssd/ -q") !

    Process("wget " +
      imageBase + "dog-ssd.jpg " +
      "-P " + tempDirPath + "/inputImages/") !
=======
>>>>>>> e870890a

    var tmpFile = new File(tempDirPath + "/resnetssd/resnet50_ssd_model-symbol.json")
    if (!tmpFile.exists()) {
      FileUtils.copyURLToFile(new URL(modelBase + "resnet50_ssd_model-symbol.json"),
        tmpFile)
    }
    tmpFile = new File(tempDirPath + "/resnetssd/resnet50_ssd_model-0000.params")
    if (!tmpFile.exists()) {
      FileUtils.copyURLToFile(new URL(modelBase + "resnet50_ssd_model-0000.params"),
        tmpFile)
    }
    tmpFile = new File(tempDirPath + "/resnetssd/synset.txt")
    if (!tmpFile.exists()) {
      FileUtils.copyURLToFile(new URL(modelBase + "synset.txt"),
        tmpFile)
    }
    tmpFile = new File(tempDirPath + "/inputImages/resnetssd/dog-ssd.jpg")
    if (!tmpFile.exists()) {
      FileUtils.copyURLToFile(new URL(imageBase + "dog-ssd.jpg"),
        tmpFile)
    }

    val modelDirPath = tempDirPath + File.separator + "resnetssd/"
    val inputImagePath = tempDirPath + File.separator +
      "inputImages/resnetssd/dog-ssd.jpg"
    val inputImageDir = tempDirPath + File.separator + "inputImages/resnetssd/"

    var context = Context.cpu()
    if (System.getenv().containsKey("SCALA_TEST_ON_GPU") &&
      System.getenv("SCALA_TEST_ON_GPU").toInt == 1) {
      context = Context.gpu()
    }

    val output = SSDClassifierExample.runObjectDetectionSingle(modelDirPath + "resnet50_ssd_model",
      inputImagePath, context)

    val outputList = SSDClassifierExample.runObjectDetectionBatch(
      modelDirPath + "resnet50_ssd_model",
      inputImageDir, context)

    Process("rm -rf " + modelDirPath + " " + inputImageDir) !

    assert(output(0)(0)._1 === "car")
    assert(output(0)(0)._1 === "car")

  }
}<|MERGE_RESOLUTION|>--- conflicted
+++ resolved
@@ -39,23 +39,6 @@
     val modelBase = "https://s3.amazonaws.com/model-server/models/resnet50_ssd/"
     val imageBase = "https://s3.amazonaws.com/model-server/inputs/"
 
-<<<<<<< HEAD
-    Process("wget " + modelBase + "resnet50_ssd_model-symbol.json " + "-P " +
-      tempDirPath + "/resnetssd/ -q") !
-
-
-    Process("wget " + modelBase + "resnet50_ssd_model-0000.params " +
-      "-P " + tempDirPath + "/resnetssd/ -q") !
-
-
-    Process("wget  " + modelBase + "synset.txt " + "-P" +
-      tempDirPath + "/resnetssd/ -q") !
-
-    Process("wget " +
-      imageBase + "dog-ssd.jpg " +
-      "-P " + tempDirPath + "/inputImages/") !
-=======
->>>>>>> e870890a
 
     var tmpFile = new File(tempDirPath + "/resnetssd/resnet50_ssd_model-symbol.json")
     if (!tmpFile.exists()) {
