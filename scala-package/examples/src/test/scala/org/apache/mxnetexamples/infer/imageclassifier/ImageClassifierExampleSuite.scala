--- conflicted
+++ resolved
@@ -40,20 +40,6 @@
     val tempDirPath = System.getProperty("java.io.tmpdir")
     logger.info("tempDirPath: %s".format(tempDirPath))
 
-<<<<<<< HEAD
-    Process("wget https://s3.us-east-2.amazonaws.com/scala-infer-models" +
-            "/resnet-18/resnet-18-symbol.json " + "-P " + tempDirPath + "/resnet18/ -q") !
-
-    Process("wget https://s3.us-east-2.amazonaws.com/scala-infer-models"
-            + "/resnet-18/resnet-18-0000.params " + "-P " + tempDirPath + "/resnet18/ -q") !
-
-    Process("wget https://s3.us-east-2.amazonaws.com/scala-infer-models" +
-            "/resnet-18/synset.txt -P " + tempDirPath + "/resnet18/ -q") !
-
-    Process("wget " +
-      "https://s3.amazonaws.com/model-server/inputs/Pug-Cookie.jpg " +
-      "-P " + tempDirPath + "/inputImages/") !
-=======
     val baseUrl = "https://s3.us-east-2.amazonaws.com/scala-infer-models"
 
     var tmpFile = new File(tempDirPath + "/resnet18/resnet-18-symbol.json")
@@ -78,7 +64,6 @@
         tmpFile
       )
     }
->>>>>>> e870890a
 
     val modelDirPath = tempDirPath + File.separator + "resnet18/"
     val inputImagePath = tempDirPath + File.separator +
