/*
 * Licensed to the Apache Software Foundation (ASF) under one or more
 * contributor license agreements.  See the NOTICE file distributed with
 * this work for additional information regarding copyright ownership.
 * The ASF licenses this file to You under the Apache License, Version 2.0
 * (the "License"); you may not use this file except in compliance with
 * the License.  You may obtain a copy of the License at
 *
 *    http://www.apache.org/licenses/LICENSE-2.0
 *
 * Unless required by applicable law or agreed to in writing, software
 * distributed under the License is distributed on an "AS IS" BASIS,
 * WITHOUT WARRANTIES OR CONDITIONS OF ANY KIND, either express or implied.
 * See the License for the specific language governing permissions and
 * limitations under the License.
 */

package org.apache.mxnet.annotation

import java.lang.annotation.{ElementType, Retention, Target, _}

/**
  * Experimental: there is a comparably high chance that
<<<<<<< HEAD
  * the API will undergo some kind of changes
=======
  * the API will be changed or removed.
>>>>>>> 8e4aeee6
  */
@Retention(RetentionPolicy.RUNTIME)
@Target(Array(ElementType.TYPE, ElementType.FIELD, ElementType.METHOD, ElementType.PARAMETER,
  ElementType.CONSTRUCTOR, ElementType.LOCAL_VARIABLE, ElementType.PACKAGE))
class Experimental {}<|MERGE_RESOLUTION|>--- conflicted
+++ resolved
@@ -21,11 +21,7 @@
 
 /**
   * Experimental: there is a comparably high chance that
-<<<<<<< HEAD
-  * the API will undergo some kind of changes
-=======
   * the API will be changed or removed.
->>>>>>> 8e4aeee6
   */
 @Retention(RetentionPolicy.RUNTIME)
 @Target(Array(ElementType.TYPE, ElementType.FIELD, ElementType.METHOD, ElementType.PARAMETER,
