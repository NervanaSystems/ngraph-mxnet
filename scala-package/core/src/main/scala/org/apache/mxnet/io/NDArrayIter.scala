--- conflicted
+++ resolved
@@ -63,12 +63,8 @@
            dataName: String = "data", labelName: String = "label") {
     this(IO.initDataDesc(data, allowEmpty = false, dataName,
       if (data == null || data.isEmpty)  MX_REAL_TYPE else data(0).dtype, Layout.UNDEFINED),
-<<<<<<< HEAD
-      IO.initDataDesc(label, allowEmpty = true, labelName, MX_REAL_TYPE, Layout.UNDEFINED),
-=======
       IO.initDataDesc(label, allowEmpty = true, labelName,
         if (label == null || label.isEmpty)  MX_REAL_TYPE else label(0).dtype, Layout.UNDEFINED),
->>>>>>> 0a2419ff
       dataBatchSize, shuffle, lastBatchHandle)
   }
 
