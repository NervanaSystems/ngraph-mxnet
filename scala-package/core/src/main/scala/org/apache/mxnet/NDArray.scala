/*
 * Licensed to the Apache Software Foundation (ASF) under one or more
 * contributor license agreements.  See the NOTICE file distributed with
 * this work for additional information regarding copyright ownership.
 * The ASF licenses this file to You under the Apache License, Version 2.0
 * (the "License"); you may not use this file except in compliance with
 * the License.  You may obtain a copy of the License at
 *
 *    http://www.apache.org/licenses/LICENSE-2.0
 *
 * Unless required by applicable law or agreed to in writing, software
 * distributed under the License is distributed on an "AS IS" BASIS,
 * WITHOUT WARRANTIES OR CONDITIONS OF ANY KIND, either express or implied.
 * See the License for the specific language governing permissions and
 * limitations under the License.
 */

package org.apache.mxnet

import java.nio.{ByteBuffer, ByteOrder}

import org.apache.mxnet.Base._
import org.apache.mxnet.DType.DType
import org.apache.mxnet.MX_PRIMITIVES.{MX_PRIMITIVE_TYPE}
import org.slf4j.LoggerFactory

import scala.collection.mutable
import scala.collection.mutable.{ArrayBuffer, ListBuffer}
import scala.language.implicitConversions
import scala.ref.WeakReference
import scala.util.Try

/**
  * NDArray Object extends from NDArrayBase for abstract function signatures
  * Main code will be generated during compile time through Macros
  */
@AddNDArrayFunctions(false)
object NDArray extends NDArrayBase {
  implicit def getFirstResult(ret: NDArrayFuncReturn): NDArray = ret(0)
  private val logger = LoggerFactory.getLogger(classOf[NDArray])

  private val functions: Map[String, NDArrayFunction] = initNDArrayModule()

  val api = NDArrayAPI
  val random = NDArrayRandomAPI

  private def addDependency(froms: Array[NDArray], tos: Array[NDArray]): Unit = {
    froms.foreach { from =>
      val weakRef = new WeakReference(from)
      tos.foreach { to =>
        to.dependencies.put(from.handle, weakRef)
        // we add all dep's dep to prevent (recursively) recomputing at runtime.
        to.dependencies ++= from.dependencies
      }
    }
  }

  /**
   * Used by NDArrayMacro.
   * Invoke this function by passing in parameters.
   * Parameters
   * ----------
   * @param args Positional arguments of input scalars and NDArray
   * @param kwargs Key-value arguments of input scalars
   * @return The result NDArrays of result of computation.
   */
  private[mxnet] def genericNDArrayFunctionInvoke(
    funcName: String, args: Seq[Any], kwargs: Map[String, Any] = null): NDArrayFuncReturn = {
    val function = functions(funcName)
    val ndArgs = ArrayBuffer.empty[NDArray]
    val posArgs = ArrayBuffer.empty[String]
    args.foreach {
        case arr: NDArray =>
          ndArgs.append(arr)
        case arrFunRet: NDArrayFuncReturn =>
          arrFunRet.arr.foreach(ndArgs.append(_))
        case arg =>
          posArgs.append(arg.toString)
    }

    require(posArgs.length <= function.arguments.length,
      s"len(posArgs) = ${posArgs.length}, should be less or equal to len(arguments) " +
      s"= ${function.arguments.length}")
    val updatedKwargs: Map[String, String] =
      (Option(kwargs).getOrElse(Map.empty[String, String])
        ++ function.arguments.slice(0, posArgs.length).zip(posArgs) - "out"
      ).map { case (k, v) => k -> v.toString }


    val (oriOutputs, outputVars) =
      if (kwargs != null && kwargs.contains("out")) {
        val output = kwargs("out")
        output match {
          case nd: NDArray => (Array(nd), Array(nd.handle))
          case ndFuncRet: NDArrayFuncReturn => (ndFuncRet.arr, ndFuncRet.arr.map(_.handle))
         // Seq[NDArray] erasure problem explained here https://stackoverflow.com/questions/1094173/
          case ndArr: Seq[NDArray @unchecked] =>
            if (ndArr.head.isInstanceOf[NDArray]) (ndArr.toArray, ndArr.toArray.map(_.handle))
            else throw new IllegalArgumentException(
              s"""Unsupported out ${output.getClass} type,
                 | should be NDArray or subclass of Seq[NDArray]""".stripMargin)
          case _ => throw new IllegalArgumentException(
            s"""Unsupported out ${output.getClass} type,
               | should be NDArray or subclass of Seq[NDArray]""".stripMargin)
        }
      } else {
        (null, null)
      }

    val outputs = ArrayBuffer.empty[NDArrayHandle]
    checkCall(_LIB.mxImperativeInvoke(function.handle, ndArgs.map(_.handle).toArray, outputVars,
      outputs, updatedKwargs.size, updatedKwargs.keys.toArray, updatedKwargs.values.toArray))
    new NDArrayFuncReturn(Option(oriOutputs).getOrElse {
      val outputArrs = outputs.map(new NDArray(_)).toArray
      addDependency(ndArgs.toArray, outputArrs)
      outputArrs
    })
  }

  /**
   * Return a new empty handle.
   * Empty handle can be used to hold result
   *
   * @return a new empty ndarray handle
   */
  private def newEmptyHandle(): NDArrayHandle = {
    val hdl = new NDArrayHandleRef
    checkCall(_LIB.mxNDArrayCreateNone(hdl))
    hdl.value
  }

  /**
   * Return a new handle with specified shape and context.
   * Empty handle is only used to hold results
   *
   * @return a new empty ndarray handle
   */
  private def newAllocHandle(shape: Shape,
                             ctx: Context,
                             delayAlloc: Boolean,
                             dtype: DType = DType.Float32): NDArrayHandle = {
    val hdl = new NDArrayHandleRef
    checkCall(_LIB.mxNDArrayCreateEx(
      shape.toArray,
      shape.length,
      ctx.deviceTypeid,
      ctx.deviceId,
      if (delayAlloc) 1 else 0,
      dtype.id,
      hdl))
    hdl.value
  }

  /**
   * Wait all async operation to finish in MXNet
   * This function is used for benchmark only
   */
  def waitall(): Unit = {
    checkCall(_LIB.mxNDArrayWaitAll())
  }

  // List and add all the atomic symbol functions to current module.
  private def initNDArrayModule(): Map[String, NDArrayFunction] = {
    val opNames = ListBuffer.empty[String]
    checkCall(_LIB.mxListAllOpNames(opNames))
    opNames.map(opName => {
      val opHandle = new RefLong
      checkCall(_LIB.nnGetOpHandle(opName, opHandle))
      makeNDArrayFunction(opHandle.value, opName)
    }).toMap
  }

  // Create an atomic symbol function by handle and function name.
  private def makeNDArrayFunction(handle: NDArrayHandle, aliasName: String)
    : (String, NDArrayFunction) = {
    val name = new RefString
    val desc = new RefString
    val keyVarNumArgs = new RefString
    val numArgs = new RefInt
    val argNames = ListBuffer.empty[String]
    val argTypes = ListBuffer.empty[String]
    val argDescs = ListBuffer.empty[String]

    checkCall(_LIB.mxSymbolGetAtomicSymbolInfo(
      handle, name, desc, numArgs, argNames, argTypes, argDescs, keyVarNumArgs))
    val arguments = (argTypes zip argNames).filter { case (dtype, _) =>
      !(dtype.startsWith("NDArray") || dtype.startsWith("Symbol")
        || dtype.startsWith("NDArray-or-Symbol"))
    }.map { case (_, argName) =>
      argName
    }
    (aliasName, new NDArrayFunction(handle, arguments.toList))
  }

  /**
   * One hot encoding indices into matrix out.
   * @param indices An NDArray containing indices of the categorical features.
   * @param out The result holder of the encoding.
   * @return Same as out.
   */
  def onehotEncode(indices: NDArray, out: NDArray): NDArray = {
    NDArray.genericNDArrayFunctionInvoke(
      "_onehot_encode", Seq(indices, out), Map("out" -> out))(0)
  }

  /**
   * Create an empty uninitialized new NDArray, with specified shape.
   *
   * @param shape shape of the NDArray.
   * @param ctx The context of the NDArray, default to current default context.
   *
   * @return The created NDArray.
   */
  def empty(shape: Shape, ctx: Context = null, dtype: DType = Base.MX_REAL_TYPE): NDArray = {
    val context = if (ctx == null) Context.defaultCtx else ctx
    new NDArray(handle = NDArray.newAllocHandle(shape, context, delayAlloc = false, dtype))
  }

  def empty(shape: Int *): NDArray = empty(Shape(shape: _*))

  def empty(ctx: Context, shape: Int *): NDArray = empty(Shape(shape: _*), ctx)

  /**
   * Create a new NDArray filled with 0, with specified shape.
   *
   * @param shape shape of the NDArray.
   * @param ctx The context of the NDArray, default to current default context.
   *
   * @return The created NDArray.
   */
  def zeros(shape: Shape, ctx: Context = null, dtype: DType = Base.MX_REAL_TYPE): NDArray = {
    val arr = empty(shape, ctx, dtype)
    arr.set(0f)
    arr
  }

  def zeros(shape: Int *): NDArray = zeros(Shape(shape: _*))

  def zeros(ctx: Context, shape: Int *): NDArray = zeros(Shape(shape: _*), ctx)

  /**
   * Create a new NDArray filled with 1, with specified shape.
   * @param shape shape of the NDArray.
   * @param ctx The context of the NDArray, default to current default context.
   * @return The created NDArray.
   */
  def ones(shape: Shape, ctx: Context = null, dtype: DType = Base.MX_REAL_TYPE): NDArray = {
    val arr = empty(shape, ctx, dtype)
    arr.set(1f)
    arr
  }

  def ones(shape: Int *): NDArray = ones(Shape(shape: _*))

  def ones(ctx: Context, shape: Int *): NDArray = ones(Shape(shape: _*), ctx)

  /**
   * Create a new NDArray filled with given value, with specified shape.
   * @param shape shape of the NDArray.
   * @param value value to be filled with
   * @param ctx The context of the NDArray, default to current default context
   */
  def full(shape: Shape, value: Float, ctx: Context = null): NDArray = {
    val arr = empty(shape, ctx)
    arr.set(value)
    arr
  }

  def full(shape: Shape, value: Double, ctx: Context): NDArray = {
    val arr = empty(shape, ctx, DType.Float64)
    arr.set(value)
    arr
  }

  /**
    * Create a new NDArray filled with given value, with specified shape.
    * @param shape shape of the NDArray.
    * @param value value to be filled with
    */
  def full(shape: Shape, value: Double): NDArray = {
    full(shape, value, null)
  }


  /**
    * Perform power operation on NDArray. Returns result as NDArray
    * @param lhs
    * @param rhs
    */
  def power(lhs: NDArray, rhs: NDArray): NDArray = {
    NDArray.genericNDArrayFunctionInvoke("_power", Seq(lhs, rhs))
  }

  /**
    * Perform scalar power operation on NDArray. Returns result as NDArray
    * @param lhs NDArray on which to perform the operation on.
    * @param rhs The scalar input. Can be of type Float/Double
    */
  def power(lhs: NDArray, rhs: MX_PRIMITIVE_TYPE): NDArray = {
    NDArray.genericNDArrayFunctionInvoke("_power_scalar", Seq(lhs, rhs))
  }

  /**
    * Perform scalar power operation on NDArray. Returns result as NDArray
    * @param lhs The scalar input. Can be of type Float/Double
    * @param rhs NDArray on which to perform the operation on.
    */
  def power(lhs: MX_PRIMITIVE_TYPE, rhs: NDArray): NDArray = {
    NDArray.genericNDArrayFunctionInvoke("_rpower_scalar", Seq(lhs, rhs))
  }

  // Perform maximum operator
  def maximum(lhs: NDArray, rhs: NDArray): NDArray = {
    NDArray.genericNDArrayFunctionInvoke("_maximum", Seq(lhs, rhs))
  }

  /**
    * Perform the max operation on NDArray. Returns the result as NDArray.
    * @param lhs NDArray on which to perform the operation on.
    * @param rhs The scalar input. Can be of type Float/Double
    */
  def maximum(lhs: NDArray, rhs: MX_PRIMITIVE_TYPE): NDArray = {
    NDArray.genericNDArrayFunctionInvoke("_maximum_scalar", Seq(lhs, rhs))
  }

  /**
    * Perform the max operation on NDArray. Returns the result as NDArray.
    * @param lhs The scalar input. Can be of type Float/Double
    * @param rhs NDArray on which to perform the operation on.
    */
  def maximum(lhs: MX_PRIMITIVE_TYPE, rhs: NDArray): NDArray = {
    NDArray.genericNDArrayFunctionInvoke("_maximum_scalar", Seq(lhs, rhs))
  }

  // Perform minimum operator
  def minimum(lhs: NDArray, rhs: NDArray): NDArray = {
    NDArray.genericNDArrayFunctionInvoke("_minimum", Seq(lhs, rhs))
  }

  /**
    * Perform the min operation on NDArray. Returns the result as NDArray.
    * @param lhs NDArray on which to perform the operation on.
    * @param rhs The scalar input. Can be of type Float/Double
    */
  def minimum(lhs: NDArray, rhs: MX_PRIMITIVE_TYPE): NDArray = {
    NDArray.genericNDArrayFunctionInvoke("_minimum_scalar", Seq(lhs, rhs))
  }

  /**
    * Perform the min operation on NDArray. Returns the result as NDArray.
    * @param lhs The scalar input. Can be of type Float/Double
    * @param rhs NDArray on which to perform the operation on.
    */
  def minimum(lhs: MX_PRIMITIVE_TYPE, rhs: NDArray): NDArray = {
    NDArray.genericNDArrayFunctionInvoke("_minimum_scalar", Seq(lhs, rhs))
  }

  /**
   * Returns the result of element-wise **equal to** (==) comparison operation with broadcasting.
   * For each element in input arrays, return 1(true) if corresponding elements are same,
   * otherwise return 0(false).
   */
  def equal(lhs: NDArray, rhs: NDArray): NDArray = {
    NDArray.genericNDArrayFunctionInvoke("broadcast_equal", Seq(lhs, rhs))
  }

  /**
    * Returns the result of element-wise **equal to** (==) comparison operation with broadcasting.
    * For each element in input arrays, return 1(true) if corresponding elements are same,
    * otherwise return 0(false).
    *
    * @param lhs NDArray
    * @param rhs The scalar input. Can be of type Float/Double
    */
  def equal(lhs: NDArray, rhs: MX_PRIMITIVE_TYPE): NDArray = {
    NDArray.genericNDArrayFunctionInvoke("_equal_scalar", Seq(lhs, rhs))
  }

  /**
   * Returns the result of element-wise **not equal to** (!=) comparison operation
   * with broadcasting.
   * For each element in input arrays, return 1(true) if corresponding elements are different,
   * otherwise return 0(false).
   */
  def notEqual(lhs: NDArray, rhs: NDArray): NDArray = {
    NDArray.genericNDArrayFunctionInvoke("broadcast_not_equal", Seq(lhs, rhs))
  }

  /**
    * Returns the result of element-wise **not equal to** (!=) comparison operation
    * with broadcasting.
    * For each element in input arrays, return 1(true) if corresponding elements are different,
    * otherwise return 0(false).
    * @param lhs NDArray
    * @param rhs The scalar input. Can be of type Float/Double
    */
  def notEqual(lhs: NDArray, rhs: MX_PRIMITIVE_TYPE): NDArray = {
    NDArray.genericNDArrayFunctionInvoke("_not_equal_scalar", Seq(lhs, rhs))
  }

  /**
   * Returns the result of element-wise **greater than** (>) comparison operation
   * with broadcasting.
   * For each element in input arrays, return 1(true) if lhs elements are greater than rhs,
   * otherwise return 0(false).
   */
  def greater(lhs: NDArray, rhs: NDArray): NDArray = {
    NDArray.genericNDArrayFunctionInvoke("broadcast_greater", Seq(lhs, rhs))
  }

  /**
    * Returns the result of element-wise **greater than** (>) comparison operation
    * with broadcasting.
    * For each element in input arrays, return 1(true) if lhs elements are greater than rhs,
    * otherwise return 0(false).
    *
    * @param lhs NDArray
    * @param rhs The scalar input. Can be of type Float/Double
    */
  def greater(lhs: NDArray, rhs: MX_PRIMITIVE_TYPE): NDArray = {
    NDArray.genericNDArrayFunctionInvoke("_greater_scalar", Seq(lhs, rhs))
  }

  /**
   * Returns the result of element-wise **greater than or equal to** (>=) comparison
   * operation with broadcasting.
   * For each element in input arrays, return 1(true) if lhs elements are greater than equal to rhs,
   * otherwise return 0(false).
   */
  def greaterEqual(lhs: NDArray, rhs: NDArray): NDArray = {
    NDArray.genericNDArrayFunctionInvoke("broadcast_greater_equal", Seq(lhs, rhs))
  }

  /**
    * Returns the result of element-wise **greater than or equal to** (>=) comparison
    * operation with broadcasting.
    * For each element in input arrays, return 1(true) if lhs elements are greater than equal to
    * rhs, otherwise return 0(false).
    *
    * @param lhs NDArray
    * @param rhs The scalar input. Can be of type Float/Double
    */
  def greaterEqual(lhs: NDArray, rhs: MX_PRIMITIVE_TYPE): NDArray = {
    NDArray.genericNDArrayFunctionInvoke("_greater_equal_scalar", Seq(lhs, rhs))
  }

  /**
   * Returns the result of element-wise **lesser than** (<) comparison operation
   * with broadcasting.
   * For each element in input arrays, return 1(true) if lhs elements are less than rhs,
   * otherwise return 0(false).
   */
  def lesser(lhs: NDArray, rhs: NDArray): NDArray = {
    NDArray.genericNDArrayFunctionInvoke("broadcast_lesser", Seq(lhs, rhs))
  }

  /**
    * Returns the result of element-wise **lesser than** (<) comparison operation
    * with broadcasting.
    * For each element in input arrays, return 1(true) if lhs elements are less than rhs,
    * otherwise return 0(false).
    * @param lhs NDArray
    * @param rhs The scalar input. Can be of type Float/Double
    */
  def lesser(lhs: NDArray, rhs: MX_PRIMITIVE_TYPE): NDArray = {
    NDArray.genericNDArrayFunctionInvoke("_lesser_scalar", Seq(lhs, rhs))
  }

  /**
   * Returns the result of element-wise **lesser than or equal to** (<=) comparison
   * operation with broadcasting.
   * For each element in input arrays, return 1(true) if lhs elements are
   * lesser than equal to rhs, otherwise return 0(false).
   */
  def lesserEqual(lhs: NDArray, rhs: NDArray): NDArray = {
    NDArray.genericNDArrayFunctionInvoke("broadcast_lesser_equal", Seq(lhs, rhs))
  }

  /**
    * Returns the result of element-wise **lesser than or equal to** (<=) comparison
    * operation with broadcasting.
    * For each element in input arrays, return 1(true) if lhs elements are
    * lesser than equal to rhs, otherwise return 0(false).
    *
    * @param lhs NDArray
    * @param rhs The scalar input. Can be of type Float/Double
    */
  def lesserEqual(lhs: NDArray, rhs: MX_PRIMITIVE_TYPE): NDArray = {
    NDArray.genericNDArrayFunctionInvoke("_lesser_equal_scalar", Seq(lhs, rhs))
  }

  /**
   * Create a new NDArray that copies content from source_array.
   * @param sourceArr Source data to create NDArray from.
   * @param shape shape of the NDArray
   * @param ctx The context of the NDArray, default to current default context.
   * @return The created NDArray.
   */
  def array(sourceArr: Array[Float], shape: Shape, ctx: Context = null): NDArray = {
    val arr = empty(shape, ctx)
    arr.set(sourceArr)
    arr
  }

  def array(sourceArr: Array[Double], shape: Shape, ctx: Context): NDArray = {
    val arr = empty(shape, ctx, dtype = DType.Float64)
    arr.set(sourceArr)
    arr
  }

  def array(sourceArr: Array[Double], shape: Shape): NDArray = {
    array(sourceArr, shape, null)
  }

<<<<<<< HEAD
=======
  /**
    * Create a new NDArray based on the structure of source Array
    * @param sourceArr Array[Array...Array[MX_PRIMITIVE_TYPE]...]
    * @param ctx context like to pass in
    * @return an NDArray with the same shape of the input
    * @throws IllegalArgumentException if the data type is not valid
    */
  def toNDArray(sourceArr: Array[_], ctx : Context = null) : NDArray = {
    val shape = shapeGetter(sourceArr)
    val container = new Array[Any](shape.product)
    flattenArray(sourceArr, container, 0, container.length - 1)
    val finalArr = container(0) match {
      case f: Float => array(container.map(_.asInstanceOf[Float]), Shape(shape), ctx)
      case d: Double => array(container.map(_.asInstanceOf[Double]), Shape(shape), ctx)
      case _ => throw new IllegalArgumentException(
        s"Unsupported type ${container(0).getClass}, please check MX_PRIMITIVES for valid types")
    }
    finalArr
  }

  private def shapeGetter(sourceArr : Any) : ArrayBuffer[Int] = {
    sourceArr match {
        // e.g : Array[Double] the inner layer
      case arr: Array[_] if MX_PRIMITIVES.isValidMxPrimitiveType(arr(0)) => {
        ArrayBuffer[Int](arr.length)
      }
        // e.g : Array[Array...[]]
      case arr: Array[_] => {
        var arrBuffer = new ArrayBuffer[Int]()
        if (!arr.isEmpty) arrBuffer = shapeGetter(arr(0))
        for (idx <- arr.indices) {
          require(arrBuffer == shapeGetter(arr(idx)))
        }
        arrBuffer.insert(0, arr.length)
        arrBuffer
      }
      case _ => throw new IllegalArgumentException(s"Wrong type passed: ${sourceArr.getClass}")
    }
  }

  private def flattenArray(sourceArr : Any, arr : Array[Any],
                            start : Int, end : Int) : Unit = {
    sourceArr match {
      case arrValid: Array[_] if MX_PRIMITIVES.isValidMxPrimitiveType(arrValid(0)) => {
        for (i <- arrValid.indices) arr(start + i) = arrValid(i)
      }
      case arrAny: Array[_] => {
        val fragment = (end - start + 1) / arrAny.length
        for (i <- arrAny.indices)
          flattenArray(arrAny(i), arr, start + i * fragment, start + (i + 1) * fragment)
      }
      case _ => throw new IllegalArgumentException(s"Wrong type passed: ${sourceArr.getClass}")
    }
  }

>>>>>>> 0a2419ff
  /**
   * Returns evenly spaced values within a given interval.
   * Values are generated within the half-open interval [`start`, `stop`). In other
   * words, the interval includes `start` but excludes `stop`.
   * @param start Start of interval. The default start value is 0.
   * @param stop End of interval.
   * @param step Spacing between values. The default step size is 1.
   * @param repeat Number of times to repeat each element. The default repeat count is 1.
   * @param infer_range
   *          When set to True, infer the stop position from the start, step,
   *          repeat, and output tensor size.
   * @param ctx Device context. Default context is the current default context.
   * @param dType The data type of the `NDArray`. The default datatype is `DType.Float32`.
   * @return NDArray of evenly spaced values in the specified range.
   */
  def arange(start: Float, stop: Option[Float], step: Float,
             repeat: Int, ctx: Context, dType: DType): NDArray = {
    val params = Map("start" -> start, "step" -> step, "repeat" -> repeat,
      "infer_range" -> false, "ctx" -> ctx.toString, "dtype" -> dType.toString())
    val fParams = if (stop == None) params else params ++ Map("stop" -> stop.get)
    NDArray.genericNDArrayFunctionInvoke("_arange", Seq(), fParams)(0)
  }

  /**
   * Concatenate a list of NDArrays along the specified dimension.
   * @param arrays Arrays to be concatenate.
   *               They must have identical shape except the first dimension.
   *               They also must have the same data type.
   * @param axis The axis along which to concatenate.
   * @param alwaysCopy Default `True`. When not `True`,
   *                   if the arrays only contain one `NDArray`,
   *                   that element will be returned directly, avoid copying.
   * @return An `NDArray` that lives on the same context as `arrays[0].context`.
   */
  def concatenate(arrays: Seq[NDArray], axis: Int = 0, alwaysCopy: Boolean = true): NDArray = {
    require(arrays.size > 0, "Provide at least one array")

    val array0 = arrays(0)
    if (!alwaysCopy && arrays.size == 1) {
      array0
    } else {
      val shapeRest1 = array0.shape.slice(0, axis)
      val shapeRest2 = array0.shape.slice(axis + 1, array0.shape.length)
      val dtype = array0.dtype

      val shapeAxis =
        arrays.map(arr => {
          require(shapeRest1 == arr.shape.slice(0, axis),
            s"Mismatch between shape $shapeRest1 and ${arr.shape}")
          require(shapeRest2 == arr.shape.slice(axis + 1, arr.shape.length),
            s"Mismatch between shape $shapeRest2 and ${arr.shape}")
          require(dtype == arr.dtype,
            s"All arrays must have the same type (got ${dtype} and ${arr.dtype})")
          arr.shape(axis)
        }).sum
      val retShape = shapeRest1 ++ Shape(shapeAxis) ++ shapeRest2
      val ret = NDArray.empty(retShape, ctx = array0.context, dtype = dtype)

      var idx = 0
      val begin = Array.fill(retShape.length)(0)
      val end = retShape.toArray
      for (arr <- arrays) {
        if (axis == 0) {
          ret.slice(idx, idx + arr.shape(0)).set(arr).dispose()
        } else {
          begin(axis) = idx
          end(axis) = idx + arr.shape(axis)
          NDArray._crop_assign(Map("out" -> ret,
            "begin" -> Shape(begin),
            "end" -> Shape(end)))(ret, arr)
        }
        idx += arr.shape(axis)
      }
      ret
    }
  }

  def concatenate(arrays: NDArray *): NDArray = {
    concatenate(arrays.toSeq)
  }

  /**
   * Load ndarray from binary file.
   *
   * You can also use pickle to do the job if you only work on python.
   * The advantage of load/save is the file is language agnostic.
   * This means the file saved using save can be loaded by other language binding of mxnet.
   * You also get the benefit being able to directly load/save from cloud storage(S3, HDFS)
   *
   * @param fname
   *     The name of the file.Can be S3 or HDFS address (remember built with S3 support).
   *     Example of fname:
   *     - `s3://my-bucket/path/my-s3-ndarray`
   *     - `hdfs://my-bucket/path/my-hdfs-ndarray`
   *     - `/path-to/my-local-ndarray`
    * @return dict of str->NDArray
   */
  def load(fname: String): (Array[String], Array[NDArray]) = {
    val outSize = new MXUintRef
    val outNameSize = new MXUintRef
    val handles = ArrayBuffer.empty[NDArrayHandle]
    val names = ArrayBuffer.empty[String]
    checkCall(_LIB.mxNDArrayLoad(fname, outSize, handles, outNameSize, names))
    require(outNameSize.value == 0 || outNameSize.value == outSize.value,
      s"Mismatch between names and arrays in file $fname")
    (names.toArray, handles.map(new NDArray(_)).toArray)
  }

  def load2Map(fname: String): Map[String, NDArray] = {
    val (keys, vals) = load(fname)
    require(keys.length == vals.length, "Loaded NDArrays have no name")
    (keys zip vals).toMap
  }

  def load2Array(fname: String): Array[NDArray] = {
    load(fname)._2
  }

  /**
   * Save list of NDArray or dict of str->NDArray to binary file.
   *
   * You can also use pickle to do the job if you only work on python.
   * The advantage of load/save is the file is language agnostic.
   * This means the file saved using save can be loaded by other language binding of mxnet.
   * You also get the benefit being able to directly load/save from cloud storage(S3, HDFS)
   *
   * @param fname
   *     The name of the file.Can be S3 or HDFS address (remember built with S3 support).
   *     Example of fname:
   *     - `s3://my-bucket/path/my-s3-ndarray`
   *     - `hdfs://my-bucket/path/my-hdfs-ndarray`
   *     - `/path-to/my-local-ndarray`
   * @param data dict of str->NDArray
   */
  def save(fname: String, data: Map[String, NDArray]): Unit = {
    val keys = data.keys.toArray
    val handles = data.values.map(_.handle).toArray
    save(fname, keys, handles)
  }

  def save(fname: String, data: Traversable[NDArray]): Unit = {
    save(fname, null, data.map(_.handle).toArray)
  }

  private def save(fname: String, keys: Array[String], handles: Array[NDArrayHandle]): Unit = {
    checkCall(_LIB.mxNDArraySave(fname, handles, keys))
  }

  def deserialize(bytes: Array[Byte]): NDArray = {
    val handleRef = new NDArrayHandleRef
    checkCall(_LIB.mxNDArrayLoadFromRawBytes(bytes, handleRef))
    new NDArray(handleRef.value)
  }

  private def _crop_assign(kwargs: Map[String, Any] = null)(args: Any*) : NDArrayFuncReturn = {
    genericNDArrayFunctionInvoke("_crop_assign", args, kwargs)
  }

}

/**
  * NDArray object in mxnet.
  * NDArray is basic ndarray/Tensor like data structure in mxnet. <br />
  * <b>
  * NOTE: NDArray is stored in native memory. Use NDArray in a try-with-resources() construct
  * or a [[org.apache.mxnet.ResourceScope]] in a try-with-resource to have them
  * automatically disposed. You can explicitly control the lifetime of NDArray
  * by calling dispose manually. Failure to do this will result in leaking native memory.
  * </b>
  */
class NDArray private[mxnet](private[mxnet] val handle: NDArrayHandle,
                             val writable: Boolean = true,
                             addToCollector: Boolean = true) extends NativeResource {
  if (addToCollector) {
    NDArrayCollector.collect(this)
  }

  override def nativeAddress: CPtrAddress = handle
  override def nativeDeAllocator: (CPtrAddress => Int) = _LIB.mxNDArrayFree
  override val bytesAllocated: Long = DType.numOfBytes(this.dtype) * this.shape.product

  override val ref: NativeResourceRef = super.register()

  // record arrays who construct this array instance
  // we use weak reference to prevent gc blocking
  private[mxnet] val dependencies = mutable.HashMap.empty[Long, WeakReference[NDArray]]

  private val lengthProperty = "mxnet.setNDArrayPrintLength"
  private val layerProperty = "mxnet.setNDArrayPrintLayerLength"
  private lazy val printLength = Try(System.getProperty(lengthProperty).toInt).getOrElse(1000)
  private lazy val layerLength = Try(System.getProperty(layerProperty).toInt).getOrElse(10)

  def serialize(): Array[Byte] = {
    val buf = ArrayBuffer.empty[Byte]
    checkCall(_LIB.mxNDArraySaveRawBytes(handle, buf))
    buf.toArray
  }

  /**
   * Release the native memory. <br />
   * The NDArrays it depends on will NOT be disposed. <br />
   * The object shall never be used after it is disposed.
   */
  override def dispose(): Unit = {
    if (!super.isDisposed) {
      super.dispose()
      dependencies.clear()
    }
  }

  /**
    * Dispose all NDArrays who help to construct this array. <br />
    * e.g. (a * b + c).disposeDeps() will dispose a, b, c (including their deps) and a * b
    * @return this NDArray
    */
  def disposeDeps(): NDArray = {
    disposeDepsExcept()
  }

  /**
    * Dispose all NDArrays who help to construct this array, excepts those in the arguments. <br />
    * e.g. (a * b + c).disposeDepsExcept(a, b)
    * will dispose c and a * b.
    * Note that a, b's dependencies will not be disposed either.
    * @param arrs array of NDArrays
    * @return this array
    */
  def disposeDepsExcept(arrs: NDArray*): NDArray = {
    if (dependencies != null) {
      val excepts = mutable.HashSet.empty[Long]
      arrs.foreach { arr =>
        excepts += arr.handle
        excepts ++= arr.dependencies.keys
      }
      dependencies.retain { case (addr, weak) =>
        if (excepts.contains(addr)) {
          true
        } else {
          weak.get.foreach(_.dispose())
          false
        }
      }
    }
    this
  }

  /**
   * Peform an synchronize copy from the array.
   * @param source The data source we should like to copy from.
   */
  private def syncCopyfrom(source: Array[Float]): Unit = {
    require(source.length == size,
      s"array size (${source.length}) do not match the size of NDArray ($size)")
    checkCall(_LIB.mxNDArraySyncCopyFromCPU(handle, source, source.length))
  }

  private def syncCopyfrom(source: Array[Double]): Unit = {
    require(source.length == size,
      s"array size (${source.length}) do not match the size of NDArray ($size)")
    checkCall(_LIB.mxFloat64NDArraySyncCopyFromCPU(handle, source, source.length))
  }

<<<<<<< HEAD
=======
  /**
    * Visualize the internal structure of NDArray
    * @return String that show the structure
    */
  override def toString: String = {
    val abstractND = buildStringHelper(this, this.shape.length)
    val otherInfo = s"<NDArray ${this.shape} ${this.context} ${this.dtype}>"
    s"$abstractND\n$otherInfo"
  }

  /**
    * Helper function to create formatted NDArray output
    * The NDArray will be represented in a reduced version if too large
    * @param nd NDArray as the input
    * @param totalSpace totalSpace of the lowest dimension
    * @return String format of NDArray
    */
  private def buildStringHelper(nd : NDArray, totalSpace : Int) : String = {
    var result = ""
    val THRESHOLD = layerLength        // longest NDArray[NDArray[...]] to show in full
    val ARRAYTHRESHOLD = printLength   // longest array to show in full
    val shape = nd.shape
    val space = totalSpace - shape.length
    if (shape.length != 1) {
      val (length, postfix) =
        if (shape(0) > THRESHOLD) {
          // reduced NDArray
          (10, s"\n${" " * (space + 1)}... with length ${shape(0)}\n")
        } else {
          (shape(0), "")
        }
      for (num <- 0 until length) {
        val output = buildStringHelper(nd.at(num), totalSpace)
        result += s"$output\n"
      }
      result = s"${" " * space}[\n$result${" " * space}$postfix${" " * space}]"
    } else {
      if (shape(0) > ARRAYTHRESHOLD) {
        // reduced Array
        val front = nd.slice(0, 10)
        val back = nd.slice(shape(0) - 10, shape(0) - 1)
        result = s"""${" " * space}[${front.toArray.mkString(",")}
             | ... ${back.toArray.mkString(",")}]""".stripMargin
      } else {
        result = s"${" " * space}[${nd.toArray.mkString(",")}]"
      }
    }
    result
  }

>>>>>>> 0a2419ff
  /**
   * Return a sliced NDArray that shares memory with current one.
   * NDArray only support continuous slicing on axis 0
   *
   * @param start Starting index of slice.
   * @param stop Finishing index of slice.
   *
   * @return a sliced NDArray that shares memory with current one.
   */
  def slice(start: Int, stop: Int): NDArray = {
    val sliceHandle = new NDArrayHandleRef
    checkCall(_LIB.mxNDArraySlice(handle, start, stop, sliceHandle))
    new NDArray(handle = sliceHandle.value, writable = this.writable)
  }

  def slice(range: (Int, Int)): NDArray = {
    slice(range._1, range._2)
  }

  /**
   * Return a sliced NDArray at the ith position of axis0
   * @param i
   * @return a sliced NDArray that shares memory with current one.
   */
  def slice(i: Int): NDArray = {
    slice(i, i + 1)
  }

  /**
   * Return a sub NDArray that shares memory with current one.
   * the first axis will be rolled up, which causes its shape different from slice(i, i+1)
   * @param idx index of sub array.
   */
  def at(idx: Int): NDArray = {
    val handleRef = new NDArrayHandleRef()
    checkCall(_LIB.mxNDArrayAt(this.handle, idx, handleRef))
    new NDArray(handle = handleRef.value, writable = this.writable)
  }

  // Get transpose of current NDArray
  def T: NDArray = {
    require(this.shape.size == 2, "Only 2D matrix is allowed to be transposed")
    NDArray.genericNDArrayFunctionInvoke("transpose", Seq(this))
  }

  /**
   * Get data type of current NDArray.
   * @return class representing type of current ndarray
   */
  def dtype: DType = {
    val mxDtype = new RefInt
    checkCall(_LIB.mxNDArrayGetDType(handle, mxDtype))
    DType(mxDtype.value)
  }

  /**
   * Return a copied numpy array of current array with specified type.
   * @param dtype Desired type of result array.
   * @return A copy of array content.
   */
  def asType(dtype: DType): NDArray = {
    val res = NDArray.empty(this.shape, ctx = this.context, dtype = dtype)
    this.copyTo(res)
    res
  }

  /**
   * Return a reshaped NDArray that shares memory with current one.
   * @param dims New shape.
   *
   * @return a reshaped NDArray that shares memory with current one.
   */
  def reshape(dims: Array[Int]): NDArray = {
    val reshapeHandle = new NDArrayHandleRef
    checkCall(_LIB.mxNDArrayReshape(handle, dims.length, dims, reshapeHandle))
    new NDArray(handle = reshapeHandle.value, writable = this.writable)
  }

  /**
   * Return a reshaped NDArray that shares memory with current one.
   * @param dims New shape.
   *
   * @return a reshaped NDArray that shares memory with current one.
   */
  def reshape(dims: Shape): NDArray = {
    reshape(dims.toArray)
  }

  /**
   * Block until all pending writes operations on current NDArray are finished.
   * This function will return when all the pending writes to the current
   * NDArray finishes. There can still be pending read going on when the
   * function returns.
   */
  def waitToRead(): Unit = {
    checkCall(_LIB.mxNDArrayWaitToRead(handle))
  }

  /**
   * Get context of current NDArray.
   * @return The context of current NDArray.
   */
  def context: Context = {
    val devTypeId = new RefInt
    val devId = new RefInt
    checkCall(_LIB.mxNDArrayGetContext(handle, devTypeId, devId))
    new Context(Context.devtype2str(devTypeId.value), devId.value)
  }

  /**
   * Set the values of the NDArray
   * @param value Value to set
   * @return Current NDArray
   */
  def set(value: MX_PRIMITIVE_TYPE): NDArray = {
    require(writable, "trying to assign to a readonly NDArray")
    NDArray.genericNDArrayFunctionInvoke("_set_value", Seq(value), Map("out" -> this))
    this
  }

  def set(other: NDArray): NDArray = {
    require(writable, "trying to assign to a readonly NDArray")
    other.copyTo(this)
  }

  def set(other: Array[Float]): NDArray = {
    require(writable, "trying to assign to a readonly NDArray")
    syncCopyfrom(other)
    this
  }

  def set(other: Array[Double]): NDArray = {
    require(writable, "trying to assign to a readonly NDArray")
    syncCopyfrom(other)
    this
  }

  def +(other: NDArray): NDArray = {
    NDArray.genericNDArrayFunctionInvoke("_plus", Seq(this, other))
  }

  def +(other: MX_PRIMITIVE_TYPE): NDArray = {
    NDArray.genericNDArrayFunctionInvoke("_plus_scalar", Seq(this, other))
  }

  def +=(other: NDArray): NDArray = {
    if (!writable) {
      throw new IllegalArgumentException("trying to add to a readonly NDArray")
    }
    NDArray.genericNDArrayFunctionInvoke("_plus", Seq(this, other), Map("out" -> this))
    this
  }

  def +=(other: MX_PRIMITIVE_TYPE): NDArray = {
    if (!writable) {
      throw new IllegalArgumentException("trying to add to a readonly NDArray")
    }
    NDArray.genericNDArrayFunctionInvoke("_plus_scalar", Seq(this, other), Map("out" -> this))
    this
  }

  def -(other: NDArray): NDArray = {
    NDArray.genericNDArrayFunctionInvoke("_minus", Seq(this, other))
  }

  def -(other: MX_PRIMITIVE_TYPE): NDArray = {
    NDArray.genericNDArrayFunctionInvoke("_minus_scalar", Seq(this, other))
  }

  def -=(other: NDArray): NDArray = {
    if (!writable) {
      throw new IllegalArgumentException("trying to subtract from a readonly NDArray")
    }
    NDArray.genericNDArrayFunctionInvoke("_minus", Seq(this, other), Map("out" -> this))
    this
  }

  def -=(other: MX_PRIMITIVE_TYPE): NDArray = {
    if (!writable) {
      throw new IllegalArgumentException("trying to subtract from a readonly NDArray")
    }
    NDArray.genericNDArrayFunctionInvoke("_minus_scalar", Seq(this, other), Map("out" -> this))
    this
  }

  def *(other: NDArray): NDArray = {
    NDArray.genericNDArrayFunctionInvoke("_mul", Seq(this, other))
  }

  def *(other: MX_PRIMITIVE_TYPE): NDArray = {
    NDArray.genericNDArrayFunctionInvoke("_mul_scalar", Seq(this, other))
  }

  def unary_-(): NDArray = {
    NDArray.genericNDArrayFunctionInvoke("_mul_scalar", Seq(this, -1f))
  }

  def *=(other: NDArray): NDArray = {
    if (!writable) {
      throw new IllegalArgumentException("trying to multiply to a readonly NDArray")
    }
    NDArray.genericNDArrayFunctionInvoke("_mul", Seq(this, other), Map("out" -> this))
    this
  }

  def *=(other: MX_PRIMITIVE_TYPE): NDArray = {
    if (!writable) {
      throw new IllegalArgumentException("trying to multiply to a readonly NDArray")
    }
    NDArray.genericNDArrayFunctionInvoke("_mul_scalar", Seq(this, other), Map("out" -> this))
    this
  }

  def /(other: NDArray): NDArray = {
    NDArray.genericNDArrayFunctionInvoke("_div", Seq(this, other))
  }

  def /(other: MX_PRIMITIVE_TYPE): NDArray = {
    NDArray.genericNDArrayFunctionInvoke("_div_scalar", Seq(this, other))
  }

  def /=(other: NDArray): NDArray = {
    if (!writable) {
      throw new IllegalArgumentException("trying to divide from a readonly NDArray")
    }
    NDArray.genericNDArrayFunctionInvoke("_div", Seq(this, other), Map("out" -> this))
    this
  }

  def /=(other: MX_PRIMITIVE_TYPE): NDArray = {
    if (!writable) {
      throw new IllegalArgumentException("trying to divide from a readonly NDArray")
    }
    NDArray.genericNDArrayFunctionInvoke("_div_scalar", Seq(this, other), Map("out" -> this))
    this
  }

  def **(other: NDArray): NDArray = {
    NDArray.power(this, other)
  }

  def **(other: MX_PRIMITIVE_TYPE): NDArray = {
    NDArray.power(this, other)
  }

  def **=(other: NDArray): NDArray = {
    NDArray.genericNDArrayFunctionInvoke("_power", Seq(this, other), Map("out" -> this))
  }

  def **=(other: MX_PRIMITIVE_TYPE): NDArray = {
    NDArray.genericNDArrayFunctionInvoke("_power_scalar", Seq(this, other), Map("out" -> this))
  }

  def >(other: NDArray): NDArray = {
    NDArray.greater(this, other)
  }

  def >(other: MX_PRIMITIVE_TYPE): NDArray = {
    NDArray.greater(this, other)
  }

  def >=(other: NDArray): NDArray = {
    NDArray.greaterEqual(this, other)
  }

  def >=(other: MX_PRIMITIVE_TYPE): NDArray = {
    NDArray.greaterEqual(this, other)
  }

  def <(other: NDArray): NDArray = {
    NDArray.lesser(this, other)
  }

  def <(other: MX_PRIMITIVE_TYPE): NDArray = {
    NDArray.lesser(this, other)
  }

  def <=(other: NDArray): NDArray = {
    NDArray.lesserEqual(this, other)
  }

  def <=(other: MX_PRIMITIVE_TYPE): NDArray = {
    NDArray.lesserEqual(this, other)
  }

  def %(other: NDArray): NDArray = {
    NDArray.genericNDArrayFunctionInvoke("_mod", Seq(this, other))
  }

  def %(other: MX_PRIMITIVE_TYPE): NDArray = {
    NDArray.genericNDArrayFunctionInvoke("_mod_scalar", Seq(this, other))
  }

  def %=(other: NDArray): NDArray = {
    if (!writable) {
      throw new IllegalArgumentException("trying to take modulo from a readonly NDArray")
    }
    NDArray.genericNDArrayFunctionInvoke("_mod", Seq(this, other), Map("out" -> this))
    this
  }

  def %=(other: MX_PRIMITIVE_TYPE): NDArray = {
    if (!writable) {
      throw new IllegalArgumentException("trying to take modulo from a readonly NDArray")
    }
    NDArray.genericNDArrayFunctionInvoke("_mod_scalar", Seq(this, other), Map("out" -> this))
    this
  }

  /**
   * Return a copied flat java array of current array (row-major).
   * @return  A copy of array content.
   */
  def toArray: Array[Float] = {
    internal.toFloatArray
  }

  /**
    * Return a copied flat java array of current array (row-major) with datatype as Float64/Double.
    * @return  A copy of array content.
    */
  def toFloat64Array: Array[Double] = {
    internal.toDoubleArray
  }

  def internal: NDArrayInternal = {
    val myType = dtype
    val arrLength = DType.numOfBytes(myType) * size
    val arr = Array.ofDim[Byte](arrLength)
    checkCall(_LIB.mxNDArraySyncCopyToCPU(handle, arr, size))
    new NDArrayInternal(arr, myType)
  }

  /**
   * Return a CPU scalar(float) of current ndarray.
   * This ndarray must have shape (1,)
   *
   * @return The scalar representation of the ndarray.
   */
  def toScalar: Float = {
    require(shape == Shape(1), "The current array is not a scalar")
    this.toArray(0)
  }

  def toFloat64Scalar: Double = {
    require(shape == Shape(1), "The current array is not a scalar")
    this.toFloat64Array(0)
  }

  /**
   * Copy the content of current array to other.
   *
   * @param other Target NDArray or context we want to copy data to.
   * @return The copy target NDArray
   */
  def copyTo(other: NDArray): NDArray = {
    if (other.handle == this.handle) {
      NDArray.logger.warn("copy an array to itself, is it intended ?")
    } else {
      NDArray.genericNDArrayFunctionInvoke("_copyto", Seq(this), Map("out" -> other))
    }
    other
  }

  /**
   * Copy the content of current array to a new NDArray in the context.
   *
   * @param ctx Target context we want to copy data to.
   * @return The copy target NDArray
   */
  def copyTo(ctx: Context): NDArray = {
    val ret = new NDArray(NDArray.newAllocHandle(shape, ctx, delayAlloc = true, dtype = dtype))
    copyTo(ret)
  }

  /**
   * Clone the current array
   * @return the copied NDArray in the same context
   */
  def copy(): NDArray = copyTo(this.context)

  /**
   * Get shape of current NDArray.
   * @return an array representing shape of current ndarray
   */
  def shape: Shape = {
    val ndim = new MXUintRef
    val data = ArrayBuffer[Int]()
    checkCall(_LIB.mxNDArrayGetShape(handle, ndim, data))
    require(ndim.value == data.length, s"ndim=$ndim, while len(data)=${data.length}")
    Shape(data)
  }

  // Get size of current NDArray.
  def size: Int = shape.product

  /**
   * Return an `NDArray` that lives in the target context. If the array
   * is already in that context, `self` is returned. Otherwise, a copy is made.
   * @param context The target context we want the return value to live in.
   * @return A copy or `self` as an `NDArray` that lives in the target context.
   */
  def asInContext(context: Context): NDArray = {
    if (this.context == context) this else this.copyTo(context)
  }

  override def equals(o: Any): Boolean = o match {
    case that: NDArray =>
      that != null && that.shape == this.shape && that.toArray.sameElements(this.toArray)
    case _ => false
  }

  override def hashCode: Int = {
    // TODO: naive implementation
    shape.hashCode + toArray.hashCode
  }

}

private[mxnet] object NDArrayConversions {
  implicit def int2Scalar(x: Int): NDArrayConversions = new NDArrayConversions(x.toFloat)
  implicit def double2Scalar(x: Double): NDArrayConversions = new NDArrayConversions(x)
  implicit def float2Scalar(x: Float): NDArrayConversions = new NDArrayConversions(x)
}

private[mxnet] class NDArrayConversions(val value: MX_PRIMITIVE_TYPE) {
  def +(other: NDArray): NDArray = {
    other + value
  }
  def +(other: NDArrayFuncReturn): NDArray = {
    other.head + value
  }

  def -(other: NDArray): NDArray = {
    NDArray.genericNDArrayFunctionInvoke("_rminus_scalar", Seq(other, value))
  }
  def -(other: NDArrayFuncReturn): NDArray = {
    NDArray.genericNDArrayFunctionInvoke("_rminus_scalar", Seq(other.head, value))
  }

  def *(other: NDArray): NDArray = {
    other * value
  }
  def *(other: NDArrayFuncReturn): NDArray = {
    other.head * value
  }

  def /(other: NDArray): NDArray = {
    NDArray.genericNDArrayFunctionInvoke("_rdiv_scalar", Seq(other, value))
  }
  def /(other: NDArrayFuncReturn): NDArray = {
    NDArray.genericNDArrayFunctionInvoke("_rdiv_scalar", Seq(other.head, value))
  }

  def **(other: NDArray): NDArray = {
    NDArray.power(value, other)
  }
  def **(other: NDArrayFuncReturn): NDArray = {
    NDArray.power(value, other.head)
  }

  def >(other: NDArray): NDArray = {
    NDArray.lesser(other, value)
  }
  def >(other: NDArrayFuncReturn): NDArray = {
    NDArray.lesser(other.head, value)
  }

  def >=(other: NDArray): NDArray = {
    NDArray.lesserEqual(other, value)
  }
  def >=(other: NDArrayFuncReturn): NDArray = {
    NDArray.lesserEqual(other.head, value)
  }

  def <(other: NDArray): NDArray = {
    NDArray.greater(other, value)
  }
  def <(other: NDArrayFuncReturn): NDArray = {
    NDArray.greater(other.head, value)
  }

  def <=(other: NDArray): NDArray = {
    NDArray.greaterEqual(other, value)
  }
  def <=(other: NDArrayFuncReturn): NDArray = {
    NDArray.greaterEqual(other.head, value)
  }
}

private case class NDArrayFunction(handle: NDArrayHandle, arguments: List[String])

private[mxnet] class NDArrayFuncReturn(private[mxnet] val arr: Array[NDArray]) {
  def head: NDArray = apply(0)
  def get: NDArray = {
    require(arr.length == 1, s"return array length = ${arr.length}")
    head
  }
  def apply(i: Int): NDArray = {
    if (arr == null || arr.length <= i) {
      null
    } else {
      arr(i)
    }
  }

  // copy methods from NDArray
  def isDisposed: Boolean = head.isDisposed
  def serialize(): Array[Byte] = head.serialize()
  def dispose(): Unit = head.dispose()
  def disposeDeps(): NDArray = head.disposeDeps()
  def disposeDepsExcept(arrs: NDArray*): NDArray = head.disposeDepsExcept(arrs: _*)
  def slice(start: Int, stop: Int): NDArray = head.slice(start, stop)
  def slice(range: (Int, Int)): NDArray = head.slice(range)
  def slice(i: Int): NDArray = head.slice(i)
  def reshape(dims: Array[Int]): NDArray = head.reshape(dims)
  def waitToRead(): Unit = head.waitToRead()
  def context: Context = head.context
  def set(value: Float): NDArray = head.set(value)
  def set(value: Double): NDArray = head.set(value)
  def set(other: NDArray): NDArray = head.set(other)
  def set(other: Array[Float]): NDArray = head.set(other)
  def set(other: Array[Double]): NDArray = head.set(other)
  def +(other: NDArray): NDArray = head + other
  def +(other: MX_PRIMITIVE_TYPE): NDArray = head + other
  def +=(other: NDArray): NDArray = head += other
  def +=(other: MX_PRIMITIVE_TYPE): NDArray = head += other
  def -(other: NDArray): NDArray = head - other
  def -(other: MX_PRIMITIVE_TYPE): NDArray = head - other
  def -=(other: NDArray): NDArray = head -= other
  def -=(other: MX_PRIMITIVE_TYPE): NDArray = head -= other
  def *(other: NDArray): NDArray = head * other
  def *(other: MX_PRIMITIVE_TYPE): NDArray = head * other
  def unary_-(): NDArray = -head
  def *=(other: NDArray): NDArray = head *= other
  def *=(other: MX_PRIMITIVE_TYPE): NDArray = head *= other
  def /(other: NDArray): NDArray = head / other
  def /(other: MX_PRIMITIVE_TYPE): NDArray = head / other
  def **(other: NDArray): NDArray = head ** other
  def **(other: MX_PRIMITIVE_TYPE): NDArray = head ** other
  def >(other: NDArray): NDArray = head > other
  def >(other: MX_PRIMITIVE_TYPE): NDArray = head > other
  def >=(other: NDArray): NDArray = head >= other
  def >=(other: MX_PRIMITIVE_TYPE): NDArray = head >= other
  def <(other: NDArray): NDArray = head < other
  def <(other: MX_PRIMITIVE_TYPE): NDArray = head < other
  def <=(other: NDArray): NDArray = head <= other
  def <=(other: MX_PRIMITIVE_TYPE): NDArray = head <= other
  def toArray: Array[Float] = head.toArray
  def toFloat64Array: Array[Double] = head.toFloat64Array
  def toScalar: Float = head.toScalar
  def toFloat64Scalar: Double = head.toFloat64Scalar
  def copyTo(other: NDArray): NDArray = head.copyTo(other)
  def copyTo(ctx: Context): NDArray = head.copyTo(ctx)
  def copy(): NDArray = head.copy()
  def shape: Shape = head.shape
  def size: Int = head.size
  def asInContext(context: Context): NDArray = head.asInContext(context)
}

private[mxnet] class NDArrayInternal (private val internal: Array[Byte], private val dtype: DType) {
  private val unitSize = DType.numOfBytes(dtype)
  require(internal.length > 0 && internal.length % unitSize == 0,
    s"$dtype size $unitSize cannot divide byte array size ${internal.length}")
  private val units: Array[Array[Byte]] = (
    for (i <- 0 until internal.length / unitSize)
      yield internal.slice(i * unitSize, (i + 1) * unitSize)
  ).toArray

  def getRaw: Array[Byte] = internal
  def toDoubleArray: Array[Double] = {
    require(dtype != DType.Float16, "Currently cannot convert float16 to native numerical types")
    dtype match {
      case DType.Float32 => units.map(wrapBytes(_).getFloat.toDouble)
      case DType.Float64 => units.map(wrapBytes(_).getDouble)
      case DType.Int32 => units.map(wrapBytes(_).getInt.toDouble)
      case DType.UInt8 => internal.map(_.toDouble)
    }
  }
  def toFloatArray: Array[Float] = {
    require(dtype != DType.Float16, "Currently cannot convert float16 to native numerical types")
    dtype match {
      case DType.Float32 => units.map(wrapBytes(_).getFloat)
      case DType.Float64 => units.map(wrapBytes(_).getDouble.toFloat)
      case DType.Int32 => units.map(wrapBytes(_).getInt.toFloat)
      case DType.UInt8 => internal.map(_.toFloat)
    }
  }
  def toIntArray: Array[Int] = {
    require(dtype != DType.Float16, "Currently cannot convert float16 to native numerical types")
    dtype match {
      case DType.Float32 => units.map(wrapBytes(_).getFloat.toInt)
      case DType.Float64 => units.map(wrapBytes(_).getDouble.toInt)
      case DType.Int32 => units.map(wrapBytes(_).getInt)
      case DType.UInt8 => internal.map(_.toInt)
    }
  }
  def toByteArray: Array[Byte] = {
    require(dtype != DType.Float16, "Currently cannot convert float16 to native numerical types")
    dtype match {
      case DType.Float16 | DType.Float32 => units.map(wrapBytes(_).getFloat.toByte)
      case DType.Float64 => units.map(wrapBytes(_).getDouble.toByte)
      case DType.Int32 => units.map(wrapBytes(_).getInt.toByte)
      case DType.UInt8 => internal.clone()
    }
  }

  private def wrapBytes(bytes: Array[Byte]): ByteBuffer = {
    val bb = ByteBuffer.wrap(bytes)
    bb.order(ByteOrder.LITTLE_ENDIAN)
    bb
  }
}<|MERGE_RESOLUTION|>--- conflicted
+++ resolved
@@ -512,8 +512,6 @@
     array(sourceArr, shape, null)
   }
 
-<<<<<<< HEAD
-=======
   /**
     * Create a new NDArray based on the structure of source Array
     * @param sourceArr Array[Array...Array[MX_PRIMITIVE_TYPE]...]
@@ -569,7 +567,6 @@
     }
   }
 
->>>>>>> 0a2419ff
   /**
    * Returns evenly spaced values within a given interval.
    * Values are generated within the half-open interval [`start`, `stop`). In other
@@ -832,8 +829,6 @@
     checkCall(_LIB.mxFloat64NDArraySyncCopyFromCPU(handle, source, source.length))
   }
 
-<<<<<<< HEAD
-=======
   /**
     * Visualize the internal structure of NDArray
     * @return String that show the structure
@@ -884,7 +879,6 @@
     result
   }
 
->>>>>>> 0a2419ff
   /**
    * Return a sliced NDArray that shares memory with current one.
    * NDArray only support continuous slicing on axis 0
