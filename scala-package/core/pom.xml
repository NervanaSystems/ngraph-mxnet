<?xml version="1.0" encoding="UTF-8"?>
<!--
  ~ Licensed to the Apache Software Foundation (ASF) under one or more
  ~ contributor license agreements.  See the NOTICE file distributed with
  ~ this work for additional information regarding copyright ownership.
  ~ The ASF licenses this file to You under the Apache License, Version 2.0
  ~ (the "License"); you may not use this file except in compliance with
  ~ the License.  You may obtain a copy of the License at
  ~
  ~    http://www.apache.org/licenses/LICENSE-2.0
  ~
  ~ Unless required by applicable law or agreed to in writing, software
  ~ distributed under the License is distributed on an "AS IS" BASIS,
  ~ WITHOUT WARRANTIES OR CONDITIONS OF ANY KIND, either express or implied.
  ~ See the License for the specific language governing permissions and
  ~ limitations under the License.
  -->
<project xmlns="http://maven.apache.org/POM/4.0.0"
         xmlns:xsi="http://www.w3.org/2001/XMLSchema-instance"
         xsi:schemaLocation="http://maven.apache.org/POM/4.0.0 http://maven.apache.org/xsd/maven-4.0.0.xsd">
  <modelVersion>4.0.0</modelVersion>
  <parent>
    <groupId>org.apache.mxnet</groupId>
    <artifactId>mxnet-parent</artifactId>
    <version>INTERNAL</version>
    <relativePath>../pom.xml</relativePath>
  </parent>

  <artifactId>mxnet-core</artifactId>
  <name>MXNet Scala Package - Core</name>

  <properties>
    <skipJavaTests>false</skipJavaTests>
  </properties>

  <build>
    <plugins>
      <plugin>
        <groupId>org.codehaus.mojo</groupId>
        <artifactId>native-maven-plugin</artifactId>
        <extensions>true</extensions>
        <executions>
          <execution>
            <id>javah</id>
            <phase>verify</phase>
            <configuration>
              <javahProvider>default</javahProvider>
              <javahOutputDirectory>${project.build.directory}/custom-javah</javahOutputDirectory>
              <workingDirectory>${basedir}</workingDirectory>
              <javahOutputFileName>org_apache_mxnet_native_c_api.h</javahOutputFileName>
              <javahClassNames>
                <javahClassName>org.apache.mxnet.LibInfo</javahClassName>
              </javahClassNames>
            </configuration>
            <goals>
              <goal>javah</goal>
            </goals>
          </execution>
        </executions>
<<<<<<< HEAD
      </plugin>

      <plugin>
        <groupId>org.codehaus.mojo</groupId>
        <artifactId>exec-maven-plugin</artifactId>
        <version>1.6.0</version>
        <executions>
          <execution>
            <id>verify-javah</id>
            <phase>verify</phase>
            <goals>
              <goal>exec</goal>
            </goals>
            <configuration>
              <executable>diff</executable>
              <commandlineArgs>${project.build.directory}/custom-javah/org_apache_mxnet_native_c_api.h ${project.parent.basedir}/native/src/main/native/org_apache_mxnet_native_c_api.h</commandlineArgs>
            </configuration>
          </execution>
          <execution>
            <id>apidoc-generation</id>
            <phase>generate-sources</phase>
            <goals>
              <goal>exec</goal>
            </goals>
            <configuration>
              <executable>java</executable>
              <workingDirectory>${project.parent.basedir}</workingDirectory>
              <commandlineArgs>-classpath %classpath:${rootdir}/init/target/classes:${rootdir}/macros/target/classes -Djava.library.path=${rootdir}/native/target org.apache.mxnet.APIDocGenerator ${rootdir}/core/src/main/scala/org/apache/mxnet/</commandlineArgs>
            </configuration>
          </execution>
        </executions>
=======
>>>>>>> 0f88f613
      </plugin>

      <plugin>
        <groupId>org.codehaus.mojo</groupId>
        <artifactId>exec-maven-plugin</artifactId>
        <version>1.6.0</version>
        <executions>
          <execution>
            <id>verify-javah</id>
            <phase>verify</phase>
            <goals>
              <goal>exec</goal>
            </goals>
            <configuration>
              <executable>diff</executable>
              <commandlineArgs>${project.build.directory}/custom-javah/org_apache_mxnet_native_c_api.h ${project.parent.basedir}/native/src/main/native/org_apache_mxnet_native_c_api.h</commandlineArgs>
            </configuration>
          </execution>
          <execution>
            <id>apidoc-generation</id>
            <phase>generate-sources</phase>
            <goals>
              <goal>exec</goal>
            </goals>
            <configuration>
              <executable>java</executable>
              <workingDirectory>${project.parent.basedir}</workingDirectory>
              <commandlineArgs>-classpath %classpath:${rootdir}/init/target/classes:${rootdir}/macros/target/classes -Djava.library.path=${rootdir}/native/target org.apache.mxnet.APIDocGenerator ${rootdir}/core/src/main/scala/org/apache/mxnet/</commandlineArgs>
            </configuration>
          </execution>
        </executions>
      </plugin>

      <plugin>
        <groupId>org.apache.maven.plugins</groupId>
        <artifactId>maven-jar-plugin</artifactId>
        <configuration>
          <excludes>
            <exclude>META-INF/*.SF</exclude>
            <exclude>META-INF/*.DSA</exclude>
            <exclude>META-INF/*.RSA</exclude>
          </excludes>
        </configuration>
      </plugin>
      <plugin>
        <groupId>org.apache.maven.plugins</groupId>
        <artifactId>maven-compiler-plugin</artifactId>
      </plugin>
      <plugin>
        <groupId>org.apache.maven.plugins</groupId>
        <artifactId>maven-clean-plugin</artifactId>
        <version>3.1.0</version>
        <configuration>
          <filesets>
            <fileset>
              <directory>src/main/scala/org/apache/mxnet</directory>
              <includes>
                <include>NDArrayAPIBase.scala</include>
                <include>NDArrayBase.scala</include>
                <include>NDArrayRandomAPIBase.scala</include>
                <include>javaapi/NDArrayBase.scala</include>
                <include>SymbolAPIBase.scala</include>
                <include>SymbolRandomAPIBase.scala</include>
              </includes>
              <followSymlinks>false</followSymlinks>
            </fileset>
          </filesets>
        </configuration>
      </plugin>
      <plugin>
        <groupId>org.scalatest</groupId>
        <artifactId>scalatest-maven-plugin</artifactId>
        <configuration>
          <argLine>
            -Djava.library.path=${project.parent.basedir}/native/target \
            -Dlog4j.configuration=file://${project.basedir}/src/test/resources/log4j.properties
          </argLine>
        </configuration>
      </plugin>
      <plugin>
        <groupId>org.scalastyle</groupId>
        <artifactId>scalastyle-maven-plugin</artifactId>
      </plugin>
    </plugins>
  </build>
  <dependencies>
    <dependency>
      <groupId>org.apache.mxnet</groupId>
      <artifactId>mxnet-macros</artifactId>
      <version>INTERNAL</version>
      <scope>provided</scope>
    </dependency>
    <dependency>
      <groupId>org.apache.mxnet</groupId>
      <artifactId>mxnet-scala-init</artifactId>
      <version>INTERNAL</version>
      <scope>provided</scope>
    </dependency>
<<<<<<< HEAD
    <dependency>
      <groupId>commons-io</groupId>
      <artifactId>commons-io</artifactId>
      <version>2.1</version>
    </dependency>
=======
>>>>>>> 0f88f613
    <!-- https://mvnrepository.com/artifact/org.mockito/mockito-all -->
    <dependency>
      <groupId>org.mockito</groupId>
      <artifactId>mockito-all</artifactId>
      <version>1.10.19</version>
      <scope>test</scope>
    </dependency>
  </dependencies>
</project><|MERGE_RESOLUTION|>--- conflicted
+++ resolved
@@ -57,40 +57,6 @@
             </goals>
           </execution>
         </executions>
-<<<<<<< HEAD
-      </plugin>
-
-      <plugin>
-        <groupId>org.codehaus.mojo</groupId>
-        <artifactId>exec-maven-plugin</artifactId>
-        <version>1.6.0</version>
-        <executions>
-          <execution>
-            <id>verify-javah</id>
-            <phase>verify</phase>
-            <goals>
-              <goal>exec</goal>
-            </goals>
-            <configuration>
-              <executable>diff</executable>
-              <commandlineArgs>${project.build.directory}/custom-javah/org_apache_mxnet_native_c_api.h ${project.parent.basedir}/native/src/main/native/org_apache_mxnet_native_c_api.h</commandlineArgs>
-            </configuration>
-          </execution>
-          <execution>
-            <id>apidoc-generation</id>
-            <phase>generate-sources</phase>
-            <goals>
-              <goal>exec</goal>
-            </goals>
-            <configuration>
-              <executable>java</executable>
-              <workingDirectory>${project.parent.basedir}</workingDirectory>
-              <commandlineArgs>-classpath %classpath:${rootdir}/init/target/classes:${rootdir}/macros/target/classes -Djava.library.path=${rootdir}/native/target org.apache.mxnet.APIDocGenerator ${rootdir}/core/src/main/scala/org/apache/mxnet/</commandlineArgs>
-            </configuration>
-          </execution>
-        </executions>
-=======
->>>>>>> 0f88f613
       </plugin>
 
       <plugin>
@@ -189,14 +155,6 @@
       <version>INTERNAL</version>
       <scope>provided</scope>
     </dependency>
-<<<<<<< HEAD
-    <dependency>
-      <groupId>commons-io</groupId>
-      <artifactId>commons-io</artifactId>
-      <version>2.1</version>
-    </dependency>
-=======
->>>>>>> 0f88f613
     <!-- https://mvnrepository.com/artifact/org.mockito/mockito-all -->
     <dependency>
       <groupId>org.mockito</groupId>
