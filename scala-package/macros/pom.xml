<?xml version="1.0" encoding="UTF-8"?>
<!--
  ~ Licensed to the Apache Software Foundation (ASF) under one or more
  ~ contributor license agreements.  See the NOTICE file distributed with
  ~ this work for additional information regarding copyright ownership.
  ~ The ASF licenses this file to You under the Apache License, Version 2.0
  ~ (the "License"); you may not use this file except in compliance with
  ~ the License.  You may obtain a copy of the License at
  ~
  ~    http://www.apache.org/licenses/LICENSE-2.0
  ~
  ~ Unless required by applicable law or agreed to in writing, software
  ~ distributed under the License is distributed on an "AS IS" BASIS,
  ~ WITHOUT WARRANTIES OR CONDITIONS OF ANY KIND, either express or implied.
  ~ See the License for the specific language governing permissions and
  ~ limitations under the License.
  -->
<project xmlns="http://maven.apache.org/POM/4.0.0"
         xmlns:xsi="http://www.w3.org/2001/XMLSchema-instance"
         xsi:schemaLocation="http://maven.apache.org/POM/4.0.0 http://maven.apache.org/xsd/maven-4.0.0.xsd">
  <modelVersion>4.0.0</modelVersion>
  <parent>
    <groupId>org.apache.mxnet</groupId>
    <artifactId>mxnet-parent</artifactId>
    <version>INTERNAL</version>
    <relativePath>../pom.xml</relativePath>
  </parent>

  <artifactId>mxnet-macros</artifactId>
  <name>MXNet Scala Package - Macros</name>

  <dependencies>
    <dependency>
      <groupId>org.apache.mxnet</groupId>
      <artifactId>mxnet-scala-init</artifactId>
      <version>INTERNAL</version>
      <scope>provided</scope>
<<<<<<< HEAD
    </dependency>
    <dependency>
      <groupId>commons-io</groupId>
      <artifactId>commons-io</artifactId>
      <version>2.1</version>
=======
>>>>>>> 0f88f613
    </dependency>
  </dependencies>

  <build>
    <plugins>
      <plugin>
        <groupId>org.apache.maven.plugins</groupId>
        <artifactId>maven-jar-plugin</artifactId>
        <configuration>
          <excludes>
            <exclude>META-INF/*.SF</exclude>
            <exclude>META-INF/*.DSA</exclude>
            <exclude>META-INF/*.RSA</exclude>
          </excludes>
        </configuration>
      </plugin>
      <plugin>
        <groupId>org.apache.maven.plugins</groupId>
        <artifactId>maven-compiler-plugin</artifactId>
      </plugin>
      <plugin>
        <groupId>org.scalatest</groupId>
        <artifactId>scalatest-maven-plugin</artifactId>
        <configuration>
          <environmentVariables>
            <MXNET_BASEDIR>${project.parent.basedir}/init-native</MXNET_BASEDIR>
          </environmentVariables>
          <argLine>
            -Djava.library.path=${project.parent.basedir}/native/target \
            -Dlog4j.configuration=file://${project.basedir}/src/test/resources/log4j.properties
          </argLine>
        </configuration>
      </plugin>
      <plugin>
        <groupId>org.scalastyle</groupId>
        <artifactId>scalastyle-maven-plugin</artifactId>
      </plugin>
    </plugins>
  </build>
</project><|MERGE_RESOLUTION|>--- conflicted
+++ resolved
@@ -35,14 +35,6 @@
       <artifactId>mxnet-scala-init</artifactId>
       <version>INTERNAL</version>
       <scope>provided</scope>
-<<<<<<< HEAD
-    </dependency>
-    <dependency>
-      <groupId>commons-io</groupId>
-      <artifactId>commons-io</artifactId>
-      <version>2.1</version>
-=======
->>>>>>> 0f88f613
     </dependency>
   </dependencies>
 
