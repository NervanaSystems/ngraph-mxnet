<<<<<<< HEAD
=======
<!--- Licensed to the Apache Software Foundation (ASF) under one -->
<!--- or more contributor license agreements.  See the NOTICE file -->
<!--- distributed with this work for additional information -->
<!--- regarding copyright ownership.  The ASF licenses this file -->
<!--- to you under the Apache License, Version 2.0 (the -->
<!--- "License"); you may not use this file except in compliance -->
<!--- with the License.  You may obtain a copy of the License at -->

<!---   http://www.apache.org/licenses/LICENSE-2.0 -->

<!--- Unless required by applicable law or agreed to in writing, -->
<!--- software distributed under the License is distributed on an -->
<!--- "AS IS" BASIS, WITHOUT WARRANTIES OR CONDITIONS OF ANY -->
<!--- KIND, either express or implied.  See the License for the -->
<!--- specific language governing permissions and limitations -->
<!--- under the License. -->

>>>>>>> 0f88f613
MXNet Package for Scala/Java
=====

The MXNet Scala/Java Package brings flexible and efficient GPU/CPU computing and state-of-art deep learning to JVM.

- It enables you to write seamless tensor/matrix computation with multiple GPUs
  in Scala, Java and other languages built on JVM.
- It also enables you to construct and customize the state-of-art deep learning models in JVM languages,
  and apply them to tasks such as image classification and data science challenges.
- The Scala/Java Inferece APIs provides an easy out of the box solution for loading pre-trained MXNet models and running inference on them.
  
Pre-Built Maven Packages
------------------------

### Stable ###

The MXNet Scala/Java packages can be easily included in your Maven managed project.
The stable jar files for the packages are available on the [MXNet Maven Package Repository](https://search.maven.org/search?q=g:org.apache.mxnet)
Currently we provide packages for Linux (Ubuntu 16.04) (CPU and GPU) and macOS (CPU only). Stable packages for Windows and CentOS will come soon. For now, if you have a CentOS machine, follow the ```Build From Source``` section below. 
<<<<<<< HEAD

To add MXNet Scala/Java package to your project, add the dependency as shown below corresponding to your platform, under the ```dependencies``` tag in your project's ```pom.xml``` :

**Linux GPU**

<a href="https://mvnrepository.com/artifact/org.apache.mxnet/mxnet-full_2.11-linux-x86_64-gpu"><img src="https://img.shields.io/badge/org.apache.mxnet-linux gpu-green.svg" alt="maven badge"/></a>
=======

To add MXNet Scala/Java package to your project, add the dependency as shown below corresponding to your platform, under the ```dependencies``` tag in your project's ```pom.xml``` :

**Linux GPU**

<a href="https://mvnrepository.com/artifact/org.apache.mxnet/mxnet-full_2.11-linux-x86_64-gpu"><img src="https://img.shields.io/badge/org.apache.mxnet-linux gpu-green.svg" alt="maven badge"/></a>

```HTML
<dependency>
  <groupId>org.apache.mxnet</groupId>
  <artifactId>mxnet-full_2.11-linux-x86_64-gpu</artifactId>
  <version>[1.3.1,)</version>
</dependency>
```

**Linux CPU**

<a href="https://mvnrepository.com/artifact/org.apache.mxnet/mxnet-full_2.11-linux-x86_64-cpu"><img src="https://img.shields.io/badge/org.apache.mxnet-linux cpu-green.svg" alt="maven badge"/></a>

```HTML
<dependency>
  <groupId>org.apache.mxnet</groupId>
  <artifactId>mxnet-full_2.11-linux-x86_64-cpu</artifactId>
  <version>[1.3.1,)</version>
</dependency>
```

**macOS CPU**

<a href="https://mvnrepository.com/artifact/org.apache.mxnet/mxnet-full_2.11-osx-x86_64-cpu"><img src="https://img.shields.io/badge/org.apache.mxnet-macOS cpu-green.svg" alt="maven badge"/></a>

```HTML
<dependency>
  <groupId>org.apache.mxnet</groupId>
  <artifactId>mxnet-full_2.11-osx-x86_64-cpu</artifactId>
  <version>[1.3.1,)</version>
</dependency>
```

**Note:** ```<version>[1.3.1,)<\version>``` indicates that we will fetch packages with version 1.3.1 or higher. This will always ensure that the pom.xml is able to fetch the latest and greatest jar files from Maven.  

### Nightly ###

Apart from these, the nightly builds representing the bleeding edge development  on Scala/Java packages are also available on the [MXNet Maven Nexus Package Repository](https://repository.apache.org/#nexus-search;gav~org.apache.mxnet~~~~). 
Currently we provide nightly packages for Linux (CPU and GPU) and MacOS (CPU only). The Linux nightly jar files also work on CentOS. Nightly packages for Windows will come soon.

Add the following ```repository``` to your project's ```pom.xml``` file : 

````html
<repositories>
    <repository>
      <id>Apache Snapshot</id>
      <url>https://repository.apache.org/content/groups/snapshots</url>
    </repository>
</repositories>
````

Also, add the dependency which corresponds to your platform to the ```dependencies``` tag :

**Linux GPU**

<a href="https://repository.apache.org/#nexus-search;gav~org.apache.mxnet~mxnet-full_2.11-linux-x86_64-gpu~~~"><img src="https://img.shields.io/badge/org.apache.mxnet-linux gpu-green.svg" alt="maven badge"/></a>
>>>>>>> 0f88f613

```HTML
<dependency>
  <groupId>org.apache.mxnet</groupId>
  <artifactId>mxnet-full_2.11-linux-x86_64-gpu</artifactId>
<<<<<<< HEAD
  <version>[1.3.1,)</version>
=======
  <version>[1.5.0-SNAPSHOT,)</version>
>>>>>>> 0f88f613
</dependency>
```

**Linux CPU**

<<<<<<< HEAD
<a href="https://mvnrepository.com/artifact/org.apache.mxnet/mxnet-full_2.11-linux-x86_64-cpu"><img src="https://img.shields.io/badge/org.apache.mxnet-linux cpu-green.svg" alt="maven badge"/></a>

```HTML
<dependency>
  <groupId>org.apache.mxnet</groupId>
  <artifactId>mxnet-full_2.11-linux-x86_64-cpu</artifactId>
  <version>[1.3.1,)</version>
</dependency>
```

**macOS CPU**

<a href="https://mvnrepository.com/artifact/org.apache.mxnet/mxnet-full_2.11-osx-x86_64-cpu"><img src="https://img.shields.io/badge/org.apache.mxnet-macOS cpu-green.svg" alt="maven badge"/></a>
=======
<a href="https://repository.apache.org/#nexus-search;gav~org.apache.mxnet~mxnet-full_2.11-osx-x86_64-cpu~~~"><img src="https://img.shields.io/badge/org.apache.mxnet-linux cpu-green.svg" alt="maven badge"/></a>
>>>>>>> 0f88f613

```HTML
<dependency>
  <groupId>org.apache.mxnet</groupId>
<<<<<<< HEAD
  <artifactId>mxnet-full_2.11-osx-x86_64-cpu</artifactId>
  <version>[1.3.1,)</version>
</dependency>
```

**Note:** ```<version>[1.3.1,)<\version>``` indicates that we will fetch packages with version 1.3.1 or higher. This will always ensure that the pom.xml is able to fetch the latest and greatest jar files from Maven.  

### Nightly ###

Apart from these, the nightly builds representing the bleeding edge development  on Scala/Java packages are also available on the [MXNet Maven Nexus Package Repository](https://repository.apache.org/#nexus-search;gav~org.apache.mxnet~~~~). 
Currently we provide nightly packages for Linux (CPU and GPU) and MacOS (CPU only). The Linux nightly jar files also work on CentOS. Nightly packages for Windows will come soon.

Add the following ```repository``` to your project's ```pom.xml``` file : 

````html
<repositories>
    <repository>
      <id>Apache Snapshot</id>
      <url>https://repository.apache.org/content/groups/snapshots</url>
    </repository>
</repositories>
````

Also, add the dependency which corresponds to your platform to the ```dependencies``` tag :

**Linux GPU**

<a href="https://repository.apache.org/#nexus-search;gav~org.apache.mxnet~mxnet-full_2.11-linux-x86_64-gpu~~~"><img src="https://img.shields.io/badge/org.apache.mxnet-linux gpu-green.svg" alt="maven badge"/></a>

```HTML
<dependency>
  <groupId>org.apache.mxnet</groupId>
  <artifactId>mxnet-full_2.11-linux-x86_64-gpu</artifactId>
  <version>[1.5.0-SNAPSHOT,)</version>
</dependency>
```

**Linux CPU**

<a href="https://repository.apache.org/#nexus-search;gav~org.apache.mxnet~mxnet-full_2.11-osx-x86_64-cpu~~~"><img src="https://img.shields.io/badge/org.apache.mxnet-linux cpu-green.svg" alt="maven badge"/></a>

```HTML
<dependency>
  <groupId>org.apache.mxnet</groupId>
  <artifactId>mxnet-full_2.11-linux-x86_64-cpu</artifactId>
  <version>[1.5.0-SNAPSHOT,)</version>
</dependency>
```

**macOS CPU**

<a href="https://mvnrepository.com/artifact/org.apache.mxnet/mxnet-full_2.11-osx-x86_64-cpu"><img src="https://img.shields.io/badge/org.apache.mxnet-macOS cpu-green.svg" alt="maven badge"/></a>
```HTML
<dependency>
  <groupId>org.apache.mxnet</groupId>
  <artifactId>mxnet-full_2.11-osx-x86_64-cpu</artifactId>
  <version>[1.5.0-SNAPSHOT,)</version>
</dependency>
```

=======
  <artifactId>mxnet-full_2.11-linux-x86_64-cpu</artifactId>
  <version>[1.5.0-SNAPSHOT,)</version>
</dependency>
```

**macOS CPU**

<a href="https://mvnrepository.com/artifact/org.apache.mxnet/mxnet-full_2.11-osx-x86_64-cpu"><img src="https://img.shields.io/badge/org.apache.mxnet-macOS cpu-green.svg" alt="maven badge"/></a>
```HTML
<dependency>
  <groupId>org.apache.mxnet</groupId>
  <artifactId>mxnet-full_2.11-osx-x86_64-cpu</artifactId>
  <version>[1.5.0-SNAPSHOT,)</version>
</dependency>
```

>>>>>>> 0f88f613
**Note:** ```<version>[1.5.0-SNAPSHOT,)</version>``` indicates that we will fetch packages with version 1.5.0 or higher. This will always ensure that the pom.xml is able to fetch the latest and greatest jar files from Maven Snapshot repository.

Build From Source
-----------------

Checkout the [Installation Guide](http://mxnet.incubator.apache.org/install/index.html) contains instructions to install mxnet package and build it from source. Scala maven build assume you already have a ``lib/libmxnet.so`` file.
If you have built MXNet from source and are looking to setup Scala from that point, you may simply run the following from the MXNet source root, Scala build will detect your platform (OSX/Linux) and libmxnet.so flavor (CPU/GPU):

```bash
cd scala-package
mvn install
```

You can also run the unit tests and integration tests on the Scala Package by :

```bash
cd scala-package
mvn integration-test -DskipTests=false
```

Or run a subset of unit tests, for e.g.,

```bash
cd scala-package
mvn -Dsuites=org.apache.mxnet.NDArraySuite integration-test
```

If everything goes well, you will find jars for `assembly`, `core` and `example` modules.
Also it produces the native library in `native/target`, which you can use to cooperate with the `core` module.

Deploy to repository
--------------------
<<<<<<< HEAD

By default, `maven deploy` will deploy artifacts to local file system, you can file then in: ``scala-package/deploy/target/repo`` folder.

=======

By default, `maven deploy` will deploy artifacts to local file system, you can file then in: ``scala-package/deploy/target/repo`` folder.

>>>>>>> 0f88f613
For nightly build in CI, a snapshot build will be uploaded to apache repository with follow command:

```bash
cd scala-package
mvn deploy -Pnightly
```

Use following command to deploy release build (push artifacts to apache staging repository):

```bash
cd scala-package
mvn deploy -Pstaging
```

Examples & Usage
<<<<<<< HEAD
-------
- To set up the Scala Project using IntelliJ IDE on macOS follow the instructions [here](https://mxnet.incubator.apache.org/tutorials/scala/mxnet_scala_on_intellij.html).
- Several examples on using the Scala APIs are provided in the [Scala Examples Folder](https://github.com/apache/incubator-mxnet/tree/master/scala-package/examples/)

Scala Training APIs
-------
- Module API :
[The Module API](https://mxnet.incubator.apache.org/api/scala/module.html) provides an intermediate and high-level interface for performing computation with neural networks in MXNet. Modules provide high-level APIs for training, predicting, and evaluating.

- KVStore API : 
To run training over multiple GPUs and multiple hosts, one can use the [KVStore API](https://mxnet.incubator.apache.org/api/scala/kvstore.html).

- IO/Data Loading : 
MXNet Scala provides APIs for preparing data to feed as an input to models. Check out [Data Loading API](https://mxnet.incubator.apache.org/api/scala/io.html) for more info.
 
Other available Scala APIs for training can be found [here](https://mxnet.incubator.apache.org/api/scala/index.html).  
 

Scala Inference APIs
-------
The [Scala Inference APIs](https://mxnet.incubator.apache.org/api/scala/infer.html) provide an easy, out of the box solution to load a pre-trained MXNet model and run inference on it. The Inference APIs are present in the [Infer Package](https://github.com/apache/incubator-mxnet/tree/master/scala-package/infer) under the MXNet Scala Package repository, while the documentation for the Infer API is available [here](https://mxnet.incubator.apache.org/api/scala/docs/index.html#org.apache.mxnet.infer.package).  

Java Inference APIs
-------
The [Java Inference APIs](http://mxnet.incubator.apache.org/api/java/index.html) also provide an easy, out of the box solution to load a pre-trained MXNet model and run inference on it. The Inference APIs are present in the [Infer Package](https://github.com/apache/incubator-mxnet/tree/master/scala-package/infer/src/main/scala/org/apache/mxnet/infer/javaapi) under the MXNet Scala Package repository, while the documentation for the Infer API is available [here](https://mxnet.incubator.apache.org/api/java/docs/index.html#org.apache.mxnet.infer.package).
More APIs will be added to the Java Inference APIs soon.

JVM Memory Management
-------
=======
-------
Assuming you use `mvn install`, you can find the `mxnet-full_scala_version-INTERNAL.jar` e.g. `mxnet-full_2.11-INTERNAL.jar` under the path `incubator-mxnet/scala-package/assembly/target`.

Adding the following configuration in `pom.xml`
```HTML
<dependency>
  <groupId>org.apache.mxnet</groupId>
  <artifactId>mxnet-full_2.11-INTERNAL</artifactId>
  <version>1.5.0</version>
  <scope>system</scope>
  <systemPath>path_to_jar/mxnet-full_2.11-INTERNAL.jar</systemPath>
</dependency>
```
If you have following error message
```
Error: A JNI error has occurred, please check your installation and try again
Exception in thread "main" java.lang.NoClassDefFoundError: org/apache/mxnet/NDArray
        at java.lang.Class.getDeclaredMethods0(Native Method)
        at java.lang.Class.privateGetDeclaredMethods(Class.java:2701)
        at java.lang.Class.privateGetMethodRecursive(Class.java:3048)
        at java.lang.Class.getMethod0(Class.java:3018)
        at java.lang.Class.getMethod(Class.java:1784)
        at sun.launcher.LauncherHelper.validateMainClass(LauncherHelper.java:544)
        at sun.launcher.LauncherHelper.checkAndLoadMain(LauncherHelper.java:526)
Caused by: java.lang.ClassNotFoundException: org.apache.mxnet.NDArray
        at java.net.URLClassLoader.findClass(URLClassLoader.java:381)
        at java.lang.ClassLoader.loadClass(ClassLoader.java:424)
        at sun.misc.Launcher$AppClassLoader.loadClass(Launcher.java:331)
        at java.lang.ClassLoader.loadClass(ClassLoader.java:357)
```
Please make sure your $CLASSPATH is able to find `mxnet-full_scala_version-INTERNAL.jar`.

- To set up the Scala Project using IntelliJ IDE on macOS follow the instructions [here](https://mxnet.incubator.apache.org/tutorials/scala/mxnet_scala_on_intellij.html).
- Several examples on using the Scala APIs are provided in the [Scala Examples Folder](https://github.com/apache/incubator-mxnet/tree/master/scala-package/examples/)

Scala Training APIs
-------
- Module API :
[The Module API](https://mxnet.incubator.apache.org/api/scala/module.html) provides an intermediate and high-level interface for performing computation with neural networks in MXNet. Modules provide high-level APIs for training, predicting, and evaluating.

- KVStore API : 
To run training over multiple GPUs and multiple hosts, one can use the [KVStore API](https://mxnet.incubator.apache.org/api/scala/kvstore.html).

- IO/Data Loading : 
MXNet Scala provides APIs for preparing data to feed as an input to models. Check out [Data Loading API](https://mxnet.incubator.apache.org/api/scala/io.html) for more info.
 
Other available Scala APIs for training can be found [here](https://mxnet.incubator.apache.org/api/scala/index.html).  
 

Scala Inference APIs
-------
The [Scala Inference APIs](https://mxnet.incubator.apache.org/api/scala/infer.html) provide an easy, out of the box solution to load a pre-trained MXNet model and run inference on it. The Inference APIs are present in the [Infer Package](https://github.com/apache/incubator-mxnet/tree/master/scala-package/infer) under the MXNet Scala Package repository, while the documentation for the Infer API is available [here](https://mxnet.incubator.apache.org/api/scala/docs/index.html#org.apache.mxnet.infer.package).  

Java Inference APIs
-------
The [Java Inference APIs](http://mxnet.incubator.apache.org/api/java/index.html) also provide an easy, out of the box solution to load a pre-trained MXNet model and run inference on it. The Inference APIs are present in the [Infer Package](https://github.com/apache/incubator-mxnet/tree/master/scala-package/infer/src/main/scala/org/apache/mxnet/infer/javaapi) under the MXNet Scala Package repository, while the documentation for the Infer API is available [here](https://mxnet.incubator.apache.org/api/java/docs/index.html#org.apache.mxnet.infer.package).
More APIs will be added to the Java Inference APIs soon.

JVM Memory Management
-------
>>>>>>> 0f88f613
The Scala/Java APIs also provide an automated resource management system, thus making it easy to manage the native memory footprint without any degradation in performance.
More details about JVM Memory Management are available [here](https://github.com/apache/incubator-mxnet/blob/master/scala-package/memory-management.md).

License
-------
MXNet Scala Package is licensed under [Apache-2](https://github.com/apache/incubator-mxnet/blob/master/scala-package/LICENSE) license.

MXNet uses some 3rd party softwares. Following 3rd party license files are bundled inside Scala jar file:
* cub/LICENSE.TXT
* mkldnn/external/mklml_mac_2019.0.1.20180928/license.txt<|MERGE_RESOLUTION|>--- conflicted
+++ resolved
@@ -1,5 +1,3 @@
-<<<<<<< HEAD
-=======
 <!--- Licensed to the Apache Software Foundation (ASF) under one -->
 <!--- or more contributor license agreements.  See the NOTICE file -->
 <!--- distributed with this work for additional information -->
@@ -17,7 +15,6 @@
 <!--- specific language governing permissions and limitations -->
 <!--- under the License. -->
 
->>>>>>> 0f88f613
 MXNet Package for Scala/Java
 =====
 
@@ -37,14 +34,6 @@
 The MXNet Scala/Java packages can be easily included in your Maven managed project.
 The stable jar files for the packages are available on the [MXNet Maven Package Repository](https://search.maven.org/search?q=g:org.apache.mxnet)
 Currently we provide packages for Linux (Ubuntu 16.04) (CPU and GPU) and macOS (CPU only). Stable packages for Windows and CentOS will come soon. For now, if you have a CentOS machine, follow the ```Build From Source``` section below. 
-<<<<<<< HEAD
-
-To add MXNet Scala/Java package to your project, add the dependency as shown below corresponding to your platform, under the ```dependencies``` tag in your project's ```pom.xml``` :
-
-**Linux GPU**
-
-<a href="https://mvnrepository.com/artifact/org.apache.mxnet/mxnet-full_2.11-linux-x86_64-gpu"><img src="https://img.shields.io/badge/org.apache.mxnet-linux gpu-green.svg" alt="maven badge"/></a>
-=======
 
 To add MXNet Scala/Java package to your project, add the dependency as shown below corresponding to your platform, under the ```dependencies``` tag in your project's ```pom.xml``` :
 
@@ -107,72 +96,6 @@
 **Linux GPU**
 
 <a href="https://repository.apache.org/#nexus-search;gav~org.apache.mxnet~mxnet-full_2.11-linux-x86_64-gpu~~~"><img src="https://img.shields.io/badge/org.apache.mxnet-linux gpu-green.svg" alt="maven badge"/></a>
->>>>>>> 0f88f613
-
-```HTML
-<dependency>
-  <groupId>org.apache.mxnet</groupId>
-  <artifactId>mxnet-full_2.11-linux-x86_64-gpu</artifactId>
-<<<<<<< HEAD
-  <version>[1.3.1,)</version>
-=======
-  <version>[1.5.0-SNAPSHOT,)</version>
->>>>>>> 0f88f613
-</dependency>
-```
-
-**Linux CPU**
-
-<<<<<<< HEAD
-<a href="https://mvnrepository.com/artifact/org.apache.mxnet/mxnet-full_2.11-linux-x86_64-cpu"><img src="https://img.shields.io/badge/org.apache.mxnet-linux cpu-green.svg" alt="maven badge"/></a>
-
-```HTML
-<dependency>
-  <groupId>org.apache.mxnet</groupId>
-  <artifactId>mxnet-full_2.11-linux-x86_64-cpu</artifactId>
-  <version>[1.3.1,)</version>
-</dependency>
-```
-
-**macOS CPU**
-
-<a href="https://mvnrepository.com/artifact/org.apache.mxnet/mxnet-full_2.11-osx-x86_64-cpu"><img src="https://img.shields.io/badge/org.apache.mxnet-macOS cpu-green.svg" alt="maven badge"/></a>
-=======
-<a href="https://repository.apache.org/#nexus-search;gav~org.apache.mxnet~mxnet-full_2.11-osx-x86_64-cpu~~~"><img src="https://img.shields.io/badge/org.apache.mxnet-linux cpu-green.svg" alt="maven badge"/></a>
->>>>>>> 0f88f613
-
-```HTML
-<dependency>
-  <groupId>org.apache.mxnet</groupId>
-<<<<<<< HEAD
-  <artifactId>mxnet-full_2.11-osx-x86_64-cpu</artifactId>
-  <version>[1.3.1,)</version>
-</dependency>
-```
-
-**Note:** ```<version>[1.3.1,)<\version>``` indicates that we will fetch packages with version 1.3.1 or higher. This will always ensure that the pom.xml is able to fetch the latest and greatest jar files from Maven.  
-
-### Nightly ###
-
-Apart from these, the nightly builds representing the bleeding edge development  on Scala/Java packages are also available on the [MXNet Maven Nexus Package Repository](https://repository.apache.org/#nexus-search;gav~org.apache.mxnet~~~~). 
-Currently we provide nightly packages for Linux (CPU and GPU) and MacOS (CPU only). The Linux nightly jar files also work on CentOS. Nightly packages for Windows will come soon.
-
-Add the following ```repository``` to your project's ```pom.xml``` file : 
-
-````html
-<repositories>
-    <repository>
-      <id>Apache Snapshot</id>
-      <url>https://repository.apache.org/content/groups/snapshots</url>
-    </repository>
-</repositories>
-````
-
-Also, add the dependency which corresponds to your platform to the ```dependencies``` tag :
-
-**Linux GPU**
-
-<a href="https://repository.apache.org/#nexus-search;gav~org.apache.mxnet~mxnet-full_2.11-linux-x86_64-gpu~~~"><img src="https://img.shields.io/badge/org.apache.mxnet-linux gpu-green.svg" alt="maven badge"/></a>
 
 ```HTML
 <dependency>
@@ -205,24 +128,6 @@
 </dependency>
 ```
 
-=======
-  <artifactId>mxnet-full_2.11-linux-x86_64-cpu</artifactId>
-  <version>[1.5.0-SNAPSHOT,)</version>
-</dependency>
-```
-
-**macOS CPU**
-
-<a href="https://mvnrepository.com/artifact/org.apache.mxnet/mxnet-full_2.11-osx-x86_64-cpu"><img src="https://img.shields.io/badge/org.apache.mxnet-macOS cpu-green.svg" alt="maven badge"/></a>
-```HTML
-<dependency>
-  <groupId>org.apache.mxnet</groupId>
-  <artifactId>mxnet-full_2.11-osx-x86_64-cpu</artifactId>
-  <version>[1.5.0-SNAPSHOT,)</version>
-</dependency>
-```
-
->>>>>>> 0f88f613
 **Note:** ```<version>[1.5.0-SNAPSHOT,)</version>``` indicates that we will fetch packages with version 1.5.0 or higher. This will always ensure that the pom.xml is able to fetch the latest and greatest jar files from Maven Snapshot repository.
 
 Build From Source
@@ -255,15 +160,9 @@
 
 Deploy to repository
 --------------------
-<<<<<<< HEAD
 
 By default, `maven deploy` will deploy artifacts to local file system, you can file then in: ``scala-package/deploy/target/repo`` folder.
 
-=======
-
-By default, `maven deploy` will deploy artifacts to local file system, you can file then in: ``scala-package/deploy/target/repo`` folder.
-
->>>>>>> 0f88f613
 For nightly build in CI, a snapshot build will be uploaded to apache repository with follow command:
 
 ```bash
@@ -279,37 +178,6 @@
 ```
 
 Examples & Usage
-<<<<<<< HEAD
--------
-- To set up the Scala Project using IntelliJ IDE on macOS follow the instructions [here](https://mxnet.incubator.apache.org/tutorials/scala/mxnet_scala_on_intellij.html).
-- Several examples on using the Scala APIs are provided in the [Scala Examples Folder](https://github.com/apache/incubator-mxnet/tree/master/scala-package/examples/)
-
-Scala Training APIs
--------
-- Module API :
-[The Module API](https://mxnet.incubator.apache.org/api/scala/module.html) provides an intermediate and high-level interface for performing computation with neural networks in MXNet. Modules provide high-level APIs for training, predicting, and evaluating.
-
-- KVStore API : 
-To run training over multiple GPUs and multiple hosts, one can use the [KVStore API](https://mxnet.incubator.apache.org/api/scala/kvstore.html).
-
-- IO/Data Loading : 
-MXNet Scala provides APIs for preparing data to feed as an input to models. Check out [Data Loading API](https://mxnet.incubator.apache.org/api/scala/io.html) for more info.
- 
-Other available Scala APIs for training can be found [here](https://mxnet.incubator.apache.org/api/scala/index.html).  
- 
-
-Scala Inference APIs
--------
-The [Scala Inference APIs](https://mxnet.incubator.apache.org/api/scala/infer.html) provide an easy, out of the box solution to load a pre-trained MXNet model and run inference on it. The Inference APIs are present in the [Infer Package](https://github.com/apache/incubator-mxnet/tree/master/scala-package/infer) under the MXNet Scala Package repository, while the documentation for the Infer API is available [here](https://mxnet.incubator.apache.org/api/scala/docs/index.html#org.apache.mxnet.infer.package).  
-
-Java Inference APIs
--------
-The [Java Inference APIs](http://mxnet.incubator.apache.org/api/java/index.html) also provide an easy, out of the box solution to load a pre-trained MXNet model and run inference on it. The Inference APIs are present in the [Infer Package](https://github.com/apache/incubator-mxnet/tree/master/scala-package/infer/src/main/scala/org/apache/mxnet/infer/javaapi) under the MXNet Scala Package repository, while the documentation for the Infer API is available [here](https://mxnet.incubator.apache.org/api/java/docs/index.html#org.apache.mxnet.infer.package).
-More APIs will be added to the Java Inference APIs soon.
-
-JVM Memory Management
--------
-=======
 -------
 Assuming you use `mvn install`, you can find the `mxnet-full_scala_version-INTERNAL.jar` e.g. `mxnet-full_2.11-INTERNAL.jar` under the path `incubator-mxnet/scala-package/assembly/target`.
 
@@ -370,7 +238,6 @@
 
 JVM Memory Management
 -------
->>>>>>> 0f88f613
 The Scala/Java APIs also provide an automated resource management system, thus making it easy to manage the native memory footprint without any degradation in performance.
 More details about JVM Memory Management are available [here](https://github.com/apache/incubator-mxnet/blob/master/scala-package/memory-management.md).
 
