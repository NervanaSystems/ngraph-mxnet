--- conflicted
+++ resolved
@@ -84,11 +84,7 @@
 <dependency>
   <groupId>org.apache.mxnet</groupId>
   <artifactId>mxnet-full_2.11-linux-x86_64-gpu</artifactId>
-<<<<<<< HEAD
-  <version>[1.5.0,)</version>
-=======
   <version>[1.5.0-SNAPSHOT,)</version>
->>>>>>> 0a2419ff
 </dependency>
 ```
 
@@ -100,11 +96,7 @@
 <dependency>
   <groupId>org.apache.mxnet</groupId>
   <artifactId>mxnet-full_2.11-linux-x86_64-cpu</artifactId>
-<<<<<<< HEAD
-  <version>[1.5.0,)</version>
-=======
   <version>[1.5.0-SNAPSHOT,)</version>
->>>>>>> 0a2419ff
 </dependency>
 ```
 
@@ -115,19 +107,11 @@
 <dependency>
   <groupId>org.apache.mxnet</groupId>
   <artifactId>mxnet-full_2.11-osx-x86_64-cpu</artifactId>
-<<<<<<< HEAD
-  <version>[1.5.0,)</version>
-</dependency>
-```
-
-**Note:** ```<version>[1.5.0,)<\version>``` indicates that we will fetch packages with version 1.5.0 or higher. This will always ensure that the pom.xml is able to fetch the latest and greatest jar files from Maven Snapshot repository.
-=======
   <version>[1.5.0-SNAPSHOT,)</version>
 </dependency>
 ```
 
 **Note:** ```<version>[1.5.0-SNAPSHOT,)</version>``` indicates that we will fetch packages with version 1.5.0 or higher. This will always ensure that the pom.xml is able to fetch the latest and greatest jar files from Maven Snapshot repository.
->>>>>>> 0a2419ff
 
 Build From Source
 -----------------
