--- conflicted
+++ resolved
@@ -26,14 +26,8 @@
             [org.apache.clojure-mxnet.symbol :as sym]
             [clojure.java.io :as io]
             [clojure.java.shell :refer [sh]]
-<<<<<<< HEAD
-            [mikera.image.core :as img]
-            [mikera.image.filters :as img-filter]
-            [think.image.pixel :as pixel]
-=======
             [opencv4.core :as cv]
             [opencv4.utils :as cvu]
->>>>>>> 0a2419ff
             [neural-style.model-vgg-19 :as model-vgg-19])
   (:gen-class));; An Implementation of the paper A Neural Algorithm of Artistic Style
  ;;by Leon A. Gatys, Alexander S. Ecker, and Matthias Bethge
@@ -147,11 +141,7 @@
       (sym/bind out ctx {"img" img "kernel" kernel}))))
 
 (defn train 
-<<<<<<< HEAD
-  ([devs] (train devs 20)) 
-=======
   ([devs] (train devs 30)) 
->>>>>>> 0a2419ff
   ([devs n-epochs]
     (let [dev (first devs)
         content-np (preprocess-content-image content-image max-long-edge)
@@ -232,14 +222,8 @@
         (when (zero? (mod i 2))
           (save-image (ndarray/copy img) (str output-dir "/out_" i ".png") blur-radius true)))
       (ndarray/set old-img img))
-<<<<<<< HEAD
-    ; (save-image (ndarray/copy img) (str output-dir "/final.png") 0 false)
-    ; (postprocess-image img)
-    )))
-=======
     (save-image (ndarray/copy img) (str output-dir "/final.png") 0 false)
     (ndarray->image img))))
->>>>>>> 0a2419ff
 
 (defn -main [& args]
   ;;; Note this only works on cpu right now
