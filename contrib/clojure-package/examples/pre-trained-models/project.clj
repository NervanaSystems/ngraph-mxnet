--- conflicted
+++ resolved
@@ -22,10 +22,5 @@
   :aliases {"predict-image" ["run" "-m" "pre-trained-models.predict-image" ]}
   :dependencies [[org.clojure/clojure "1.9.0"]
                  [org.apache.mxnet.contrib.clojure/clojure-mxnet "1.5.0-SNAPSHOT"]
-<<<<<<< HEAD
-                 [net.mikera/imagez "0.12.0"]
-                 [thinktopic/think.image "0.4.16"]]
-=======
                  [origami "4.0.0-3"]]
->>>>>>> 0a2419ff
   :main pre-trained-models.fine-tune)