--- conflicted
+++ resolved
@@ -21,10 +21,6 @@
   :repositories [["vendredi" {:url "https://repository.hellonico.info/repository/hellonico/"}]]
   :dependencies [[org.clojure/clojure "1.9.0"]
                  [org.apache.mxnet.contrib.clojure/clojure-mxnet "1.5.0-SNAPSHOT"]
-<<<<<<< HEAD
-                 [org.openpnp/opencv "3.4.2-1"]
-=======
                  [origami "4.0.0-3"]
->>>>>>> 0a2419ff
                  ]
   :main gan.gan-mnist)