;;
;; Licensed to the Apache Software Foundation (ASF) under one or more
;; contributor license agreements.  See the NOTICE file distributed with
;; this work for additional information regarding copyright ownership.
;; The ASF licenses this file to You under the Apache License, Version 2.0
;; (the "License"); you may not use this file except in compliance with
;; the License.  You may obtain a copy of the License at
;;
;;    http://www.apache.org/licenses/LICENSE-2.0
;;
;; Unless required by applicable law or agreed to in writing, software
;; distributed under the License is distributed on an "AS IS" BASIS,
;; WITHOUT WARRANTIES OR CONDITIONS OF ANY KIND, either express or implied.
;; See the License for the specific language governing permissions and
;; limitations under the License.
;;

(ns gan.viz
  (:require [org.apache.clojure-mxnet.ndarray :as ndarray]
            [org.apache.clojure-mxnet.shape :as mx-shape]
<<<<<<< HEAD
            [org.apache.clojure-mxnet.io :as mx-io])
  (:import (nu.pattern OpenCV)
           (org.opencv.core Core CvType Mat Size)
           (org.opencv.imgproc Imgproc)
           (org.opencv.imgcodecs Imgcodecs)))

;;; Viz stuff
(OpenCV/loadShared)
=======
            [org.apache.clojure-mxnet.io :as mx-io]
            [opencv4.utils :as cvu]
            [opencv4.core :as cv :refer [CV_8UC1 new-matofbyte flip! imwrite new-size hconcat! vconcat! new-mat merge!]]))
>>>>>>> 0a2419ff

(defn clip [x]
  (->> x
       (mapv #(* 255 %))
       (mapv #(cond
                (< % 0) 0
                (> % 255) 255
                :else (int %)))
       (mapv #(.byteValue %))))

(defn get-img [raw-data channels height width flip]
  (let [img (if (> channels 1)
              (throw (Exception. "Image with 3 channels (RGB) not supported"))
              ;; gray image
              (cv/>> (new-mat height width CV_8UC1) (byte-array raw-data)))]
    (if flip (flip! img 0) img)))

(defn im-sav [{:keys [title output-path x flip]
               :or {flip false} :as g-mod}]
  (let [shape (mx-shape/->vec (ndarray/shape x))
        _ (assert (== 4 (count shape)))
        [n c h w] shape
        totals (* h w)
        raw-data (byte-array (clip (ndarray/to-array x)))
        row (.intValue (Math/sqrt n))
        col row
        line-arrs (into [] (partition (* col c totals) raw-data))
        line-mats (mapv (fn [line]
                          (let [img-arr (into [] (partition (* c totals) line))
<<<<<<< HEAD
                                col-mats (new Mat)
                                src (mapv (fn [arr] (get-img (into [] arr) c h w flip)) img-arr)
                                _ (Core/hconcat (java.util.ArrayList. src) col-mats)]
                            col-mats))
                        line-arrs)
        result (new Mat)
        resized-img (new Mat)
        _ (Core/vconcat (java.util.ArrayList. line-mats) result)]
    (do
      (Imgproc/resize result resized-img (new Size (* (.width result) 1.5) (* (.height result) 1.5)))
      (Imgcodecs/imwrite (str output-path title ".jpg") resized-img)
      (Thread/sleep 1000))))
=======
                                src (mapv (fn [arr] (get-img (into [] arr) c h w flip)) img-arr)]
                            (hconcat! src)))
                        line-arrs)]
    (-> line-mats
        (vconcat!)
        (cvu/resize-by 1.5)
        (imwrite (str output-path title ".jpg")))))
>>>>>>> 0a2419ff
<|MERGE_RESOLUTION|>--- conflicted
+++ resolved
@@ -18,20 +18,9 @@
 (ns gan.viz
   (:require [org.apache.clojure-mxnet.ndarray :as ndarray]
             [org.apache.clojure-mxnet.shape :as mx-shape]
-<<<<<<< HEAD
-            [org.apache.clojure-mxnet.io :as mx-io])
-  (:import (nu.pattern OpenCV)
-           (org.opencv.core Core CvType Mat Size)
-           (org.opencv.imgproc Imgproc)
-           (org.opencv.imgcodecs Imgcodecs)))
-
-;;; Viz stuff
-(OpenCV/loadShared)
-=======
             [org.apache.clojure-mxnet.io :as mx-io]
             [opencv4.utils :as cvu]
             [opencv4.core :as cv :refer [CV_8UC1 new-matofbyte flip! imwrite new-size hconcat! vconcat! new-mat merge!]]))
->>>>>>> 0a2419ff
 
 (defn clip [x]
   (->> x
@@ -61,25 +50,10 @@
         line-arrs (into [] (partition (* col c totals) raw-data))
         line-mats (mapv (fn [line]
                           (let [img-arr (into [] (partition (* c totals) line))
-<<<<<<< HEAD
-                                col-mats (new Mat)
-                                src (mapv (fn [arr] (get-img (into [] arr) c h w flip)) img-arr)
-                                _ (Core/hconcat (java.util.ArrayList. src) col-mats)]
-                            col-mats))
-                        line-arrs)
-        result (new Mat)
-        resized-img (new Mat)
-        _ (Core/vconcat (java.util.ArrayList. line-mats) result)]
-    (do
-      (Imgproc/resize result resized-img (new Size (* (.width result) 1.5) (* (.height result) 1.5)))
-      (Imgcodecs/imwrite (str output-path title ".jpg") resized-img)
-      (Thread/sleep 1000))))
-=======
                                 src (mapv (fn [arr] (get-img (into [] arr) c h w flip)) img-arr)]
                             (hconcat! src)))
                         line-arrs)]
     (-> line-mats
         (vconcat!)
         (cvu/resize-by 1.5)
-        (imwrite (str output-path title ".jpg")))))
->>>>>>> 0a2419ff
+        (imwrite (str output-path title ".jpg")))))