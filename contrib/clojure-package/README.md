# Clojure MXNet

A Clojure Package Built on the MXNet Deep Learning Library

## Introduction

MXNet is a flexible and efficient deep learning library. While its core is built in C++ for maximum performance, support for multiple programming languages in intermediate and high-level APIs is a first-class feature. MXNet is currently an incubating Apache project.

The motivation for creating a Clojure package was to give Clojurians access to a world-class deep learning platform, thereby building bridges for future development and innovation in the community. The Clojure package provides all the essential tools, including low-level and high-level APIs, dynamic graphs, etc., and enables building advanced architectures like GANs or LSTM to tackle challenging applications such as image recognition or natural language processing.

To maximize leverage, the Clojure package has been built on the existing Scala package using [Java Interop](https://clojure.org/reference/java_interop). This approach has allowed rapid initial development and close parity with the Scala package functionality. It also leaves the door open to incrementally developing Clojure code that directly interfaces MXNet core using [JNI](https://en.wikipedia.org/wiki/Java_Native_Interface).

For a **video introduction**, see [Clojure MXNet with Carin Meier - Clojure Virtual Meetup](https://www.crowdcast.io/e/clojure-mxnet-with-carin) (setup instructions from 20:49).

## Current State and Plans

The Clojure MXNet package is currently treated as *user-contributed code* within MXNet, as can be seen from its placement under `contrib` in the source tree. This means that it should first undergo a stabilization period and receive feedback from users before it can graduate to a fully integrated and supported part of MXNet.

That said, because it closely tracks the Scala package, Clojure MXNet can be expected to have a similar level of maturity and stability regarding the low-level functionality. It is mostly in the hand-written Java interop part of the Clojure wrapper where bugs are more likely to be encountered. Such bugs tend to be fixed rather quickly once they are known and their origin is clear (see also [Getting Involved](#getting-involved)).

For an overview of the development status and open problems, please refer to [Clojure Package Contribution Needs](https://cwiki.apache.org/confluence/display/MXNET/Clojure+Package+Contribution+Needs).

## Getting Involved

By far the best way to get involved with this project is to install the Clojure MXNet package, run the examples, play around, build new things with it, and get back to the development team with feedback! Your input can not only help to identify current issues, but also guide the future development of the Clojure package by pointing out must-have features that are currently missing, or by identifying usability or performace problems of high impact.

There are two main ways of reaching out to other users and the package maintainers:

- If you have a question or general feedback, or you encountered a problem but are not sure if it's a bug or a misunderstanding, then the *Apache Slack* (channels `#mxnet` and `#mxnet-scala`) is the best place to turn check out. To join, [ask for an invitation](https://mxnet.apache.org/community/contribute.html#slack) at `dev@mxnet.apache.org`.
- If you found a bug, miss an important feature or want to give feedback directly relevant for development, please head over to the MXNet [GitHub issue page](https://github.com/apache/incubator-mxnet/issues) and create a new issue. If the issue is specific to the Clojure package, consider using a title starting with `[Clojure]` to make it easily discoverable among the many other, mostly generic issues.

Of course, contributions to code or documentation are also more than welcome! Please check out the [Clojure Package Contribution Needs](https://cwiki.apache.org/confluence/display/MXNET/Clojure+Package+Contribution+Needs) to get an idea about where and how to contribute code.

For a more comprehensive overview of different ways to contribute, see [Contributing to MXNet](https://mxnet.apache.org/community/contribute.html).

## Getting Started

The Clojure MXNet framework consists of a core C library, a Scala API that talks to the core through [JNI (Java Native Interface)](https://en.wikipedia.org/wiki/Java_Native_Interface) bindings, and finally a Clojure wrapper around the Scala API.

Since the core contains native (compiled) code and is bundled with the language bindings, your hardware and OS matter to the choices to be made during installation. The following combinations of operating system and compute device are supported:

- Linux CPU
- Linux GPU
- OSX CPU

There are three ways of getting started:

1. [Install prebuilt Clojure jars](#option-1-clojure-package-from-prebuilt-jar) with the native dependencies baked in. This the quickest way to get going.
2. [Install the Clojure package from source, but use prebuilt jars for the native dependencies](#option-2-clojure-package-from-source-scala-package-from-jar). Choose this option if you want pre-release features of the Clojure package but don't want to build (compile) native dependencies yourself.
3. [Build everything from source](#option-3-everything-from-source). This option is for developers or advanced users who want cutting-edge features in all parts of the dependency chain.

**Note:** This guide assumes that you are familiar with the basics of creating Clojure projects and managing dependencies. See [here](https://github.com/technomancy/leiningen/blob/stable/doc/TUTORIAL.md) for the official Leiningen tutorial.

### Option 1: Clojure Package from Prebuilt Jar

If you are new to MXNet and just want to try things out, this option is the best way to get started. You will install release versions of MXNet core, MXNet Scala and MXNet Clojure.

For reference, the Clojure MXNet jars can be found on [maven.org](https://search.maven.org/search?q=clojure%20mxnet).

#### Installing additional dependencies

Depending on your operating system, you will need a couple of packages that are not distributed through Maven:

- [OpenCV](https://opencv.org/) version 3.4
- [OpenBLAS](https://www.openblas.net/)
- [ATLAS](http://math-atlas.sourceforge.net/)
- [cURL](https://curl.haxx.se/) library version 3

##### Linux (Ubuntu)

As of writing this, OpenCV 3.4 is not available in the default repositories. Therefore, a third-party repository is needed.

```bash
sudo add-apt-repository ppa:timsc/opencv
sudo apt-get update
sudo apt install libopencv-imgcodecs3.4 libopenblas-base libatlas3-base libcurl3
```

Note: `libcurl3` may conflict with other packages on your system. [Here](https://github.com/apache/incubator-mxnet/issues/12822) is a possible workaround.

##### Linux (Arch)

```bash
yaourt -S openblas-lapack
yaourt -S libcurl-compat
export LD_PRELOAD=libcurl.so.3
```

To enable GPU support, you will additionally need the CUDA toolkit:

```bash
wget https://archive.archlinux.org/packages/c/cuda/cuda-9.0.176-4-x86_64.pkg.tar.xz
sudo pacman -U cuda-9.0.176-4-x86_64.pkg.tar.xz
```

##### OSX
<<<<<<< HEAD

```bash
brew install wget
brew install opencv
```

#### Installing the Clojure package

- Create a new project with `lein new my-mxnet`
- Edit your `project.clj` and add one of the following entries to `:dependencies`, based on your system and the compute device you want to use:


  - `[org.apache.mxnet.contrib.clojure/clojure-mxnet-linux-cpu <latest-version>]`
  - `[org.apache.mxnet.contrib.clojure/clojure-mxnet-linux-gpu <latest-version>]`
  - `[org.apache.mxnet.contrib.clojure/clojure-mxnet-osx-cpu <latest-version>]`

You can find the latest version out on [maven central- clojure-mxnet latest](https://search.maven.org/search?q=clojure-mxnet)

After making this change and running `lein deps`, you should be able to run example code like this [NDArray Tutorial](https://github.com/apache/incubator-mxnet/blob/master/contrib/clojure-package/examples/tutorial/src/tutorial/ndarray.clj).

### Option 2: Clojure package from Source, Scala Package from Jar

With this option, you will install a Git revision of the Clojure package source and a [Scala package jar from Maven](https://search.maven.org/search?q=g:org.apache.mxnet) with native dependencies baked in.

- Install additional dependencies as described in [the corresponding section for Option 1](#installing-additional-dependencies),

- Recursively clone the MXNet repository and checkout the desired version, (example 1.3.1). You should use the latest [version](https://search.maven.org/search?q=clojure-mxnet)), and a clone into the `~/mxnet` directory:

  ```bash
  git clone --recursive https://github.com/apache/incubator-mxnet.git ~/mxnet
  cd ~/mxnet
  git tag --list  # Find the tag that matches the Scala package version

  git checkout tags/<version> -b my_mxnet
  git submodule update --init --recursive
  cd contrib/clojure
  ```

- Edit `project.clj` to include the desired Scala jar from Maven:


      [org.apache.mxnet/mxnet-full_2.11-linux-x86_64-cpu <latest-version>]

- Run `lein test`. All the tests should run without error.
- At this point you can run `lein install` to build and install the Clojure jar locally.

To run examples, you can now use `lein run` in any of the example directories, e.g., `examples/imclassification`. You can also specify the compute device, e.g., `lein run :cpu 2` (for 2 CPUs) or `lein run :gpu` (for 1 GPU).

#### Experimental: Using Scala Snapshot Jars
**Note:** Instead of a release tag, you can also use a development version of the Clojure package, e.g., Git `master`, together with the prebuilt Scala jar. There is a repo of nightly built snapshots of Scala jars. You can use them in your `project.clj` by adding a repository:

```
["snapshots" {:url "https://repository.apache.org/content/repositories/snapshots"
                              :snapshots true
                              :sign-releases false
                              :checksum :fail
                              :update :always
                              :releases {:checksum :fail :update :always}}]
```

Then you should be able to run with your dependency:

    [org.apache.mxnet/mxnet-full_2.11-osx-x86_64-cpu "latest-version-SNAPSHOT"]


In that case, however, breakage can happen at any point, for instance when the Scala development version adds, changes or removes an interface and the Clojure development version moves along. If you really need the most recent version, you should consider [installation option 3](#option-3-everything-from-source).

### Option 3: Everything from Source

With this option, you will compile the core MXNet C++ package and jars for both Scala and Clojure language bindings from source. If you intend to make changes to the code in any of the parts, or if you simply want the latest and greatest features, this choice is for you.

The first step is to recursively clone the MXNet repository and checkout the desired version, (example 1.3.1). You should use the latest [version](https://search.maven.org/search?q=clojure-mxnet)), and clone into the `~/mxnet` directory:

  ```bash
  git clone --recursive https://github.com/apache/incubator-mxnet.git ~/mxnet
  cd ~/mxnet
  git checkout tags/version -b my_mxnet  # this is optional
  git submodule update --init --recursive
  ```

If you have previous builds and other unwanted files lying around in the working directory and would like to clean up, [here](https://gist.github.com/nicktoumpelis/11214362) is a useful script for that task. However, be aware that this recipe will remove any untracked files and reset uncommitted changes in the working directory.

#### Building the core library

Detailed instructions for building MXNet core from source can be found [in the MXNet installation documentation](https://mxnet.incubator.apache.org/install/index.html). The relevant sections are:

- For Ubuntu Linux: [CUDA Dependencies](https://mxnet.incubator.apache.org/install/ubuntu_setup.html#cuda-dependencies) and [Building MXNet from Source](https://mxnet.incubator.apache.org/install/ubuntu_setup.html#build-mxnet-from-source)
- For Mac OSX: [Build the Shared Library](https://mxnet.incubator.apache.org/install/osx_setup.html#build-the-shared-library)
=======

```bash
brew install wget
brew install opencv
```

#### Installing the Clojure package

- Create a new project with `lein new my-mxnet`
- Edit your `project.clj` and add one of the following entries to `:dependencies`, based on your system and the compute device you want to use:


  - `[org.apache.mxnet.contrib.clojure/clojure-mxnet-linux-cpu <latest-version>]`
  - `[org.apache.mxnet.contrib.clojure/clojure-mxnet-linux-gpu <latest-version>]`
  - `[org.apache.mxnet.contrib.clojure/clojure-mxnet-osx-cpu <latest-version>]`

You can find the latest version out on [maven central- clojure-mxnet latest](https://search.maven.org/search?q=clojure-mxnet)

After making this change and running `lein deps`, you should be able to run example code like this [NDArray Tutorial](https://github.com/apache/incubator-mxnet/blob/master/contrib/clojure-package/examples/tutorial/src/tutorial/ndarray.clj).

### Option 2: Clojure package from Source, Scala Package from Jar

With this option, you will install a Git revision of the Clojure package source and a [Scala package jar from Maven](https://search.maven.org/search?q=g:org.apache.mxnet) with native dependencies baked in.

- Install additional dependencies as described in [the corresponding section for Option 1](#installing-additional-dependencies),

- Recursively clone the MXNet repository and checkout the desired version, (example 1.3.1). You should use the latest [version](https://search.maven.org/search?q=clojure-mxnet)), and a clone into the `~/mxnet` directory:

  ```bash
  git clone --recursive https://github.com/apache/incubator-mxnet.git ~/mxnet
  cd ~/mxnet
  git tag --list  # Find the tag that matches the Scala package version

  git checkout tags/<version> -b my_mxnet
  git submodule update --init --recursive
  cd contrib/clojure
  ```

- Edit `project.clj` to include the desired Scala jar from Maven:


      [org.apache.mxnet/mxnet-full_2.11-linux-x86_64-cpu <latest-version>]

- Run `lein test`. All the tests should run without error.
- At this point you can run `lein install` to build and install the Clojure jar locally.

To run examples, you can now use `lein run` in any of the example directories, e.g., `examples/imclassification`. You can also specify the compute device, e.g., `lein run :cpu 2` (for 2 CPUs) or `lein run :gpu` (for 1 GPU).

#### Using Scala Nightly Snapshot Jars
**Note:** Instead of a release tag, you can also use a development version of the Clojure package, e.g., Git `master`, together with the prebuilt Scala jar. There is a repo of nightly built snapshots of Scala jars. You can use them in your `project.clj` by adding them as a dependency:


Then you should be able to run with your dependency:

    [org.apache.mxnet/mxnet-full_2.11-osx-x86_64-cpu "<insert-version-SNAPSHOT>"]
>>>>>>> 0a2419ff

In particular, ignore all of the language-interface-specific sections.

<<<<<<< HEAD
The outcome of this step will be a shared library `lib/libmxnet.so` that is used in the next step.

#### Building the Scala jar

- Ensure you have JDK 8 on your system. Later versions may produce cryptic build errors mentioning `scala.reflect.internal.MissingRequirementError`. 
- Build and install the Scala package in your local Maven directory using the following commands:

  ```bash
  cd scala-package
  mvn install
  ```

#### Building the Clojure jar
 
- Enter the `contrib/clojure` directory and edit the `project.clj` file. Add the Scala jar that was just created and installed, e.g., `[org.apache.mxnet/mxnet-full_2.11-osx-x86_64-cpu "latest-version-SNAPSHOT"]`, to the `:dependencies`.
- Run `lein test`. All the tests should run without an error.
- Run `lein install` to build and install the Clojure jar locally.

To run examples, you can now use `lein run` in any of the example directories, e.g., `examples/imclassification`. You can also specify the compute device, e.g., `lein run :cpu 2` (for 2 CPUs) or `lein run :gpu` (for 1 GPU).

## Docker Files

There are Dockerfiles available as well.

- [Community Provided by Magnet](https://hub.docker.com/u/magnetcoop/)
- [MXNet CI](https://github.com/apache/incubator-mxnet/blob/master/ci/docker/Dockerfile.build.ubuntu_cpu) and the install scripts
  - [Ubuntu core](https://github.com/apache/incubator-mxnet/blob/master/ci/docker/install/ubuntu_core.sh)
  - [Ubuntu Scala](https://github.com/apache/incubator-mxnet/blob/master/ci/docker/install/ubuntu_scala.sh)
  - [Ubuntu Clojure](https://github.com/apache/incubator-mxnet/blob/master/ci/docker/install/ubuntu_clojure.sh)

## Need Help?

If you are having trouble getting started or have a question, feel free to reach out at:

=======
In that case, however, breakage can happen at any point, for instance when the Scala development version adds, changes or removes an interface and the Clojure development version moves along. If you really need the most recent version, you should consider [installation option 3](#option-3-everything-from-source).

### Option 3: Everything from Source

With this option, you will compile the core MXNet C++ package and jars for both Scala and Clojure language bindings from source. If you intend to make changes to the code in any of the parts, or if you simply want the latest and greatest features, this choice is for you.

The first step is to recursively clone the MXNet repository and checkout the desired version, (example 1.3.1). You should use the latest [version](https://search.maven.org/search?q=clojure-mxnet)), and clone into the `~/mxnet` directory:

  ```bash
  git clone --recursive https://github.com/apache/incubator-mxnet.git ~/mxnet
  cd ~/mxnet
  git checkout tags/version -b my_mxnet  # this is optional
  git submodule update --init --recursive
  ```

If you have previous builds and other unwanted files lying around in the working directory and would like to clean up, [here](https://gist.github.com/nicktoumpelis/11214362) is a useful script for that task. However, be aware that this recipe will remove any untracked files and reset uncommitted changes in the working directory.

#### Building the core library

Detailed instructions for building MXNet core from source can be found [in the MXNet installation documentation](https://mxnet.incubator.apache.org/install/index.html). The relevant sections are:

- For Ubuntu Linux: [CUDA Dependencies](https://mxnet.incubator.apache.org/install/ubuntu_setup.html#cuda-dependencies) and [Building MXNet from Source](https://mxnet.incubator.apache.org/install/ubuntu_setup.html#build-mxnet-from-source)
- For Mac OSX: [Build the Shared Library](https://mxnet.incubator.apache.org/install/osx_setup.html#build-the-shared-library)

In particular, ignore all of the language-interface-specific sections.

The outcome of this step will be a shared library `lib/libmxnet.so` that is used in the next step.

#### Building the Scala jar

- Ensure you have JDK 8 on your system. Later versions may produce cryptic build errors mentioning `scala.reflect.internal.MissingRequirementError`. 
- Build and install the Scala package in your local Maven directory using the following commands:

  ```bash
  cd scala-package
  mvn install
  ```

#### Building the Clojure jar
 
- Enter the `contrib/clojure` directory and edit the `project.clj` file. Add the Scala jar that was just created and installed, e.g., `[org.apache.mxnet/mxnet-full_2.11-osx-x86_64-cpu "latest-version-SNAPSHOT"]`, to the `:dependencies`.
- Run `lein test`. All the tests should run without an error.
- Run `lein install` to build and install the Clojure jar locally.

To run examples, you can now use `lein run` in any of the example directories, e.g., `examples/imclassification`. You can also specify the compute device, e.g., `lein run :cpu 2` (for 2 CPUs) or `lein run :gpu` (for 1 GPU).

## Docker Files

There are Dockerfiles available as well.

- [Community Provided by Magnet](https://hub.docker.com/u/magnetcoop/)
- [MXNet CI](https://github.com/apache/incubator-mxnet/blob/master/ci/docker/Dockerfile.build.ubuntu_cpu) and the install scripts
  - [Ubuntu core](https://github.com/apache/incubator-mxnet/blob/master/ci/docker/install/ubuntu_core.sh)
  - [Ubuntu Scala](https://github.com/apache/incubator-mxnet/blob/master/ci/docker/install/ubuntu_scala.sh)
  - [Ubuntu Clojure](https://github.com/apache/incubator-mxnet/blob/master/ci/docker/install/ubuntu_clojure.sh)

## Need Help?

If you are having trouble getting started or have a question, feel free to reach out at:

>>>>>>> 0a2419ff
- Clojurian Slack #mxnet channel. To join, go to [http://clojurians.net/](http://clojurians.net/).
- Apache Slack #mxnet and #mxnet-scala channel. To join this slack send an email to dev@mxnet.apache.org.
- Create an Issue on [https://github.com/apache/incubator-mxnet/issues](https://github.com/apache/incubator-mxnet/issues).


## Examples
There are quite a few examples in the examples directory. To use.

`lein install` in the main project
`cd` in the the example project of interest

There are README is every directory outlining instructions.

A good place to get started is the module example.
Do `lein run` for the CPU version or `lein run :gpu` for GPU.

## Generating documentation

To generate API docs, run `lein codox`. The html docs will be generated in the target/docs directory.

## Code Coverage

To run the Code Coverage tool. Run `lein cloverage`.

## Tools to keep style consistent

To keep the style consistent for the project we include the script that make it easier.
There are two script in the base of the project and in each examples.

To run it just see the following file. `lein-cljfmt-check` and `lein-cljfmt-fix`.
The first command will run and check and confirm if the code needed to be updated to reflect the community style guide.
The second command will apply the change and fix any inconsistent indentation in place. This is recommendd to be done
before the submit a new pull request so we can keep the style consistent throughout the project.

## FAQ

**Why build on the Scala package?**

The motivation section addresses this, but the main reason is high leverage is using the great work that the Scala package has already done.

**How can I tell if the GPU is being used?**

CUDA is finding a best algorithm... As long as a Context.gpu() passed in the code as a context, GPU should be used.

This command can be very handy too

`nvidia-smi --query-gpu=timestamp,name,utilization.gpu,utilization.memory,memory.total,memory.free,memory.used --format=csv -l 5
timestamp, name, utilization.gpu [%], utilization.memory [%], memory.total [MiB], memory.free [MiB], memory.used [MiB]`

**Supported APIs**
There are 3 high level APIs supported in MXNet: (Model/FeedForward), Module, and Gluon. The Module API is supported in the Clojure package because of the existing support for it in the Scala package. The Module API is very similar to the Gluon API and examples of the usage can be found in the examples directory. The Model/FeedForward API is deprected.

Gluon support will come later and may or may not be built on the Scala gluon API (when it lands there)

## Architecture & Design

See the Confluence page: https://cwiki.apache.org/confluence/display/MXNET/MXNet+Clojure

## Building and Deploying Jars

The release process for deploying the Clojure jars is on the [Apache MXNet developer wiki](https://cwiki.apache.org/confluence/display/MXNET/Clojure+Release+Process).


## Special Thanks
Special thanks to people that provided testing and feedback to make this possible

- Chris Hodapp
- Iñaki Arenaza & Magnet Coop
- r0man
- Ben Kamphaus
- Sivaram Konanki
- Rustam Gilaztdinov
- Kamil Hryniewicz
- Christian Weilbach
- Burin Choomnuan
- Avram Aelony
- Jim Dunn
- Kovas Boguta<|MERGE_RESOLUTION|>--- conflicted
+++ resolved
@@ -94,7 +94,6 @@
 ```
 
 ##### OSX
-<<<<<<< HEAD
 
 ```bash
 brew install wget
@@ -143,22 +142,15 @@
 
 To run examples, you can now use `lein run` in any of the example directories, e.g., `examples/imclassification`. You can also specify the compute device, e.g., `lein run :cpu 2` (for 2 CPUs) or `lein run :gpu` (for 1 GPU).
 
-#### Experimental: Using Scala Snapshot Jars
-**Note:** Instead of a release tag, you can also use a development version of the Clojure package, e.g., Git `master`, together with the prebuilt Scala jar. There is a repo of nightly built snapshots of Scala jars. You can use them in your `project.clj` by adding a repository:
-
-```
-["snapshots" {:url "https://repository.apache.org/content/repositories/snapshots"
-                              :snapshots true
-                              :sign-releases false
-                              :checksum :fail
-                              :update :always
-                              :releases {:checksum :fail :update :always}}]
-```
+#### Using Scala Nightly Snapshot Jars
+**Note:** Instead of a release tag, you can also use a development version of the Clojure package, e.g., Git `master`, together with the prebuilt Scala jar. There is a repo of nightly built snapshots of Scala jars. You can use them in your `project.clj` by adding them as a dependency:
+
 
 Then you should be able to run with your dependency:
 
-    [org.apache.mxnet/mxnet-full_2.11-osx-x86_64-cpu "latest-version-SNAPSHOT"]
-
+    [org.apache.mxnet/mxnet-full_2.11-osx-x86_64-cpu "<insert-version-SNAPSHOT>"]
+
+In particular, ignore all of the language-interface-specific sections.
 
 In that case, however, breakage can happen at any point, for instance when the Scala development version adds, changes or removes an interface and the Clojure development version moves along. If you really need the most recent version, you should consider [installation option 3](#option-3-everything-from-source).
 
@@ -183,67 +175,9 @@
 
 - For Ubuntu Linux: [CUDA Dependencies](https://mxnet.incubator.apache.org/install/ubuntu_setup.html#cuda-dependencies) and [Building MXNet from Source](https://mxnet.incubator.apache.org/install/ubuntu_setup.html#build-mxnet-from-source)
 - For Mac OSX: [Build the Shared Library](https://mxnet.incubator.apache.org/install/osx_setup.html#build-the-shared-library)
-=======
-
-```bash
-brew install wget
-brew install opencv
-```
-
-#### Installing the Clojure package
-
-- Create a new project with `lein new my-mxnet`
-- Edit your `project.clj` and add one of the following entries to `:dependencies`, based on your system and the compute device you want to use:
-
-
-  - `[org.apache.mxnet.contrib.clojure/clojure-mxnet-linux-cpu <latest-version>]`
-  - `[org.apache.mxnet.contrib.clojure/clojure-mxnet-linux-gpu <latest-version>]`
-  - `[org.apache.mxnet.contrib.clojure/clojure-mxnet-osx-cpu <latest-version>]`
-
-You can find the latest version out on [maven central- clojure-mxnet latest](https://search.maven.org/search?q=clojure-mxnet)
-
-After making this change and running `lein deps`, you should be able to run example code like this [NDArray Tutorial](https://github.com/apache/incubator-mxnet/blob/master/contrib/clojure-package/examples/tutorial/src/tutorial/ndarray.clj).
-
-### Option 2: Clojure package from Source, Scala Package from Jar
-
-With this option, you will install a Git revision of the Clojure package source and a [Scala package jar from Maven](https://search.maven.org/search?q=g:org.apache.mxnet) with native dependencies baked in.
-
-- Install additional dependencies as described in [the corresponding section for Option 1](#installing-additional-dependencies),
-
-- Recursively clone the MXNet repository and checkout the desired version, (example 1.3.1). You should use the latest [version](https://search.maven.org/search?q=clojure-mxnet)), and a clone into the `~/mxnet` directory:
-
-  ```bash
-  git clone --recursive https://github.com/apache/incubator-mxnet.git ~/mxnet
-  cd ~/mxnet
-  git tag --list  # Find the tag that matches the Scala package version
-
-  git checkout tags/<version> -b my_mxnet
-  git submodule update --init --recursive
-  cd contrib/clojure
-  ```
-
-- Edit `project.clj` to include the desired Scala jar from Maven:
-
-
-      [org.apache.mxnet/mxnet-full_2.11-linux-x86_64-cpu <latest-version>]
-
-- Run `lein test`. All the tests should run without error.
-- At this point you can run `lein install` to build and install the Clojure jar locally.
-
-To run examples, you can now use `lein run` in any of the example directories, e.g., `examples/imclassification`. You can also specify the compute device, e.g., `lein run :cpu 2` (for 2 CPUs) or `lein run :gpu` (for 1 GPU).
-
-#### Using Scala Nightly Snapshot Jars
-**Note:** Instead of a release tag, you can also use a development version of the Clojure package, e.g., Git `master`, together with the prebuilt Scala jar. There is a repo of nightly built snapshots of Scala jars. You can use them in your `project.clj` by adding them as a dependency:
-
-
-Then you should be able to run with your dependency:
-
-    [org.apache.mxnet/mxnet-full_2.11-osx-x86_64-cpu "<insert-version-SNAPSHOT>"]
->>>>>>> 0a2419ff
 
 In particular, ignore all of the language-interface-specific sections.
 
-<<<<<<< HEAD
 The outcome of this step will be a shared library `lib/libmxnet.so` that is used in the next step.
 
 #### Building the Scala jar
@@ -278,68 +212,6 @@
 
 If you are having trouble getting started or have a question, feel free to reach out at:
 
-=======
-In that case, however, breakage can happen at any point, for instance when the Scala development version adds, changes or removes an interface and the Clojure development version moves along. If you really need the most recent version, you should consider [installation option 3](#option-3-everything-from-source).
-
-### Option 3: Everything from Source
-
-With this option, you will compile the core MXNet C++ package and jars for both Scala and Clojure language bindings from source. If you intend to make changes to the code in any of the parts, or if you simply want the latest and greatest features, this choice is for you.
-
-The first step is to recursively clone the MXNet repository and checkout the desired version, (example 1.3.1). You should use the latest [version](https://search.maven.org/search?q=clojure-mxnet)), and clone into the `~/mxnet` directory:
-
-  ```bash
-  git clone --recursive https://github.com/apache/incubator-mxnet.git ~/mxnet
-  cd ~/mxnet
-  git checkout tags/version -b my_mxnet  # this is optional
-  git submodule update --init --recursive
-  ```
-
-If you have previous builds and other unwanted files lying around in the working directory and would like to clean up, [here](https://gist.github.com/nicktoumpelis/11214362) is a useful script for that task. However, be aware that this recipe will remove any untracked files and reset uncommitted changes in the working directory.
-
-#### Building the core library
-
-Detailed instructions for building MXNet core from source can be found [in the MXNet installation documentation](https://mxnet.incubator.apache.org/install/index.html). The relevant sections are:
-
-- For Ubuntu Linux: [CUDA Dependencies](https://mxnet.incubator.apache.org/install/ubuntu_setup.html#cuda-dependencies) and [Building MXNet from Source](https://mxnet.incubator.apache.org/install/ubuntu_setup.html#build-mxnet-from-source)
-- For Mac OSX: [Build the Shared Library](https://mxnet.incubator.apache.org/install/osx_setup.html#build-the-shared-library)
-
-In particular, ignore all of the language-interface-specific sections.
-
-The outcome of this step will be a shared library `lib/libmxnet.so` that is used in the next step.
-
-#### Building the Scala jar
-
-- Ensure you have JDK 8 on your system. Later versions may produce cryptic build errors mentioning `scala.reflect.internal.MissingRequirementError`. 
-- Build and install the Scala package in your local Maven directory using the following commands:
-
-  ```bash
-  cd scala-package
-  mvn install
-  ```
-
-#### Building the Clojure jar
- 
-- Enter the `contrib/clojure` directory and edit the `project.clj` file. Add the Scala jar that was just created and installed, e.g., `[org.apache.mxnet/mxnet-full_2.11-osx-x86_64-cpu "latest-version-SNAPSHOT"]`, to the `:dependencies`.
-- Run `lein test`. All the tests should run without an error.
-- Run `lein install` to build and install the Clojure jar locally.
-
-To run examples, you can now use `lein run` in any of the example directories, e.g., `examples/imclassification`. You can also specify the compute device, e.g., `lein run :cpu 2` (for 2 CPUs) or `lein run :gpu` (for 1 GPU).
-
-## Docker Files
-
-There are Dockerfiles available as well.
-
-- [Community Provided by Magnet](https://hub.docker.com/u/magnetcoop/)
-- [MXNet CI](https://github.com/apache/incubator-mxnet/blob/master/ci/docker/Dockerfile.build.ubuntu_cpu) and the install scripts
-  - [Ubuntu core](https://github.com/apache/incubator-mxnet/blob/master/ci/docker/install/ubuntu_core.sh)
-  - [Ubuntu Scala](https://github.com/apache/incubator-mxnet/blob/master/ci/docker/install/ubuntu_scala.sh)
-  - [Ubuntu Clojure](https://github.com/apache/incubator-mxnet/blob/master/ci/docker/install/ubuntu_clojure.sh)
-
-## Need Help?
-
-If you are having trouble getting started or have a question, feel free to reach out at:
-
->>>>>>> 0a2419ff
 - Clojurian Slack #mxnet channel. To join, go to [http://clojurians.net/](http://clojurians.net/).
 - Apache Slack #mxnet and #mxnet-scala channel. To join this slack send an email to dev@mxnet.apache.org.
 - Create an Issue on [https://github.com/apache/incubator-mxnet/issues](https://github.com/apache/incubator-mxnet/issues).
