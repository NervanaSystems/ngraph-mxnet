--- conflicted
+++ resolved
@@ -56,11 +56,8 @@
   (is (thrown? Exception (fn_ 'a 2 [])))
   (is (thrown? Exception (fn_ 1 'b [])))
   (is (thrown? Exception (fn_ 1 2 [-1])))
-<<<<<<< HEAD
-=======
   (is (thrown? Exception (fn_ 1 0 [1 2])))
   (is (thrown? Exception (fn_ 1 -1 [1 2])))
->>>>>>> 0f88f613
   (is (thrown? Exception (fn_ 1 2 [2 3 0])))
   (is (thrown? Exception (fn_ 1 2 [10 10] {:ctx "a"})))
   (let [ctx (context/default-context)]
