[submodule "3rdparty/mshadow"]
	path = 3rdparty/mshadow
	url = https://github.com/dmlc/mshadow.git
[submodule "3rdparty/dmlc-core"]
	path = 3rdparty/dmlc-core
	url = https://github.com/dmlc/dmlc-core.git
[submodule "3rdparty/ps-lite"]
	path = 3rdparty/ps-lite
	url = https://github.com/dmlc/ps-lite
[submodule "3rdparty/dlpack"]
	path = 3rdparty/dlpack
	url = https://github.com/dmlc/dlpack
[submodule "3rdparty/openmp"]
	path = 3rdparty/openmp
	url = https://github.com/llvm-mirror/openmp
[submodule "3rdparty/googletest"]
	path = 3rdparty/googletest
	url = https://github.com/google/googletest.git
[submodule "3rdparty/mkldnn"]
	path = 3rdparty/mkldnn
	url = https://github.com/intel/mkl-dnn.git
	branch = master
[submodule "3rdparty/cub"]
	path = 3rdparty/cub
	url = https://github.com/dmlc/cub
[submodule "3rdparty/tvm"]
	path = 3rdparty/tvm
	url = https://github.com/dmlc/tvm
<<<<<<< HEAD
[submodule "3rdparty/ngraph"]
	path = 3rdparty/ngraph
	url = https://github.com/NervanaSystems/ngraph.git
	branch = master
	ignore = untracked
=======
[submodule "3rdparty/onnx-tensorrt"]
	path = 3rdparty/onnx-tensorrt
	url = https://github.com/onnx/onnx-tensorrt.git
>>>>>>> 92edca81
<|MERGE_RESOLUTION|>--- conflicted
+++ resolved
@@ -26,14 +26,11 @@
 [submodule "3rdparty/tvm"]
 	path = 3rdparty/tvm
 	url = https://github.com/dmlc/tvm
-<<<<<<< HEAD
+[submodule "3rdparty/onnx-tensorrt"]
+	path = 3rdparty/onnx-tensorrt
+	url = https://github.com/onnx/onnx-tensorrt.git
 [submodule "3rdparty/ngraph"]
 	path = 3rdparty/ngraph
 	url = https://github.com/NervanaSystems/ngraph.git
 	branch = master
-	ignore = untracked
-=======
-[submodule "3rdparty/onnx-tensorrt"]
-	path = 3rdparty/onnx-tensorrt
-	url = https://github.com/onnx/onnx-tensorrt.git
->>>>>>> 92edca81
+	ignore = untracked