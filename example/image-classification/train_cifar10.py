# Licensed to the Apache Software Foundation (ASF) under one
# or more contributor license agreements.  See the NOTICE file
# distributed with this work for additional information
# regarding copyright ownership.  The ASF licenses this file
# to you under the Apache License, Version 2.0 (the
# "License"); you may not use this file except in compliance
# with the License.  You may obtain a copy of the License at
#
#   http://www.apache.org/licenses/LICENSE-2.0
#
# Unless required by applicable law or agreed to in writing,
# software distributed under the License is distributed on an
# "AS IS" BASIS, WITHOUT WARRANTIES OR CONDITIONS OF ANY
# KIND, either express or implied.  See the License for the
# specific language governing permissions and limitations
# under the License.

import os
import argparse
import logging
logging.basicConfig(level=logging.DEBUG)
from common import find_mxnet, data, fit
from common.util import download_file
import mxnet as mx

def download_cifar10():
    data_dir="data"
    fnames = (os.path.join(data_dir, "cifar10_train.rec"),
              os.path.join(data_dir, "cifar10_val.rec"))
    download_file('http://data.mxnet.io/data/cifar10/cifar10_val.rec', fnames[1])
    download_file('http://data.mxnet.io/data/cifar10/cifar10_train.rec', fnames[0])
    return fnames

def set_cifar_aug(aug):
    aug.set_defaults(rgb_mean='125.307,122.961,113.8575', rgb_std='51.5865,50.847,51.255')
    aug.set_defaults(random_mirror=1, pad=4, fill_value=0, random_crop=1)
    aug.set_defaults(min_random_size=32, max_random_size=32)

if __name__ == '__main__':
    # download data
    (train_fname, val_fname) = download_cifar10()

    # parse args
    parser = argparse.ArgumentParser(description="train cifar10",
                                     formatter_class=argparse.ArgumentDefaultsHelpFormatter)
    parser.add_argument('--with-nnp',  action="store_true", default=False, dest="is_nnp")
    fit.add_fit_args(parser)
    data.add_data_args(parser)
    data.add_data_aug_args(parser)
<<<<<<< HEAD
    parser.set_defaults(random_crop=1, random_mirror=1,
                        max_random_h=36, max_random_s=50, max_random_l=50)
=======
    # uncomment to set standard cifar augmentations
    # set_cifar_aug(parser)
>>>>>>> 8d4d5fa9
    parser.set_defaults(
        # network
        network        = 'resnet',
        num_layers     = 110,
        # data
        data_train     = train_fname,
        data_val       = val_fname,
        num_classes    = 10,
        num_examples  = 50000,
        image_shape    = '3,28,28',
        pad_size       = 4,
        # train
        batch_size     = 128,
        num_epochs     = 300,
        lr             = .05,
        lr_step_epochs = '200,250',
    )
    args = parser.parse_args()

    # load network
    from importlib import import_module
    net = import_module('symbols.'+args.network)
    sym = net.get_symbol(**vars(args))

    # train
    fit.fit(args, sym, data.get_rec_iter,args.is_nnp)<|MERGE_RESOLUTION|>--- conflicted
+++ resolved
@@ -47,13 +47,10 @@
     fit.add_fit_args(parser)
     data.add_data_args(parser)
     data.add_data_aug_args(parser)
-<<<<<<< HEAD
+    # uncomment to set standard cifar augmentations
+    # set_cifar_aug(parser)
     parser.set_defaults(random_crop=1, random_mirror=1,
                         max_random_h=36, max_random_s=50, max_random_l=50)
-=======
-    # uncomment to set standard cifar augmentations
-    # set_cifar_aug(parser)
->>>>>>> 8d4d5fa9
     parser.set_defaults(
         # network
         network        = 'resnet',
