# Licensed to the Apache Software Foundation (ASF) under one
# or more contributor license agreements.  See the NOTICE file
# distributed with this work for additional information
# regarding copyright ownership.  The ASF licenses this file
# to you under the Apache License, Version 2.0 (the
# "License"); you may not use this file except in compliance
# with the License.  You may obtain a copy of the License at
#
#   http://www.apache.org/licenses/LICENSE-2.0
#
# Unless required by applicable law or agreed to in writing,
# software distributed under the License is distributed on an
# "AS IS" BASIS, WITHOUT WARRANTIES OR CONDITIONS OF ANY
# KIND, either express or implied.  See the License for the
# specific language governing permissions and limitations
# under the License.

""" example train fit utility """
import logging
import os
import time
import re
import math
import mxnet as mx


def _get_lr_scheduler(args, kv):
    if 'lr_factor' not in args or args.lr_factor >= 1:
        return (args.lr, None)
    epoch_size = args.num_examples / args.batch_size
    if 'dist' in args.kv_store:
        epoch_size /= kv.num_workers
    begin_epoch = args.load_epoch if args.load_epoch else 0
    if 'pow' in args.lr_step_epochs:
        lr = args.lr
        max_up = args.num_epochs * epoch_size
        pwr = float(re.sub('pow[- ]*', '', args.lr_step_epochs))
        poly_sched = mx.lr_scheduler.PolyScheduler(max_up, lr, pwr)
        return (lr, poly_sched)
    step_epochs = [int(l) for l in args.lr_step_epochs.split(',')]
    lr = args.lr
    for s in step_epochs:
        if begin_epoch >= s:
            lr *= args.lr_factor
    if lr != args.lr:
        logging.info('Adjust learning rate to %e for epoch %d',
                     lr, begin_epoch)

    steps = [epoch_size * (x - begin_epoch)
             for x in step_epochs if x - begin_epoch > 0]
    return (lr, mx.lr_scheduler.MultiFactorScheduler(step=steps, factor=args.lr_factor))


def _load_model(args, rank=0):
    if 'load_epoch' not in args or args.load_epoch is None:
        return (None, None, None)
    assert args.model_prefix is not None
    model_prefix = args.model_prefix
    if rank > 0 and os.path.exists("%s-%d-symbol.json" % (model_prefix, rank)):
        model_prefix += "-%d" % (rank)
    sym, arg_params, aux_params = mx.model.load_checkpoint(
        model_prefix, args.load_epoch)
    logging.info('Loaded model %s_%04d.params', model_prefix, args.load_epoch)
    return (sym, arg_params, aux_params)


def _save_model(args, rank=0):
    if args.model_prefix is None:
        return None
    dst_dir = os.path.dirname(args.model_prefix)
    if not os.path.isdir(dst_dir):
        os.mkdir(dst_dir)
    return mx.callback.do_checkpoint(args.model_prefix if rank == 0 else "%s-%d" % (
        args.model_prefix, rank))


def add_fit_args(parser):
    """
    parser : argparse.ArgumentParser
    return a parser added with args required by fit
    """
    train = parser.add_argument_group('Training', 'model training')
    train.add_argument('--network', type=str,
                       help='the neural network to use')
    train.add_argument('--num-layers', type=int,
                       help='number of layers in the neural network, \
                             required by some networks such as resnet')
    train.add_argument('--gpus', type=str,
                       help='list of gpus to run, e.g. 0 or 0,2,5. empty means using cpu')
    train.add_argument('--kv-store', type=str, default='device',
                       help='key-value store type')
    train.add_argument('--num-epochs', type=int, default=100,
                       help='max num of epochs')
    train.add_argument('--lr', type=float, default=0.1,
                       help='initial learning rate')
    train.add_argument('--lr-factor', type=float, default=0.1,
                       help='the ratio to reduce lr on each step')
    train.add_argument('--lr-step-epochs', type=str,
                       help='the epochs to reduce the lr, e.g. 30,60')
    train.add_argument('--initializer', type=str, default='default',
                       help='the initializer type')
    train.add_argument('--optimizer', type=str, default='sgd',
                       help='the optimizer type')
    train.add_argument('--mom', type=float, default=0.9,
                       help='momentum for sgd')
    train.add_argument('--wd', type=float, default=0.0001,
                       help='weight decay for sgd')
    train.add_argument('--batch-size', type=int, default=128,
                       help='the batch size')
    train.add_argument('--disp-batches', type=int, default=20,
                       help='show progress for every n batches')
    train.add_argument('--model-prefix', type=str,
                       help='model prefix')
    parser.add_argument('--monitor', dest='monitor', type=int, default=0,
                        help='log network parameters every N iters if larger than 0')
    train.add_argument('--load-epoch', type=int,
                       help='load the model on an epoch using the model-load-prefix')
    train.add_argument('--top-k', type=int, default=0,
                       help='report the top-k accuracy. 0 means no report.')
    train.add_argument('--loss', type=str, default='',
                       help='show the cross-entropy or nll loss. ce strands for cross-entropy, nll-loss stands for likelihood loss')
    train.add_argument('--test-io', type=int, default=0,
                       help='1 means test reading speed without training')
    train.add_argument('--dtype', type=str, default='float32',
                       help='precision: float32 or float16')
    train.add_argument('--gc-type', type=str, default='none',
                       help='type of gradient compression to use, \
                             takes `2bit` or `none` for now')
    train.add_argument('--gc-threshold', type=float, default=0.5,
                       help='threshold for 2bit gradient compression')
    # additional parameters for large batch sgd
    train.add_argument('--macrobatch-size', type=int, default=0,
                       help='distributed effective batch size')
    train.add_argument('--warmup-epochs', type=int, default=5,
                       help='the epochs to ramp-up lr to scaled large-batch value')
    train.add_argument('--warmup-strategy', type=str, default='linear',
                       help='the ramping-up strategy for large batch sgd')
    return train

<<<<<<< HEAD
def fit(args, network, data_loader,is_nnp=False, **kwargs):
=======

def fit(args, network, data_loader, **kwargs):
>>>>>>> f220ad07
    """
    train a model
    args : argparse returns
    network : the symbol definition of the nerual network
    data_loader : function that returns the train and val data iterators
    """
    # kvstore
    kv = mx.kvstore.create(args.kv_store)
    if args.gc_type != 'none':
        kv.set_gradient_compression({'type': args.gc_type,
                                     'threshold': args.gc_threshold})

    # logging
    head = '%(asctime)-15s Node[' + str(kv.rank) + '] %(message)s'
    logging.basicConfig(level=logging.DEBUG, format=head)
    logging.info('start with arguments %s', args)

    # data iterators
    (train, val) = data_loader(args, kv)
    if args.test_io:
        tic = time.time()
        for i, batch in enumerate(train):
            for j in batch.data:
                j.wait_to_read()
            if (i + 1) % args.disp_batches == 0:
                logging.info('Batch [%d]\tSpeed: %.2f samples/sec', i,
                             args.disp_batches * args.batch_size / (time.time() - tic))
                tic = time.time()

        return

    # load model
    if 'arg_params' in kwargs and 'aux_params' in kwargs:
        arg_params = kwargs['arg_params']
        aux_params = kwargs['aux_params']
    else:
        sym, arg_params, aux_params = _load_model(args, kv.rank)
        if sym is not None:
            assert sym.tojson() == network.tojson()

    # save model
    checkpoint = _save_model(args, kv.rank)

    # devices for training
    devs = mx.cpu() if args.gpus is None or args.gpus == "" else [
        mx.gpu(int(i)) for i in args.gpus.split(',')]

    if is_nnp:
        devs = mx.nnp()
    # learning rate
    lr, lr_scheduler = _get_lr_scheduler(args, kv)

    # create model
    model = mx.mod.Module(
        context=devs,
        symbol=network
    )

    lr_scheduler = lr_scheduler
    optimizer_params = {
        'learning_rate': lr,
        'wd': args.wd,
        'lr_scheduler': lr_scheduler,
        'multi_precision': True}

    # Only a limited number of optimizers have 'momentum' property
    has_momentum = {'sgd', 'dcasgd', 'nag'}
    if args.optimizer in has_momentum:
        optimizer_params['momentum'] = args.mom

    monitor = mx.mon.Monitor(
        args.monitor, pattern=".*") if args.monitor > 0 else None

    # A limited number of optimizers have a warmup period
    has_warmup = {'lbsgd', 'lbnag'}
    if args.optimizer in has_warmup:
        if 'dist' in args.kv_store:
            nworkers = kv.num_workers
        else:
            nworkers = 1
        epoch_size = args.num_examples / args.batch_size / nworkers
        if epoch_size < 1:
            epoch_size = 1
        macrobatch_size = args.macrobatch_size
        if macrobatch_size < args.batch_size * nworkers:
            macrobatch_size = args.batch_size * nworkers
        #batch_scale = round(float(macrobatch_size) / args.batch_size / nworkers +0.4999)
        batch_scale = math.ceil(
            float(macrobatch_size) / args.batch_size / nworkers)
        optimizer_params['updates_per_epoch'] = epoch_size
        optimizer_params['begin_epoch'] = args.load_epoch if args.load_epoch else 0
        optimizer_params['batch_scale'] = batch_scale
        optimizer_params['warmup_strategy'] = args.warmup_strategy
        optimizer_params['warmup_epochs'] = args.warmup_epochs
        optimizer_params['num_epochs'] = args.num_epochs

    if args.initializer == 'default':
        if args.network == 'alexnet':
            # AlexNet will not converge using Xavier
            initializer = mx.init.Normal()
            # VGG will not trend to converge using Xavier-Gaussian
        elif 'vgg' in args.network:
            initializer = mx.init.Xavier()
        else:
            initializer = mx.init.Xavier(
                rnd_type='gaussian', factor_type="in", magnitude=2)
    # initializer   = mx.init.Xavier(factor_type="in", magnitude=2.34),
    elif args.initializer == 'xavier':
        initializer = mx.init.Xavier()
    elif args.initializer == 'msra':
        initializer = mx.init.MSRAPrelu()
    elif args.initializer == 'orthogonal':
        initializer = mx.init.Orthogonal()
    elif args.initializer == 'normal':
        initializer = mx.init.Normal()
    elif args.initializer == 'uniform':
        initializer = mx.init.Uniform()
    elif args.initializer == 'one':
        initializer = mx.init.One()
    elif args.initializer == 'zero':
        initializer = mx.init.Zero()

    # evaluation metrices
    eval_metrics = ['accuracy']
    if args.top_k > 0:
        eval_metrics.append(mx.metric.create(
            'top_k_accuracy', top_k=args.top_k))

    supported_loss = ['ce', 'nll_loss']
    if len(args.loss) > 0:
        # ce or nll loss is only applicable to softmax output
        loss_type_list = args.loss.split(',')
        if 'softmax_output' in network.list_outputs():
            for loss_type in loss_type_list:
                loss_type = loss_type.strip()
                if loss_type == 'nll':
                    loss_type = 'nll_loss'
                if loss_type not in supported_loss:
                    logging.warning(loss_type + ' is not an valid loss type, only cross-entropy or ' \
                                    'negative likelihood loss is supported!')
                else:
                    eval_metrics.append(mx.metric.create(loss_type))
        else:
            logging.warning("The output is not softmax_output, loss argument will be skipped!")

    # callbacks that run after each batch
    batch_end_callbacks = [mx.callback.Speedometer(
        args.batch_size, args.disp_batches)]
    if 'batch_end_callback' in kwargs:
        cbs = kwargs['batch_end_callback']
        batch_end_callbacks += cbs if isinstance(cbs, list) else [cbs]

    # run
    model.fit(train,
              begin_epoch=args.load_epoch if args.load_epoch else 0,
              num_epoch=args.num_epochs,
              eval_data=val,
              eval_metric=eval_metrics,
              kvstore=kv,
              optimizer=args.optimizer,
              optimizer_params=optimizer_params,
              initializer=initializer,
              arg_params=arg_params,
              aux_params=aux_params,
              batch_end_callback=batch_end_callbacks,
              epoch_end_callback=checkpoint,
              allow_missing=True,
              monitor=monitor)<|MERGE_RESOLUTION|>--- conflicted
+++ resolved
@@ -137,12 +137,7 @@
                        help='the ramping-up strategy for large batch sgd')
     return train
 
-<<<<<<< HEAD
 def fit(args, network, data_loader,is_nnp=False, **kwargs):
-=======
-
-def fit(args, network, data_loader, **kwargs):
->>>>>>> f220ad07
     """
     train a model
     args : argparse returns
