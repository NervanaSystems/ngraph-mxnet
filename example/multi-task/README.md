--- conflicted
+++ resolved
@@ -18,7 +18,6 @@
 # Mulit-task learning example
  
 This is a simple example to show how to use mxnet for multi-task learning. It uses MNIST as an example, trying to predict jointly the digit and whether this digit is odd or even.
-<<<<<<< HEAD
 
 For example:
 
@@ -28,15 +27,4 @@
 
 In this example we don't expect the tasks to contribute to each other much, but for example multi-task learning has been successfully applied to the domain of image captioning. In [A Multi-task Learning Approach for Image Captioning](https://www.ijcai.org/proceedings/2018/0168.pdf) by Wei Zhao, Benyou Wang, Jianbo Ye, Min Yang, Zhou Zhao, Ruotian Luo, Yu Qiao, they train a network to jointly classify images and generate text captions
 
-=======
-
-For example:
-
-![](https://camo.githubusercontent.com/ed3cf256f47713335dc288f32f9b0b60bf1028b7/68747470733a2f2f7777772e636c61737365732e63732e756368696361676f2e6564752f617263686976652f323031332f737072696e672f31323330302d312f70612f7061312f64696769742e706e67)
-
-Should be jointly classified as 4, and Even.
-
-In this example we don't expect the tasks to contribute to each other much, but for example multi-task learning has been successfully applied to the domain of image captioning. In [A Multi-task Learning Approach for Image Captioning](https://www.ijcai.org/proceedings/2018/0168.pdf) by Wei Zhao, Benyou Wang, Jianbo Ye, Min Yang, Zhou Zhao, Ruotian Luo, Yu Qiao, they train a network to jointly classify images and generate text captions
-
->>>>>>> 0f88f613
 Please refer to the notebook for a fully worked example.