# Licensed to the Apache Software Foundation (ASF) under one
# or more contributor license agreements.  See the NOTICE file
# distributed with this work for additional information
# regarding copyright ownership.  The ASF licenses this file
# to you under the Apache License, Version 2.0 (the
# "License"); you may not use this file except in compliance
# with the License.  You may obtain a copy of the License at
#
#   http://www.apache.org/licenses/LICENSE-2.0
#
# Unless required by applicable law or agreed to in writing,
# software distributed under the License is distributed on an
# "AS IS" BASIS, WITHOUT WARRANTIES OR CONDITIONS OF ANY
# KIND, either express or implied.  See the License for the
# specific language governing permissions and limitations
# under the License.

import argparse
import logging
import os
import time
import numpy as np
import mxnet as mx
from mxnet import nd
from mxnet.contrib.quantization import *


def download_dataset(dataset_url, dataset_dir, logger=None):
    if logger is not None:
        logger.info('Downloading dataset for inference from %s to %s' % (dataset_url, dataset_dir))
    mx.test_utils.download(dataset_url, dataset_dir)


def load_model(symbol_file, param_file, logger=None):
    cur_path = os.path.dirname(os.path.realpath(__file__))
    symbol_file_path = os.path.join(cur_path, symbol_file)
    if logger is not None:
        logger.info('Loading symbol from file %s' % symbol_file_path)
    symbol = mx.sym.load(symbol_file_path)

    param_file_path = os.path.join(cur_path, param_file)
    if logger is not None:
        logger.info('Loading params from file %s' % param_file_path)
    save_dict = nd.load(param_file_path)
    arg_params = {}
    aux_params = {}
    for k, v in save_dict.items():
        tp, name = k.split(':', 1)
        if tp == 'arg':
            arg_params[name] = v
        if tp == 'aux':
            aux_params[name] = v
    return symbol, arg_params, aux_params


def advance_data_iter(data_iter, n):
    assert n >= 0
    if n == 0:
        return data_iter
    has_next_batch = True
    while has_next_batch:
        try:
            data_iter.next()
            n -= 1
            if n == 0:
                return data_iter
        except StopIteration:
            has_next_batch = False


def score(sym, arg_params, aux_params, data, devs, label_name, max_num_examples, logger=None):
    metrics = [mx.metric.create('acc'),
               mx.metric.create('top_k_accuracy', top_k=5)]
    if not isinstance(metrics, list):
        metrics = [metrics, ]
    mod = mx.mod.Module(symbol=sym, context=devs, label_names=[label_name, ])
    mod.bind(for_training=False,
             data_shapes=data.provide_data,
             label_shapes=data.provide_label)
    mod.set_params(arg_params, aux_params)

    tic = time.time()
    num = 0
    for batch in data:
        mod.forward(batch, is_train=False)
        for m in metrics:
            mod.update_metric(m, batch.label)
        num += batch_size
        if max_num_examples is not None and num >= max_num_examples:
            break

    speed = num / (time.time() - tic)

    if logger is not None:
        logger.info('Finished inference with %d images' % num)
        logger.info('Finished with %f images per second', speed)
        logger.warn('Note: GPU performance is expected to be slower than CPU. Please refer quantization/README.md for details')
        for m in metrics:
            logger.info(m.get())


def benchmark_score(symbol_file, ctx, batch_size, num_batches, data_layer_type, logger=None):
    # get mod
    cur_path = os.path.dirname(os.path.realpath(__file__))
    symbol_file_path = os.path.join(cur_path, symbol_file)
    if logger is not None:
        logger.info('Loading symbol from file %s' % symbol_file_path)
    sym = mx.sym.load(symbol_file_path)
    mod = mx.mod.Module(symbol=sym, context=ctx)
    if data_layer_type == "int8":
        dshape = mx.io.DataDesc(name='data', shape=(
            batch_size,) + data_shape, dtype=np.int8)
    elif data_layer_type == 'uint8':
        dshape = mx.io.DataDesc(name='data', shape=(
            batch_size,) + data_shape, dtype=np.uint8)
    else:  # float32
        dshape = mx.io.DataDesc(name='data', shape=(
            batch_size,) + data_shape, dtype=np.float32)
    mod.bind(for_training=False,
             inputs_need_grad=False,
             data_shapes=[dshape])
    mod.init_params(initializer=mx.init.Xavier(magnitude=2.))

    # get data
    if data_layer_type == "float32":
        data = [mx.random.uniform(-1.0, 1.0, shape=shape, ctx=ctx, dtype=data_layer_type)
                for _, shape in mod.data_shapes]
    else:
        data = [mx.nd.full(shape=shape, val=127, ctx=ctx, dtype=data_layer_type)
                for _, shape in mod.data_shapes]
    batch = mx.io.DataBatch(data, [])  # empty label

    # run
    dry_run = 5                 # use 5 iterations to warm up
    for i in range(dry_run+num_batches):
        if i == dry_run:
            tic = time.time()
        mod.forward(batch, is_train=False)
        for output in mod.get_outputs():
            output.wait_to_read()

    # return num images per second
    return num_batches*batch_size/(time.time() - tic)

if __name__ == '__main__':
    parser = argparse.ArgumentParser(description='Score a model on a dataset')
    parser.add_argument('--ctx', type=str, default='gpu')
    parser.add_argument('--benchmark', type=bool, default=False, help='dummy data benchmark')
    parser.add_argument('--symbol-file', type=str, required=True, help='symbol file path')
    parser.add_argument('--param-file', type=str, required=False, help='param file path')
    parser.add_argument('--batch-size', type=int, default=32)
    parser.add_argument('--label-name', type=str, default='softmax_label')
    parser.add_argument('--dataset', type=str, required=False, help='dataset path')
    parser.add_argument('--rgb-mean', type=str, default='0,0,0')
    parser.add_argument('--rgb-std', type=str, default='1,1,1')
    parser.add_argument('--image-shape', type=str, default='3,224,224')
    parser.add_argument('--data-nthreads', type=int, default=60, help='number of threads for data decoding')
    parser.add_argument('--num-skipped-batches', type=int, default=0, help='skip the number of batches for inference')
    parser.add_argument('--num-inference-batches', type=int, required=True, help='number of images used for inference')
    parser.add_argument('--shuffle-dataset', action='store_true', default=True,
                        help='shuffle the calibration dataset')
    parser.add_argument('--shuffle-chunk-seed', type=int, default=3982304,
                        help='shuffling chunk seed, see'
                             ' https://mxnet.incubator.apache.org/api/python/io/io.html?highlight=imager#mxnet.io.ImageRecordIter'
                             ' for more details')
    parser.add_argument('--shuffle-seed', type=int, default=48564309,
                        help='shuffling seed, see'
                             ' https://mxnet.incubator.apache.org/api/python/io/io.html?highlight=imager#mxnet.io.ImageRecordIter'
                             ' for more details')
    parser.add_argument('--data-layer-type', type=str, default="float32",
                        choices=['float32', 'int8', 'uint8'],
                        help='data type for data layer')

    args = parser.parse_args()

    if args.ctx == 'gpu':
        ctx = mx.gpu(0)
    elif args.ctx == 'cpu':
        ctx = mx.cpu(0)
    else:
        raise ValueError('ctx %s is not supported in this script' % args.ctx)

    logging.basicConfig()
    logger = logging.getLogger('logger')
    logger.setLevel(logging.INFO)

    symbol_file = args.symbol_file
    param_file = args.param_file
    data_nthreads = args.data_nthreads

    batch_size = args.batch_size
    logger.info('batch size = %d for inference' % batch_size)

    rgb_mean = args.rgb_mean
    logger.info('rgb_mean = %s' % rgb_mean)
    rgb_mean = [float(i) for i in rgb_mean.split(',')]
    mean_args = {'mean_r': rgb_mean[0], 'mean_g': rgb_mean[1], 'mean_b': rgb_mean[2]}
    rgb_std = args.rgb_std
    logger.info('rgb_std = %s' % rgb_std)
    rgb_std = [float(i) for i in rgb_std.split(',')]
    std_args = {'std_r': rgb_std[0], 'std_g': rgb_std[1], 'std_b': rgb_std[2]}
    combine_mean_std = {}
    combine_mean_std.update(mean_args)
    combine_mean_std.update(std_args)

    label_name = args.label_name
    logger.info('label_name = %s' % label_name)

    image_shape = args.image_shape
    data_shape = tuple([int(i) for i in image_shape.split(',')])
    logger.info('Input data shape = %s' % str(data_shape))

    data_layer_type = args.data_layer_type
    if args.benchmark == False:
        dataset = args.dataset
        download_dataset('http://data.mxnet.io/data/val_256_q90.rec', dataset)
        logger.info('Dataset for inference: %s' % dataset)

        # creating data iterator
<<<<<<< HEAD
        data = mx.io.ImageRecordIter(path_imgrec=dataset,
                                    label_width=1,
                                    preprocess_threads=data_nthreads,
                                    batch_size=batch_size,
                                    data_shape=data_shape,
                                    label_name=label_name,
                                    rand_crop=False,
                                    rand_mirror=False,
                                    shuffle=True,
                                    shuffle_chunk_seed=3982304,
                                    seed=48564309,
                                    **combine_mean_std)
=======
        if data_layer_type == 'int8':
            data = mx.io.ImageRecordInt8Iter(path_imgrec=dataset,
                                             label_width=1,
                                             preprocess_threads=data_nthreads,
                                             batch_size=batch_size,
                                             data_shape=data_shape,
                                             label_name=label_name,
                                             rand_crop=False,
                                             rand_mirror=False,
                                             shuffle=args.shuffle_dataset,
                                             shuffle_chunk_seed=args.shuffle_chunk_seed,
                                             seed=args.shuffle_seed,
                                             **combine_mean_std)
        elif data_layer_type == 'uint8':
            data = mx.io.ImageRecordUInt8Iter(path_imgrec=dataset,
                                              label_width=1,
                                              preprocess_threads=data_nthreads,
                                              batch_size=batch_size,
                                              data_shape=data_shape,
                                              label_name=label_name,
                                              rand_crop=False,
                                              rand_mirror=False,
                                              shuffle=args.shuffle_dataset,
                                              shuffle_chunk_seed=args.shuffle_chunk_seed,
                                              seed=args.shuffle_seed,
                                              **combine_mean_std)
        else:  #float32
            data = mx.io.ImageRecordIter(path_imgrec=dataset,
                                         label_width=1,
                                         preprocess_threads=data_nthreads,
                                         batch_size=batch_size,
                                         data_shape=data_shape,
                                         label_name=label_name,
                                         rand_crop=False,
                                         rand_mirror=False,
                                         shuffle=args.shuffle_dataset,
                                         shuffle_chunk_seed=args.shuffle_chunk_seed,
                                         seed=args.shuffle_seed,
                                         **combine_mean_std)
>>>>>>> 0f88f613

        # loading model
        sym, arg_params, aux_params = load_model(symbol_file, param_file, logger)

        # make sure that fp32 inference works on the same images as calibrated quantized model
        logger.info('Skipping the first %d batches' % args.num_skipped_batches)
        data = advance_data_iter(data, args.num_skipped_batches)

        num_inference_images = args.num_inference_batches * batch_size
        logger.info('Running model %s for inference' % symbol_file)
        score(sym, arg_params, aux_params, data, [ctx], label_name,
            max_num_examples=num_inference_images, logger=logger)
    else:
        logger.info('Running model %s for inference' % symbol_file)
        speed = benchmark_score(symbol_file, ctx, batch_size, args.num_inference_batches, data_layer_type, logger)
        logger.info('batch size %2d, image/sec: %f', batch_size, speed)<|MERGE_RESOLUTION|>--- conflicted
+++ resolved
@@ -217,20 +217,6 @@
         logger.info('Dataset for inference: %s' % dataset)
 
         # creating data iterator
-<<<<<<< HEAD
-        data = mx.io.ImageRecordIter(path_imgrec=dataset,
-                                    label_width=1,
-                                    preprocess_threads=data_nthreads,
-                                    batch_size=batch_size,
-                                    data_shape=data_shape,
-                                    label_name=label_name,
-                                    rand_crop=False,
-                                    rand_mirror=False,
-                                    shuffle=True,
-                                    shuffle_chunk_seed=3982304,
-                                    seed=48564309,
-                                    **combine_mean_std)
-=======
         if data_layer_type == 'int8':
             data = mx.io.ImageRecordInt8Iter(path_imgrec=dataset,
                                              label_width=1,
@@ -270,7 +256,6 @@
                                          shuffle_chunk_seed=args.shuffle_chunk_seed,
                                          seed=args.shuffle_seed,
                                          **combine_mean_std)
->>>>>>> 0f88f613
 
         # loading model
         sym, arg_params, aux_params = load_model(symbol_file, param_file, logger)
