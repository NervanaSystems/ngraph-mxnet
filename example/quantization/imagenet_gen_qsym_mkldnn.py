# Licensed to the Apache Software Foundation (ASF) under one
# or more contributor license agreements.  See the NOTICE file
# distributed with this work for additional information
# regarding copyright ownership.  The ASF licenses this file
# to you under the Apache License, Version 2.0 (the
# "License"); you may not use this file except in compliance
# with the License.  You may obtain a copy of the License at
#
#   http://www.apache.org/licenses/LICENSE-2.0
#
# Unless required by applicable law or agreed to in writing,
# software distributed under the License is distributed on an
# "AS IS" BASIS, WITHOUT WARRANTIES OR CONDITIONS OF ANY
# KIND, either express or implied.  See the License for the
# specific language governing permissions and limitations
# under the License.

import argparse
import os
import logging
from common import modelzoo
import mxnet as mx
import gluoncv
from mxnet import gluon, nd, image
from gluoncv import utils
from gluoncv.model_zoo import get_model
from mxnet.contrib.quantization import *
from mxnet.base import SymbolHandle, check_call, _LIB, mx_uint, c_str_array
import ctypes


def download_calib_dataset(dataset_url, calib_dataset, logger=None):
    if logger is not None:
        logger.info('Downloading calibration dataset from %s to %s' % (dataset_url, calib_dataset))
    mx.test_utils.download(dataset_url, calib_dataset)


def download_model(model_name, logger=None):
    dir_path = os.path.dirname(os.path.realpath(__file__))
    model_path = os.path.join(dir_path, 'model')
    if logger is not None:
        logger.info('Downloading model %s... into path %s' % (model_name, model_path))
    return modelzoo.download_model(args.model, os.path.join(dir_path, 'model'))

def convert_from_gluon(model_name, image_shape, classes=1000, logger=None):
    dir_path = os.path.dirname(os.path.realpath(__file__))
    model_path = os.path.join(dir_path, 'model')
    if logger is not None:
        logger.info('Converting model from Gluon-CV ModelZoo %s... into path %s' % (model_name, model_path))
    net = get_model(name=model_name, classes=classes, pretrained=True)
    net.hybridize()
    x = mx.sym.var('data')
    y = net(x)
    y = mx.sym.SoftmaxOutput(data=y, name='softmax')
    symnet = mx.symbol.load_json(y.tojson())
    params = net.collect_params()
    args = {}
    auxs = {}
    for param in params.values():
        v = param._reduce()
        k = param.name
        if 'running' in k:
            auxs[k] = v
        else:
            args[k] = v
    mod = mx.mod.Module(symbol=symnet, context=mx.cpu(),
                        label_names = ['softmax_label'])
    mod.bind(for_training=False,
             data_shapes=[('data', (1,) +
                          tuple([int(i) for i in image_shape.split(',')]))])
    mod.set_params(arg_params=args, aux_params=auxs)
    dst_dir = os.path.join(dir_path, 'model')
    prefix = os.path.join(dir_path, 'model', model_name)
    if not os.path.isdir(dst_dir):
        os.mkdir(dst_dir)
    mod.save_checkpoint(prefix, 0)
    return prefix

def save_symbol(fname, sym, logger=None):
    if logger is not None:
        logger.info('Saving symbol into file at %s' % fname)
    sym.save(fname)


def save_params(fname, arg_params, aux_params, logger=None):
    if logger is not None:
        logger.info('Saving params into file at %s' % fname)
    save_dict = {('arg:%s' % k): v.as_in_context(cpu()) for k, v in arg_params.items()}
    save_dict.update({('aux:%s' % k): v.as_in_context(cpu()) for k, v in aux_params.items()})
    mx.nd.save(fname, save_dict)


if __name__ == '__main__':
    parser = argparse.ArgumentParser(description='Generate a calibrated quantized model from a FP32 model with Intel MKL-DNN support')
    parser.add_argument('--model', type=str, choices=['resnet50_v1',
                                                      'resnet101_v1',
                                                      'inceptionv3',
                                                      'squeezenet1.0',
                                                      'mobilenet1.0',
                                                      'imagenet1k-resnet-152',
                                                      'imagenet1k-inception-bn',
                                                      'custom'],
                        help='currently only supports imagenet1k-resnet-50_v1, imagenet1k-resnet-152 or imagenet1k-inception-bn.'
                             'you can set to custom to load your pre-trained model.')
    parser.add_argument('--use-gluon-model', type=bool, default=False,
                        help='If enabled, will download pretrained model from Gluon-CV '
                             'and convert to symbolic model ')
    parser.add_argument('--batch-size', type=int, default=32)
    parser.add_argument('--label-name', type=str, default='softmax_label')
    parser.add_argument('--calib-dataset', type=str, default='data/val_256_q90.rec',
                        help='path of the calibration dataset')
    parser.add_argument('--image-shape', type=str, default='3,224,224')
    parser.add_argument('--data-nthreads', type=int, default=60,
                        help='number of threads for data decoding')
    parser.add_argument('--num-calib-batches', type=int, default=10,
                        help='number of batches for calibration')
    parser.add_argument('--exclude-first-conv', action='store_true', default=False,
                        help='excluding quantizing the first conv layer since the'
                             ' input data may have negative value which doesn\'t support at moment' )
    parser.add_argument('--shuffle-dataset', action='store_true', default=True,
                        help='shuffle the calibration dataset')
    parser.add_argument('--shuffle-chunk-seed', type=int, default=3982304,
                        help='shuffling chunk seed, see'
                             ' https://mxnet.incubator.apache.org/api/python/io/io.html?highlight=imager#mxnet.io.ImageRecordIter'
                             ' for more details')
    parser.add_argument('--shuffle-seed', type=int, default=48564309,
                        help='shuffling seed, see'
                             ' https://mxnet.incubator.apache.org/api/python/io/io.html?highlight=imager#mxnet.io.ImageRecordIter'
                             ' for more details')
    parser.add_argument('--calib-mode', type=str, default='entropy',
                        help='calibration mode used for generating calibration table for the quantized symbol; supports'
                             ' 1. none: no calibration will be used. The thresholds for quantization will be calculated'
                             ' on the fly. This will result in inference speed slowdown and loss of accuracy'
                             ' in general.'
                             ' 2. naive: simply take min and max values of layer outputs as thresholds for'
                             ' quantization. In general, the inference accuracy worsens with more examples used in'
                             ' calibration. It is recommended to use `entropy` mode as it produces more accurate'
                             ' inference results.'
                             ' 3. entropy: calculate KL divergence of the fp32 output and quantized output for optimal'
                             ' thresholds. This mode is expected to produce the best inference accuracy of all three'
                             ' kinds of quantized models if the calibration dataset is representative enough of the'
                             ' inference dataset.')
    parser.add_argument('--quantized-dtype', type=str, default='auto',
                        choices=['auto', 'int8', 'uint8'],
                        help='quantization destination data type for input data')
    parser.add_argument('--enable-calib-quantize', type=bool, default=True,
                        help='If enabled, the quantize op will '
                             'be calibrated offline if calibration mode is '
                             'enabled')
    args = parser.parse_args()
    ctx = mx.cpu(0)
    logging.basicConfig()
    logger = logging.getLogger('logger')
    logger.setLevel(logging.INFO)

    logger.info('shuffle_dataset=%s' % args.shuffle_dataset)

    calib_mode = args.calib_mode
    logger.info('calibration mode set to %s' % calib_mode)

    # download calibration dataset
    if calib_mode != 'none':
        download_calib_dataset('http://data.mxnet.io/data/val_256_q90.rec', args.calib_dataset)

    # download model
    if args.model in ['resnet50_v1', 'resnet101_v1', 'squeezenet1.0', 'mobilenet1.0', 'inceptionv3']:
        logger.info('model %s is converted from GluonCV' % args.model)
        args.use_gluon_model = True
    if args.use_gluon_model == True:
        prefix = convert_from_gluon(model_name=args.model, image_shape=args.image_shape, classes=1000, logger=logger)
        epoch = 0
        sym, arg_params, aux_params = mx.model.load_checkpoint(prefix, epoch)
    elif args.model == 'custom':
        dir_path = os.path.dirname(os.path.realpath(__file__))
        prefix = os.path.join(dir_path, 'model', args.model)
        epoch = 0
        sym, arg_params, aux_params = mx.model.load_checkpoint(prefix, epoch)
    else:
        prefix, epoch = download_model(model_name=args.model, logger=logger)
        sym, arg_params, aux_params = mx.model.load_checkpoint(prefix, epoch)

    sym = sym.get_backend_symbol('MKLDNN')

    # get batch size
    batch_size = args.batch_size
    logger.info('batch size = %d for calibration' % batch_size)

    # get number of batches for calibration
    num_calib_batches = args.num_calib_batches
    if calib_mode == 'none':
        logger.info('skip calibration step as calib_mode is none')
    else:
        logger.info('number of batches = %d for calibration' % num_calib_batches)

    # get number of threads for decoding the dataset
    data_nthreads = args.data_nthreads

    # get image shape
    image_shape = args.image_shape

    calib_layer = lambda name: name.endswith('_output') or name == "data"
    exclude_first_conv = args.exclude_first_conv
    if args.quantized_dtype == "uint8":
        logger.info('quantized dtype is set to uint8, will exclude first conv.')
        exclude_first_conv = True
    excluded_sym_names = []
    if args.model == 'imagenet1k-resnet-152':
        rgb_mean = '0,0,0'
        rgb_std = '1,1,1'
        excluded_sym_names += ['flatten0', 'fc1']
        if exclude_first_conv:
            excluded_sym_names += ['conv0']
    elif args.model == 'imagenet1k-inception-bn':
        rgb_mean = '123.68,116.779,103.939'
        rgb_std = '1,1,1'
        excluded_sym_names += ['flatten', 'fc1']
        if exclude_first_conv:
            excluded_sym_names += ['conv_1']
    elif args.model in ['resnet50_v1', 'resnet101_v1']:
        rgb_mean = '123.68,116.779,103.939'
        rgb_std = '58.393, 57.12, 57.375'
        excluded_sym_names += ['resnetv10_dense0_fwd']
        if exclude_first_conv:
            excluded_sym_names += ['resnetv10_conv0_fwd']
    elif args.model == 'squeezenet1.0':
        rgb_mean = '123.68,116.779,103.939'
        rgb_std = '58.393, 57.12, 57.375'
<<<<<<< HEAD
        calib_layer = lambda name: name.endswith('_output')
=======
>>>>>>> 0a2419ff
        excluded_sym_names += ['squeezenet0_flatten0_flatten0']
        if exclude_first_conv:
            excluded_sym_names += ['squeezenet0_conv0_fwd']
    elif args.model == 'mobilenet1.0':
        rgb_mean = '123.68,116.779,103.939'
        rgb_std = '58.393, 57.12, 57.375'
        excluded_sym_names += ['mobilenet0_flatten0_flatten0',
                               'mobilenet0_dense0_fwd',
                               'mobilenet0_pool0_fwd']
        if exclude_first_conv:
            excluded_sym_names += ['mobilenet0_conv0_fwd']
    elif args.model == 'inceptionv3':
        rgb_mean = '123.68,116.779,103.939'
        rgb_std = '58.393, 57.12, 57.375'
        excluded_sym_names += ['inception30_dense0_fwd']
        if exclude_first_conv:
            excluded_sym_names += ['inception30_conv0_fwd']
    elif args.model == 'custom':
        # add rgb mean/std of your model.
        rgb_mean = '0,0,0'
        rgb_std = '0,0,0'
        # add layer names you donnot want to quantize.
        excluded_sym_names += ['layers']
        if exclude_first_conv:
            excluded_sym_names += ['layers']
    else:
        raise ValueError('model %s is not supported in this script' % args.model)

    label_name = args.label_name
    logger.info('label_name = %s' % label_name)

    data_shape = tuple([int(i) for i in image_shape.split(',')])
    logger.info('Input data shape = %s' % str(data_shape))

    logger.info('rgb_mean = %s' % rgb_mean)
    rgb_mean = [float(i) for i in rgb_mean.split(',')]
    mean_args = {'mean_r': rgb_mean[0], 'mean_g': rgb_mean[1], 'mean_b': rgb_mean[2]}
    logger.info('rgb_std = %s' % rgb_std)
    rgb_std = [float(i) for i in rgb_std.split(',')]
<<<<<<< HEAD
    std_args = {'std_r': rgb_std[0], 'std_g': rgb_std[1], 'std_b': rgb_std[2]}    
=======
    std_args = {'std_r': rgb_std[0], 'std_g': rgb_std[1], 'std_b': rgb_std[2]}
>>>>>>> 0a2419ff
    combine_mean_std = {}
    combine_mean_std.update(mean_args)
    combine_mean_std.update(std_args)
    if calib_mode == 'none':
        logger.info('Quantizing FP32 model %s' % args.model)
        qsym, qarg_params, aux_params = quantize_model(sym=sym, arg_params=arg_params, aux_params=aux_params,
                                                       ctx=ctx, excluded_sym_names=excluded_sym_names,
                                                       calib_mode=calib_mode, quantized_dtype=args.quantized_dtype,
                                                       logger=logger)
        sym_name = '%s-symbol.json' % (prefix + '-quantized')
    else:
        logger.info('Creating ImageRecordIter for reading calibration dataset')
        data = mx.io.ImageRecordIter(path_imgrec=args.calib_dataset,
                                     label_width=1,
                                     preprocess_threads=data_nthreads,
                                     batch_size=batch_size,
                                     data_shape=data_shape,
                                     label_name=label_name,
                                     rand_crop=False,
                                     rand_mirror=False,
                                     shuffle=args.shuffle_dataset,
                                     shuffle_chunk_seed=args.shuffle_chunk_seed,
                                     seed=args.shuffle_seed,
                                     **combine_mean_std)

        qsym, qarg_params, aux_params = quantize_model(sym=sym, arg_params=arg_params, aux_params=aux_params,
                                                        ctx=ctx, excluded_sym_names=excluded_sym_names,
                                                        calib_mode=calib_mode, calib_data=data,
                                                        num_calib_examples=num_calib_batches * batch_size,
                                                        calib_layer=calib_layer, quantized_dtype=args.quantized_dtype,
                                                        label_names=(label_name,), logger=logger)
        if calib_mode == 'entropy':
            suffix = '-quantized-%dbatches-entropy' % num_calib_batches
        elif calib_mode == 'naive':
            suffix = '-quantized-%dbatches-naive' % num_calib_batches
        else:
            raise ValueError('unknow calibration mode %s received, only supports `none`, `naive`, and `entropy`'
                             % calib_mode)
        sym_name = '%s-symbol.json' % (prefix + suffix)
    qsym = qsym.get_backend_symbol('MKLDNN_POST_QUANTIZE')
    save_symbol(sym_name, qsym, logger)
    param_name = '%s-%04d.params' % (prefix + '-quantized', epoch)
    save_params(param_name, qarg_params, aux_params, logger)<|MERGE_RESOLUTION|>--- conflicted
+++ resolved
@@ -225,10 +225,6 @@
     elif args.model == 'squeezenet1.0':
         rgb_mean = '123.68,116.779,103.939'
         rgb_std = '58.393, 57.12, 57.375'
-<<<<<<< HEAD
-        calib_layer = lambda name: name.endswith('_output')
-=======
->>>>>>> 0a2419ff
         excluded_sym_names += ['squeezenet0_flatten0_flatten0']
         if exclude_first_conv:
             excluded_sym_names += ['squeezenet0_conv0_fwd']
@@ -268,11 +264,7 @@
     mean_args = {'mean_r': rgb_mean[0], 'mean_g': rgb_mean[1], 'mean_b': rgb_mean[2]}
     logger.info('rgb_std = %s' % rgb_std)
     rgb_std = [float(i) for i in rgb_std.split(',')]
-<<<<<<< HEAD
-    std_args = {'std_r': rgb_std[0], 'std_g': rgb_std[1], 'std_b': rgb_std[2]}    
-=======
     std_args = {'std_r': rgb_std[0], 'std_g': rgb_std[1], 'std_b': rgb_std[2]}
->>>>>>> 0a2419ff
     combine_mean_std = {}
     combine_mean_std.update(mean_args)
     combine_mean_std.update(std_args)
