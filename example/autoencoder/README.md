--- conflicted
+++ resolved
@@ -1,9 +1,3 @@
-<<<<<<< HEAD
-# Example of a Convolutional Autoencoder
-
-Autoencoder architectures are often used for unsupervised feature learning. This [link](http://ufldl.stanford.edu/tutorial/unsupervised/Autoencoders/) contains an introduction tutorial to autoencoders. This example illustrates a simple autoencoder using a stack of convolutional layers for both the encoder and the decoder. 
-
-=======
 <!--- Licensed to the Apache Software Foundation (ASF) under one -->
 <!--- or more contributor license agreements.  See the NOTICE file -->
 <!--- distributed with this work for additional information -->
@@ -25,7 +19,6 @@
 
 Autoencoder architectures are often used for unsupervised feature learning. This [link](http://ufldl.stanford.edu/tutorial/unsupervised/Autoencoders/) contains an introduction tutorial to autoencoders. This example illustrates a simple autoencoder using a stack of convolutional layers for both the encoder and the decoder. 
 
->>>>>>> 0f88f613
 
 ![](https://cdn-images-1.medium.com/max/800/1*LSYNW5m3TN7xRX61BZhoZA.png)
 
